<<<<<<< HEAD
{
    "0-ji no Kane to Cinderella - Halloween Wedding (Japan)": {
        "languages": "Ja"
    },
    "007 - From Russia with Love (Europe, Australia) (En,Fr,De,Es,It)": {
        "languages": "En, Fr, De, It, Es"
    },
    "007 - From Russia with Love (UK) (En,Fr,De,Es,It)": {
        "languages": "En, Fr, De, It, Es"
    },
    "007 - From Russia with Love (USA)": {
        "languages": "En"
    },
    "007 - Russia yori Ai o Komete (Japan)": {
        "languages": "Ja"
    },
    "12-ji no Kane to Cinderella - Halloween Wedding (Japan)": {
        "languages": "Ja"
    },
    "2 Games in 1! Archer Maclean's Mercury & Mercury Meltdown (USA) (En,Fr,Es)": {
        "languages": "En, Fr, Es"
    },
    "2010 FIFA World Cup - Minami Africa Taikai (Japan)": {
        "languages": "Ja"
    },
    "2010 FIFA World Cup South Africa (Europe) (En,Nl)": {
        "languages": "Nl, En"
    },
    "2010 FIFA World Cup South Africa (Europe) (Es,It)": {
        "languages": "It, Es"
    },
    "2010 FIFA World Cup South Africa (Europe) (Fr,De)": {
        "languages": "Fr, De"
    },
    "2010 FIFA World Cup South Africa (Europe) (Fr,De) (Beta)": {
        "languages": "Fr, De"
    },
    "2010 FIFA World Cup South Africa (USA)": {
        "languages": ""
    },
    "300 - March to Glory (Europe) (En,Fr,De,Es,It)": {
        "languages": "En, Fr, De, It, Es"
    },
    "300 - March to Glory (USA)": {
        "languages": "En"
    },
    "3rd Birthday, The (Europe)": {
        "languages": "En"
    },
    "3rd Birthday, The (Japan)": {
        "languages": "Ja"
    },
    "3rd Birthday, The (USA)": {
        "languages": "En"
    },
    "428 - Fuusa Sareta Shibuya de (Japan)": {
        "languages": "Ja"
    },
    "50 Cent - Bulletproof - G-Unit Edition (Australia)": {
        "languages": "En"
    },
    "50 Cent - Bulletproof - G-Unit Edition (Europe)": {
        "languages": "En"
    },
    "50 Cent - Bulletproof - G-Unit Edition (USA)": {
        "languages": "En"
    },
    "7 At One Stroke - UMD Demo by Sony DCE (Europe)": {
        "languages": ""
    },
    "7 Wonders of the Ancient World (Europe) (En,Fr,De,Es,It)": {
        "languages": "En, Fr, De, It, Es"
    },
    "7 Wonders of the Ancient World (USA)": {
        "languages": "En"
    },
    "7th Dragon 2020 (Japan)": {
        "languages": "Ja"
    },
    "7th Dragon 2020-II (Japan)": {
        "languages": "Ja"
    },
    "A la croisee des mondes - La Boussole d'or (France)": {
        "languages": "Fr"
    },
    "AFL Challenge (Australia)": {
        "languages": "En"
    },
    "AI Mahjong (Japan)": {
        "languages": "Ja"
    },
    "AI Shougi (Japan) (v2.00)": {
        "languages": "Ja"
    },
    "AKB1-149 - Ren'ai Sousenkyo (Japan) (Data Install Senyou Disc)": {
        "languages": "Ja"
    },
    "AKB1-149 - Ren'ai Sousenkyo (Japan) (Game Disc)": {
        "languages": "Ja"
    },
    "AKB1-48 - Idol to Koishitara... (Japan)": {
        "languages": "Ja"
    },
    "AKB1-48+10 - Idol to Guam de Koishitara... (Japan)": {
        "languages": "Ja"
    },
    "ATV Offroad Fury - Blazin' Trails (Europe) (En,Fr,De,Es,It)": {
        "languages": "En, Fr, De, It, Es"
    },
    "ATV Offroad Fury - Blazin' Trails (USA)": {
        "languages": "En"
    },
    "ATV Offroad Fury Pro (Europe) (En,Fr,De,Es,It,Pt,Pl,Ru,El)": {
        "languages": "En, Fr, De, El, It, Pl, Pt, Ru, Es"
    },
    "ATV Offroad Fury Pro (USA)": {
        "languages": "En"
    },
    "ATV Offroad Fury Pro (USA) (Beta)": {
        "languages": "En"
    },
    "ATV Offroad Fury Pro (USA) (Demo)": {
        "languages": "En"
    },
    "Abunai - Koi no Sousa Shitsu (Japan)": {
        "languages": "Ja"
    },
    "Accel World - Gin'yoku no Kakusei (Japan)": {
        "languages": "Ja"
    },
    "Accel World - Kasoku no Chouten (Japan)": {
        "languages": "Ja"
    },
    "Ace Combat - Joint Assault (Europe) (En,Ja,Fr,De,Es,It)": {
        "languages": "En, Fr, De, It, Ja, Es"
    },
    "Ace Combat - Joint Assault (USA)": {
        "languages": "En"
    },
    "Ace Combat X - Skies of Deception (Europe) (En,Ja,Fr,De,Es,It,Ko)": {
        "languages": "En, Fr, De, It, Ja, Ko, Es"
    },
    "Ace Combat X - Skies of Deception (Japan) (En,Ja,Fr,De,Es,It,Ko) (v2.00)": {
        "languages": "En, Fr, De, It, Ja, Ko, Es"
    },
    "Ace Combat X - Skies of Deception (Japan, Asia) (En,Ja,Fr,De,Es,It,Ko) (v1.01)": {
        "languages": "En, Fr, De, It, Ja, Ko, Es"
    },
    "Ace Combat X - Skies of Deception (Korea) (En,Ko)": {
        "languages": "En, Ko"
    },
    "Ace Combat X - Skies of Deception (USA)": {
        "languages": "En"
    },
    "Ace Combat X2 - Joint Assault (Japan)": {
        "languages": "Ja"
    },
    "Aces of War (Europe)": {
        "languages": "En"
    },
    "Activision Hits Remixed (Europe)": {
        "languages": "En"
    },
    "Activision Hits Remixed (USA)": {
        "languages": "En"
    },
    "Adventures to Go! (Europe) (En,Fr,De)": {
        "languages": "En, Fr, De"
    },
    "Adventures to Go! (USA)": {
        "languages": "En"
    },
    "Aedis Eclipse - Generation of Chaos (USA)": {
        "languages": "En"
    },
    "After Burner - Black Falcon (Europe) (En,Fr,De,Es,It)": {
        "languages": "En, Fr, De, It, Es"
    },
    "After Burner - Black Falcon (Europe) (En,Fr,De,Es,It) (Alt)": {
        "languages": "En, Fr, De, It, Es"
    },
    "After Burner - Black Falcon (USA) (En,Fr,Es,It,Nl)": {
        "languages": "Nl, En, Fr, It, Es"
    },
    "Air Conflicts - Aces of World War II (USA)": {
        "languages": "En"
    },
    "Airou de Puzzle (Japan)": {
        "languages": "Ja"
    },
    "Akiba's Trip (Japan)": {
        "languages": "Ja"
    },
    "Akumajou Dracula X - Chronicle (Japan)": {
        "languages": "Ja"
    },
    "Alien Syndrome (Europe) (En,Fr,De,Es,It)": {
        "languages": "En, Fr, De, It, Es"
    },
    "Alien Syndrome (USA)": {
        "languages": "En"
    },
    "Aliens vs. Predator - Requiem (Europe)": {
        "languages": "En"
    },
    "Aliens vs. Predator - Requiem (USA)": {
        "languages": "En"
    },
    "All Kamen Rider - Rider Generation 2 (Japan)": {
        "languages": "Ja"
    },
    "Amagami (Japan)": {
        "languages": "Ja"
    },
    "Amagoushi no Yakata Portable - Ichiyanagi Nagomu, Saisho no Junan (Japan)": {
        "languages": "Ja"
    },
    "Amatsumi Sora ni! Kumo no Hatate ni (Japan) (Disc 1)": {
        "languages": "Ja"
    },
    "Amnesia (Japan)": {
        "languages": "Ja"
    },
    "Amnesia Crowd (Japan)": {
        "languages": "Ja"
    },
    "Amnesia Later (Japan)": {
        "languages": "Ja"
    },
    "Anata o Yurusanai (Japan)": {
        "languages": "Ja"
    },
    "Angelique - Maren no Rokukishi (Japan)": {
        "languages": "Ja"
    },
    "Anohana - Ano Hi Mita Hana no Namae o Bokutachi wa Mada Shiranai. (Japan)": {
        "languages": "Ja"
    },
    "Another Century's Episode Portable (Japan)": {
        "languages": "Ja"
    },
    "Ao no Exorcist - Genkoku no Labyrinth (Japan)": {
        "languages": "Ja"
    },
    "Ape Academy (Europe) (En,Fr,De,Es,It)": {
        "languages": "En, Fr, De, It, Es"
    },
    "Ape Academy 2 (Europe) (En,Fr,De,Es,It,Nl,Pt,Ru)": {
        "languages": "Nl, En, Fr, De, It, Pt, Ru, Es"
    },
    "Ape Academy 2 (Europe) (En,Fr,De,Es,It,Nl,Pt,Ru) (Beta)": {
        "languages": "Nl, En, Fr, De, It, Pt, Ru, Es"
    },
    "Ape Escape (Europe) (En,Fr,De,Es,It)": {
        "languages": "En, Fr, De, It, Es"
    },
    "Ape Escape - On the Loose (USA)": {
        "languages": "En"
    },
    "Ape Escape Academy (USA)": {
        "languages": "En"
    },
    "Ape Escape Academy (USA) (Demo)": {
        "languages": "En"
    },
    "Arcana Famiglia - La Storia della Arcana Famiglia (Japan)": {
        "languages": "Ja"
    },
    "Arcana Famiglia - Vascello Phantasma no Majutsushi (Japan)": {
        "languages": "Ja"
    },
    "Archer Maclean's Mercury (Europe, Australia) (En,Fr,De,Es,It)": {
        "languages": "En, Fr, De, It, Es"
    },
    "Archer Maclean's Mercury (USA)": {
        "languages": "En"
    },
    "Are you Alice (Japan)": {
        "languages": "Ja"
    },
    "Armored Core - Formula Front (Korea)": {
        "languages": "Ko"
    },
    "Armored Core - Formula Front Extreme Battle (Europe)": {
        "languages": "En"
    },
    "Armored Core - Formula Front Extreme Battle (USA)": {
        "languages": "En"
    },
    "Armored Core - Formula Front International (Japan) (En,Ja)": {
        "languages": "En, Ja"
    },
    "Armored Core 3 Portable (Japan, Asia)": {
        "languages": "Ja"
    },
    "Army of Two - The 40th Day (Europe) (En,Fr,De,Es,It)": {
        "languages": "En, Fr, De, It, Es"
    },
    "Army of Two - The 40th Day (USA)": {
        "languages": "En"
    },
    "Arnaqueur, L' (France)": {
        "languages": "Fr"
    },
    "Arthur and the Minimoys (Europe) (De,It)": {
        "languages": "De, It"
    },
    "Arthur and the Minimoys (Europe) (En,Fr,Es,Nl,Sv)": {
        "languages": "Nl, En, Fr, Es, Sv"
    },
    "Arthur and the Minimoys (Europe) (En,Fr,Es,Nl,Sv) (Beta)": {
        "languages": "Nl, En, Fr, Es, Sv"
    },
    "Artlist Collection - The Dog Happy Life - Shiawase Wanko Seikatsu Dai-1-dan (Japan)": {
        "languages": "Ja"
    },
    "Artlist Collection - The Dog Happy Life - Shiawase Wanko Seikatsu Dai-1-dan - McDonald's Ver. (Japan)": {
        "languages": "Ja"
    },
    "Asaki, Yumemishi (Japan)": {
        "languages": "Ja"
    },
    "Asphalt - Urban GT 2 (Europe) (En,Fr,De,Es,It)": {
        "languages": "En, Fr, De, It, Es"
    },
    "Assassin's Creed - Bloodlines (Europe) (En,Fr,De,Es,It,Ru)": {
        "languages": "En, Fr, De, It, Ru, Es"
    },
    "Assassin's Creed - Bloodlines (Japan) (En,Ja)": {
        "languages": "En, Ja"
    },
    "Assassin's Creed - Bloodlines (Korea)": {
        "languages": "En"
    },
    "Assassin's Creed - Bloodlines (USA) (En,Fr,De,Es,It)": {
        "languages": "En, Fr, De, It, Es"
    },
    "Asterix & Obelix XXL 2 (Europe) (En,Fr,De,Es,It,Nl)": {
        "languages": "Nl, En, Fr, De, It, Es"
    },
    "Astonishia Story (Europe)": {
        "languages": "En"
    },
    "Astonishia Story (Korea)": {
        "languages": ""
    },
    "Astonishia Story (USA)": {
        "languages": "En"
    },
    "Astonishia Story 2 (Korea)": {
        "languages": "Ko"
    },
    "Astro Boy - The Video Game (Europe) (En,Fr,De,Es,It)": {
        "languages": "En, Fr, De, It, Es"
    },
    "Astro Boy - The Video Game (USA) (En,Fr,Es,It,Nl)": {
        "languages": "Nl, En, Fr, It, Es"
    },
    "Atari Classics Evolved (USA)": {
        "languages": "En"
    },
    "Audition Portable (Korea)": {
        "languages": "Ko"
    },
    "Autoescuela Aprueba Conmigo (Spain)": {
        "languages": "Es"
    },
    "B-Boy (Europe) (Demo)": {
        "languages": "En"
    },
    "B-Boy (Europe) (En,Fr,De,Es,It)": {
        "languages": "En, Fr, De, It, Es"
    },
    "B-Boy (USA)": {
        "languages": ""
    },
    "Bakemonogatari Portable (Japan)": {
        "languages": "Ja"
    },
    "Baku-No (Asia)": {
        "languages": "Ja"
    },
    "Bakugan - Defenders of the Core (Europe) (En,Fr,De,Es,It,Nl,Sv)": {
        "languages": "Nl, En, Fr, De, It, Es, Sv"
    },
    "Bakugan - Defenders of the Core (USA) (En,Fr)": {
        "languages": "En, Fr"
    },
    "Bakumatsu Rock (Japan)": {
        "languages": "Ja"
    },
    "Battle Dodgeball 3 (Japan)": {
        "languages": "Ja"
    },
    "Battle Royal (India)": {
        "languages": ""
    },
    "Battle Spirits - Kiseki no Hasha (Japan)": {
        "languages": "Ja"
    },
    "Battle vs. Chess (Europe) (En,Fr,De,Es,It,Pl,Ru) (Proto)": {
        "languages": "En, Fr, De, It, Pl, Ru, Es"
    },
    "BattleZone (Europe) (En,Fr,De,Es,It)": {
        "languages": "En, Fr, De, It, Es"
    },
    "BattleZone (USA)": {
        "languages": "En"
    },
    "Beaterator (Europe, Australia) (En,Fr,De,Es,It)": {
        "languages": "En, Fr, De, It, Es"
    },
    "Beaterator (USA)": {
        "languages": "En"
    },
    "Beit Hell 2000 (Japan)": {
        "languages": "Ja"
    },
    "Ben 10 - Alien Force (Europe) (En,Fr,De,Es,It)": {
        "languages": "En, Fr, De, It, Es"
    },
    "Ben 10 - Alien Force (USA) (En,Fr,De,Es,It)": {
        "languages": "En, Fr, De, It, Es"
    },
    "Ben 10 - Alien Force - Vilgax Attacks (Europe) (En,Fr,De,Es,It)": {
        "languages": "En, Fr, De, It, Es"
    },
    "Ben 10 - Alien Force - Vilgax Attacks (USA)": {
        "languages": ""
    },
    "Ben 10 - Protector of Earth (Europe)": {
        "languages": "En"
    },
    "Ben 10 - Protector of Earth (Europe) (En,Fr,De,Es,It)": {
        "languages": "En, Fr, De, It, Es"
    },
    "Ben 10 - Protector of Earth (USA)": {
        "languages": "En"
    },
    "Ben 10 - Ultimate Alien - Cosmic Destruction (Europe) (En,Fr,De,Es,It)": {
        "languages": "En, Fr, De, It, Es"
    },
    "Ben 10 - Ultimate Alien - Cosmic Destruction (USA)": {
        "languages": "En"
    },
    "Beowulf - The Game (Europe) (En,Fr,De,Es,It)": {
        "languages": "En, Fr, De, It, Es"
    },
    "Beowulf - The Game (USA) (En,Fr,De,Es,It)": {
        "languages": "En, Fr, De, It, Es"
    },
    "Beta Bloc (Italy)": {
        "languages": "En"
    },
    "Bigs 2, The (USA)": {
        "languages": "En"
    },
    "Bigs, The (USA)": {
        "languages": "En"
    },
    "Black Rock Shooter - The Game (Japan)": {
        "languages": "Ja"
    },
    "Black Wolves Saga - Last Hope (Japan)": {
        "languages": "Ja"
    },
    "Blade Dancer - Lineage of Light (Europe) (En,Fr,De,Es,It)": {
        "languages": "En, Fr, De, It, Es"
    },
    "Blade Dancer - Lineage of Light (USA)": {
        "languages": "En"
    },
    "Blade Dancer - Sennen no Yakusoku (Japan)": {
        "languages": "Ja"
    },
    "BlazBlue - Calamity Trigger (Europe) (En,Ja,Fr,De,Es,Zh,Ko)": {
        "languages": "Zh, En, Fr, De, Ja, Ko, Es"
    },
    "BlazBlue - Calamity Trigger (USA) (En,Ja,Zh,Ko)": {
        "languages": "Zh, En, Ja, Ko"
    },
    "BlazBlue - Calamity Trigger Portable (Japan)": {
        "languages": "Ja"
    },
    "BlazBlue - Continuum Shift II (Asia) (En,Ja,Zh,Ko)": {
        "languages": "Zh, En, Ja, Ko"
    },
    "BlazBlue - Continuum Shift II (Europe) (En,Ja,Zh,Ko)": {
        "languages": "Zh, En, Ja, Ko"
    },
    "BlazBlue - Continuum Shift II (Japan)": {
        "languages": "Ja"
    },
    "BlazBlue - Continuum Shift II (USA) (En,Ja,Zh,Ko)": {
        "languages": "Zh, En, Ja, Ko"
    },
    "Blazing Souls Accelate (Europe)": {
        "languages": "En"
    },
    "Blazing Souls Accelate (Japan) (v2.00)": {
        "languages": "Ja"
    },
    "Blazing Souls Accelate (USA)": {
        "languages": "En"
    },
    "Bleach - Heat the Soul (Japan)": {
        "languages": "Ja"
    },
    "Bleach - Heat the Soul 2 (Japan)": {
        "languages": "Ja"
    },
    "Bleach - Heat the Soul 3 (Japan)": {
        "languages": "Ja"
    },
    "Bleach - Heat the Soul 4 (Japan)": {
        "languages": "Ja"
    },
    "Bleach - Heat the Soul 5 (Japan)": {
        "languages": "Ja"
    },
    "Bleach - Heat the Soul 6 (Asia)": {
        "languages": "Zh"
    },
    "Bleach - Heat the Soul 6 (Japan)": {
        "languages": "Ja"
    },
    "Bleach - Heat the Soul 7 (Japan)": {
        "languages": "Ja"
    },
    "Bleach - Heat the Soul 7 (Korea)": {
        "languages": "Ja"
    },
    "Bliss Island (Europe) (En,Fr,De,Es,It)": {
        "languages": "En, Fr, De, It, Es"
    },
    "Blitz - Overtime (USA)": {
        "languages": "En"
    },
    "Blokus Club Portable with Bumpy Trot (Japan) (Taikenban)": {
        "languages": "Ja"
    },
    "Blokus Portable - Steambot Championship (Europe) (En,Fr,De,Es,It)": {
        "languages": "En, Fr, De, It, Es"
    },
    "Blokus Portable - Steambot Championship (USA)": {
        "languages": "En"
    },
    "Blood Bowl (Europe) (En,Fr,De,Es,It)": {
        "languages": "En, Fr, De, It, Es"
    },
    "Blood Bowl (USA)": {
        "languages": ""
    },
    "Boku no Natsuyasumi 4 - Setouchi Shounen Tanteidan - Boku to Himitsu no Chizu (Japan)": {
        "languages": "Ja"
    },
    "Boku no Natsuyasumi Portable - Mushi Mushi Hakase to Teppen-yama no Himitsu!! (Japan)": {
        "languages": "Ja"
    },
    "Boku no Natsuyasumi Portable 2 - Nazo Nazo Shimai to Chinbotsusen no Himitsu! (Japan)": {
        "languages": "Ja"
    },
    "Boku no Watashi no Katamari Damacy (Japan)": {
        "languages": "Ja"
    },
    "Boku wa Koukuu Kanseikan - Airport Hero Narita (Japan)": {
        "languages": "Ja"
    },
    "Boku wa Tomodachi ga Sukunai Portable (Japan)": {
        "languages": "Ja"
    },
    "Bokujou Monogatari - Harvest Moon - Boy & Girl (Japan)": {
        "languages": "Ja"
    },
    "Bokujou Monogatari - Sugar Mura to Minna no Negai (Japan)": {
        "languages": "Ja"
    },
    "Bomberman (Europe) (En,Fr,De,Es,It)": {
        "languages": "En, Fr, De, It, Es"
    },
    "Bomberman (USA)": {
        "languages": "En"
    },
    "Bomberman - Bakufuu Sentai Bombermen (Japan)": {
        "languages": "Ja"
    },
    "Bomberman Land (Europe) (En,Fr,De,Es,It)": {
        "languages": "En, Fr, De, It, Es"
    },
    "Bomberman Land (USA)": {
        "languages": "En"
    },
    "Bomberman Land Portable (Japan)": {
        "languages": "Ja"
    },
    "Bounty Hounds (Asia)": {
        "languages": "Zh"
    },
    "Bounty Hounds (Japan)": {
        "languages": "Ja"
    },
    "Bounty Hounds (USA)": {
        "languages": "En"
    },
    "Boxer's Road 2 - The Real (Japan)": {
        "languages": "Ja"
    },
    "Brave Story - New Traveler (USA)": {
        "languages": "En"
    },
    "Breath of Fire III (Europe)": {
        "languages": "En"
    },
    "Breath of Fire III (Japan)": {
        "languages": "Ja"
    },
    "Brian Lara 2007 - Pressure Play (Europe)": {
        "languages": "En"
    },
    "Brooktown High (USA)": {
        "languages": "En"
    },
    "Brothers Conflict - Brilliant Blue (Japan)": {
        "languages": "Ja"
    },
    "Brothers Conflict - Passion Pink (Japan)": {
        "languages": "Ja"
    },
    "Brothers in Arms - D-Day (Europe, Australia) (En,Fr,De,Es,It)": {
        "languages": "En, Fr, De, It, Es"
    },
    "Brothers in Arms - D-Day (USA)": {
        "languages": "En"
    },
    "Brujula Dorada, La (Spain)": {
        "languages": "Es"
    },
    "Brunswick Pro Bowling (Europe)": {
        "languages": "En"
    },
    "Brunswick Pro Bowling (USA)": {
        "languages": ""
    },
    "Bubble Bobble Evolution (Europe) (En,Fr,De,Es,It)": {
        "languages": "En, Fr, De, It, Es"
    },
    "Bubble Bobble Evolution (USA)": {
        "languages": "En"
    },
    "Bunmei Kaika - Aoiza Ibunroku (Japan)": {
        "languages": "Ja"
    },
    "Burnout Dominator (Asia)": {
        "languages": "En"
    },
    "Burnout Dominator (Europe)": {
        "languages": "En"
    },
    "Burnout Dominator (Europe) (En,Fr,De,Es,It)": {
        "languages": "En, Fr, De, It, Es"
    },
    "Burnout Dominator (Japan)": {
        "languages": "Ja"
    },
    "Burnout Dominator (USA)": {
        "languages": "En"
    },
    "Burnout Legends (Asia)": {
        "languages": "En"
    },
    "Burnout Legends (Europe) (En,Fr,De,Es,It,Nl) (v2.00)": {
        "languages": "Nl, En, Fr, De, It, Es"
    },
    "Burnout Legends (Europe, Australia) (En,Fr,De,Es,It,Nl) (v1.01)": {
        "languages": "Nl, En, Fr, De, It, Es"
    },
    "Burnout Legends (Japan)": {
        "languages": "Ja"
    },
    "Burnout Legends (Japan) (EA Best Hits)": {
        "languages": "Ja"
    },
    "Burnout Legends (USA) (En,Fr,De,Es,It,Nl) (v1.00)": {
        "languages": "Nl, En, Fr, De, It, Es"
    },
    "Burnout Legends (USA) (En,Fr,De,Es,It,Nl) (v2.00)": {
        "languages": "Nl, En, Fr, De, It, Es"
    },
    "Busou Shinki - Battle Masters (Japan)": {
        "languages": "Ja"
    },
    "Busou Shinki - Battle Masters Mk. 2 (Japan)": {
        "languages": "Ja"
    },
    "Bussola d'Oro, La (Italy)": {
        "languages": "It"
    },
    "Bust-A-Move - Deluxe (USA)": {
        "languages": "En"
    },
    "Bust-A-Move Ghost (Europe)": {
        "languages": "En"
    },
    "Buzz! Brain Bender (Europe) (En,Fr,De,Es,It,Nl,Pt,Pl)": {
        "languages": "Nl, En, Fr, De, It, Pl, Pt, Es"
    },
    "Buzz! Brain of Oz (Australia)": {
        "languages": "En"
    },
    "Buzz! Brain of the UK (UK)": {
        "languages": "En"
    },
    "Buzz! Concurso Universal (Europe) (Es,Pt)": {
        "languages": "Pt, Es"
    },
    "Buzz! Danske Genier (Europe) (No,Da)": {
        "languages": "Da, No"
    },
    "Buzz! Das grosse Laenderquiz (Europe) (De,It)": {
        "languages": "De, It"
    },
    "Buzz! De Slimste van Nederland (Netherlands)": {
        "languages": "Nl"
    },
    "Buzz! De Strafste van Belgie (Belgium) (Fr,Nl)": {
        "languages": "Nl, Fr"
    },
    "Buzz! Deutschlands Superquiz (Germany)": {
        "languages": "De"
    },
    "Buzz! Il Quizzone Nazionale (Italy)": {
        "languages": "It"
    },
    "Buzz! Le Plus Malin des Francais (France)": {
        "languages": "Fr"
    },
    "Buzz! Master Quiz (Europe)": {
        "languages": "En"
    },
    "Buzz! Master Quiz (Europe) (De,It)": {
        "languages": "De, It"
    },
    "Buzz! Master Quiz (Europe) (En,Pl)": {
        "languages": "En, Pl"
    },
    "Buzz! Master Quiz (Europe) (Es,Pt)": {
        "languages": "Pt, Es"
    },
    "Buzz! Master Quiz (Europe) (Fr,Nl)": {
        "languages": "Nl, Fr"
    },
    "Buzz! Master Quiz (Europe) (Sv,Fi)": {
        "languages": "Fi, Sv"
    },
    "Buzz! Master Quiz (USA)": {
        "languages": "En"
    },
    "Buzz! Polskie Lamiglowki ~ Buzz! Mozak Hrvatske (Europe) (Pl,Hr)": {
        "languages": "Pl, Hr"
    },
    "Buzz! Que Sabes de tu Pais (Spain)": {
        "languages": "Es"
    },
    "Buzz! Quem e o Genio Portugues ~ Buzz! Sokrovishha nacii (Europe) (Pt,Ru)": {
        "languages": "Pt, Ru"
    },
    "Buzz! Quiz World (Australia)": {
        "languages": "En"
    },
    "Buzz! Quiz World (Europe) (De,It)": {
        "languages": "De, It"
    },
    "Buzz! Quiz World (Europe) (El,Cs)": {
        "languages": "Cs, El"
    },
    "Buzz! Quiz World (Europe) (En,Pl)": {
        "languages": "En, Pl"
    },
    "Buzz! Quiz World (Europe) (Fr,Nl)": {
        "languages": "Nl, Fr"
    },
    "Buzz! Quiz World (Europe) (Sv,Fi)": {
        "languages": "Fi, Sv"
    },
    "Buzz! Svenska Genier ~ Buzz! Suomen Neropatti (Europe) (Sv,Fi)": {
        "languages": "Fi, Sv"
    },
    "Buzz! The Ultimate Music Quiz (Australia)": {
        "languages": "En"
    },
    "Buzz! The Ultimate Music Quiz (Europe)": {
        "languages": "En"
    },
    "Buzz! The Ultimate Music Quiz (Europe) (De,It)": {
        "languages": "De, It"
    },
    "Buzz! The Ultimate Music Quiz (Europe) (Es,Pt)": {
        "languages": "Pt, Es"
    },
    "Buzz! The Ultimate Music Quiz (Europe) (Fr,Nl)": {
        "languages": "Nl, Fr"
    },
    "Buzz! The Ultimate Music Quiz (Europe) (Sv,Fi)": {
        "languages": "Fi, Sv"
    },
    "CID the Dummy (Europe) (En,Fr,De,Es,It)": {
        "languages": "En, Fr, De, It, Es"
    },
    "CID the Dummy (USA)": {
        "languages": "En"
    },
    "CS Kensa Disc (J1) (Japan)": {
        "languages": "En"
    },
    "Cabela's African Safari (USA)": {
        "languages": "En"
    },
    "Cabela's Dangerous Hunts - Ultimate Challenge (Europe)": {
        "languages": "En"
    },
    "Cabela's Dangerous Hunts - Ultimate Challenge (USA)": {
        "languages": ""
    },
    "Cabela's Legendary Adventures (USA)": {
        "languages": "En"
    },
    "Cabela's North American Adventures (USA)": {
        "languages": "En"
    },
    "Cake Mania - Baker's Challenge (USA)": {
        "languages": "En"
    },
    "Call of Duty - Roads to Victory (Europe) (En,Fr,Es,It)": {
        "languages": "En, Fr, It, Es"
    },
    "Call of Duty - Roads to Victory (Germany)": {
        "languages": "De"
    },
    "Call of Duty - Roads to Victory (USA) (En,Ja,Fr,De,Es,It)": {
        "languages": "En, Fr, De, It, Ja, Es"
    },
    "Capcom Classics Collection (Japan)": {
        "languages": "Ja"
    },
    "Capcom Classics Collection Reloaded (Europe)": {
        "languages": "En"
    },
    "Capcom Classics Collection Reloaded (USA)": {
        "languages": "En"
    },
    "Capcom Classics Collection Remixed (Asia)": {
        "languages": "En"
    },
    "Capcom Classics Collection Remixed (Europe)": {
        "languages": "En"
    },
    "Capcom Classics Collection Remixed (USA)": {
        "languages": "En"
    },
    "Capcom Puzzle World (Europe)": {
        "languages": "En"
    },
    "Capcom Puzzle World (USA)": {
        "languages": "En"
    },
    "Capcom Special Taikenban 3 in 1 (Japan)": {
        "languages": "Ja"
    },
    "Carnage Heart Portable (Japan)": {
        "languages": "Ja"
    },
    "Carol Vorderman's Sudoku (Europe) (En,Fr,De)": {
        "languages": "En, Fr, De"
    },
    "Carol Vorderman's Sudoku (USA) (En,Fr,De,Es,It)": {
        "languages": "En, Fr, De, It, Es"
    },
    "Cart Kings (India) (En,Hi)": {
        "languages": "En, Hi"
    },
    "Castlevania - The Dracula X Chronicles (Europe) (En,Fr,De,Es,It)": {
        "languages": "En, Fr, De, It, Es"
    },
    "Castlevania - The Dracula X Chronicles (Korea)": {
        "languages": "En"
    },
    "Castlevania - The Dracula X Chronicles (USA)": {
        "languages": "En"
    },
    "Chameleon (USA)": {
        "languages": "En"
    },
    "Championship Manager (Europe)": {
        "languages": "En"
    },
    "Championship Manager 2006 (Europe)": {
        "languages": "En"
    },
    "Championship Manager 2007 (Europe) (En,Fr,Es,It)": {
        "languages": "En, Fr, It, Es"
    },
    "Chandragupta - Warrior Prince (India) (En,Hi)": {
        "languages": "En, Hi"
    },
    "Chase Cop - Pursuit Force (Korea)": {
        "languages": "Ko"
    },
    "Chessmaster - The Art of Learning (Europe) (En,Fr,De,Es,It,Nl)": {
        "languages": "Nl, En, Fr, De, It, Es"
    },
    "Chessmaster - The Art of Learning (USA) (En,Fr,Es)": {
        "languages": "En, Fr, Es"
    },
    "Chi Vuol Essere Milionario Party Edition (Italy)": {
        "languages": "It"
    },
    "Chikyuu Boueigun 2 Portable (Japan)": {
        "languages": "Ja"
    },
    "Chili Con Carnage (Europe) (En,Fr,De,Es,It)": {
        "languages": "En, Fr, De, It, Es"
    },
    "Chili Con Carnage (USA)": {
        "languages": "En"
    },
    "Chotto Shot Edit (Japan)": {
        "languages": "Ja"
    },
    "Chronicle of Dungeon Maker (Asia)": {
        "languages": "Ja"
    },
    "Chronicle of Dungeon Maker II (Japan)": {
        "languages": "Ja"
    },
    "Chronostacia (Japan)": {
        "languages": "Ja"
    },
    "Clank & Ratchet - Maru Hi Mission - Ignition! (Japan) (Beta)": {
        "languages": ""
    },
    "Clank & Ratchet - Maruhi Mission Ignition! (Japan)": {
        "languages": "Ja"
    },
    "Class of Heroes (USA)": {
        "languages": "En"
    },
    "Class of Heroes 2 (USA)": {
        "languages": "En"
    },
    "Classic Dungeon - Fuyoku no Masoujin (Japan)": {
        "languages": "Ja"
    },
    "Clock Zero - Shuuen no Ichibyou Portable (Japan)": {
        "languages": "Ja"
    },
    "Cloudy with a Chance of Meatballs (Europe) (En,Fr,De,Es,It)": {
        "languages": "En, Fr, De, It, Es"
    },
    "Cloudy with a Chance of Meatballs (Europe, Australia)": {
        "languages": "En"
    },
    "Cloudy with a Chance of Meatballs (USA)": {
        "languages": ""
    },
    "Code Geass - Hangyaku no Lelouch - Lost Colors (Japan) (v2.00)": {
        "languages": "Ja"
    },
    "Code Lyoko - Quest for Infinity (Europe) (En,Fr,Es,It)": {
        "languages": "En, Fr, It, Es"
    },
    "Code Lyoko - Quest for Infinity (USA) (En,It)": {
        "languages": "En, It"
    },
    "Coded Arms (Asia) (En,Ja)": {
        "languages": "En, Ja"
    },
    "Coded Arms (Europe) (En,Fr,De,Es,It)": {
        "languages": "En, Fr, De, It, Es"
    },
    "Coded Arms (Japan) (En,Ja)": {
        "languages": "En, Ja"
    },
    "Coded Arms (USA)": {
        "languages": "En"
    },
    "Coded Arms - Contagion (Asia)": {
        "languages": "En"
    },
    "Coded Arms - Contagion (Europe) (En,Fr,De,Es,It)": {
        "languages": "En, Fr, De, It, Es"
    },
    "Coded Arms - Contagion (USA)": {
        "languages": "En"
    },
    "Coded Gun (Korea) (En,Ja)": {
        "languages": "En, Ja"
    },
    "Coded Soul - Gyeseungdoeneun Idea (Korea) (Ja,Ko)": {
        "languages": "Ja, Ko"
    },
    "Coded Soul - Uketsugareshi Idea (Japan)": {
        "languages": "Ja"
    },
    "Colin McRae - DiRT 2 (Europe) (En,Fr,De,Es,It)": {
        "languages": "En, Fr, De, It, Es"
    },
    "Colin McRae Rally 2005 Plus (Europe) (En,Fr,De,Es,It)": {
        "languages": "En, Fr, De, It, Es"
    },
    "Colin McRae Rally 2005 Plus (Europe) (En,Fr,De,Es,It) (Beta)": {
        "languages": "En, Fr, De, It, Es"
    },
    "Comic Party Portable (Japan) (Shokai Genteiban)": {
        "languages": "Ja"
    },
    "Con, The (Australia)": {
        "languages": "En"
    },
    "Con, The (Europe)": {
        "languages": "En"
    },
    "Con, The (Germany)": {
        "languages": "De"
    },
    "Con, The (Italy)": {
        "languages": "It"
    },
    "Con, The (Spain)": {
        "languages": "Es"
    },
    "Con, The (USA)": {
        "languages": "En"
    },
    "Confidential Money - 300-Nichi de 3000-Man Dollar Kasegu Houhou (Japan)": {
        "languages": "Ja"
    },
    "Cover Girl (Europe) (En,Fr,De,Es,It)": {
        "languages": "En, Fr, De, It, Es"
    },
    "Crash - Mind over Mutant (Europe)": {
        "languages": "En"
    },
    "Crash - Mind over Mutant (Europe) (De,Ru)": {
        "languages": "De, Ru"
    },
    "Crash - Mind over Mutant (Europe) (Es,It)": {
        "languages": "It, Es"
    },
    "Crash - Mind over Mutant (USA) (En,Fr)": {
        "languages": "En, Fr"
    },
    "Crash Tag Team Racing (Europe)": {
        "languages": "En"
    },
    "Crash Tag Team Racing (France)": {
        "languages": "Fr"
    },
    "Crash Tag Team Racing (Germany)": {
        "languages": "De"
    },
    "Crash Tag Team Racing (Italy)": {
        "languages": "It"
    },
    "Crash Tag Team Racing (Spain)": {
        "languages": "Es"
    },
    "Crash Tag Team Racing (USA)": {
        "languages": "En"
    },
    "Crash of the Titans (Europe)": {
        "languages": "En"
    },
    "Crash of the Titans (Europe) (De,Ru)": {
        "languages": "De, Ru"
    },
    "Crash of the Titans (Europe) (De,Ru) (Beta)": {
        "languages": "De, Ru"
    },
    "Crash of the Titans (Europe) (Es,It)": {
        "languages": "It, Es"
    },
    "Crash of the Titans (Europe) (Fr,Nl)": {
        "languages": "Nl, Fr"
    },
    "Crash of the Titans (USA)": {
        "languages": "En"
    },
    "Crazy Taxi - Fare Wars (Europe) (En,Fr,De,Es,It)": {
        "languages": "En, Fr, De, It, Es"
    },
    "Crazy Taxi - Fare Wars (USA) (v1.01)": {
        "languages": "En"
    },
    "Crazy Taxi - Fare Wars (USA) (v2.01)": {
        "languages": "En"
    },
    "Criminal Girls (Japan)": {
        "languages": "Ja"
    },
    "Crimson Gem Saga (USA)": {
        "languages": "En"
    },
    "Crisis Core - Final Fantasy VII (Europe)": {
        "languages": "En"
    },
    "Crisis Core - Final Fantasy VII (France)": {
        "languages": "Fr"
    },
    "Crisis Core - Final Fantasy VII (Germany)": {
        "languages": "De"
    },
    "Crisis Core - Final Fantasy VII (Italy)": {
        "languages": "It"
    },
    "Crisis Core - Final Fantasy VII (Japan, Asia)": {
        "languages": "Ja"
    },
    "Crisis Core - Final Fantasy VII (Spain)": {
        "languages": "Es"
    },
    "Crisis Core - Final Fantasy VII (USA)": {
        "languages": "En"
    },
    "Crush (Europe) (En,Fr,De,Es,It)": {
        "languages": "En, Fr, De, It, Es"
    },
    "Crush (USA) (En,Fr,Es)": {
        "languages": "En, Fr, Es"
    },
    "Cube (Europe) (En,Fr,De,Es,It)": {
        "languages": "En, Fr, De, It, Es"
    },
    "Cube (USA)": {
        "languages": "En"
    },
    "D.C. Girls Symphony Pocket (Japan)": {
        "languages": "Ja"
    },
    "DJ Max Emotional Sense - Fever (USA)": {
        "languages": "En"
    },
    "DJ Max Emotional Sense P - Black Square (Korea) (En,Ja,Ko)": {
        "languages": "En, Ja, Ko"
    },
    "DJ Max Emotional Sense P - Clazziquai Edition (Korea) (En,Ja,Ko)": {
        "languages": "En, Ja, Ko"
    },
    "DJ Max Emotional Sense P 2 - Sound Miracle (Korea) (En,Ja,Ko)": {
        "languages": "En, Ja, Ko"
    },
    "DJ Max Emotional Sense P Portable (Korea)": {
        "languages": "Ko"
    },
    "DJ Max Portable - Black Square (Japan)": {
        "languages": "Ja"
    },
    "DJ Max Portable - Hot Tunes (Korea) (En,Ja,Ko)": {
        "languages": "En, Ja, Ko"
    },
    "DJ Max Portable 3 (Korea) (En,Ko)": {
        "languages": "En, Ko"
    },
    "DJ Max Portable 3 (USA)": {
        "languages": "En"
    },
    "DT Carnage (USA)": {
        "languages": "En"
    },
    "DTM Race Driver 2 (Europe) (En,Fr,De,Es,It)": {
        "languages": "En, Fr, De, It, Es"
    },
    "DTM Race Driver 3 - Challenge (Europe) (En,Fr,De,Es,It)": {
        "languages": "En, Fr, De, It, Es"
    },
    "Dai-2-Ji Super Robot Taisen Z Hakai-Hen (Japan)": {
        "languages": "Ja"
    },
    "Dai-2-Ji Super Robot Taisen Z Saisei-Hen (Japan)": {
        "languages": "Ja"
    },
    "Daito Giken Koushiki Pachi-Slot Simulator - Ossu! Banchou Portable (Japan)": {
        "languages": "Ja"
    },
    "Daito Giken Koushiki Pachi-Slot Simulator - Ossu! Misao, Maguro Densetsu Portable (Japan)": {
        "languages": "Ja"
    },
    "Daito Giken Koushiki Pachi-Slot Simulator - Yoshimune Portable (Japan)": {
        "languages": "Ja"
    },
    "Danball Senki (Japan)": {
        "languages": "Ja"
    },
    "Danball Senki Boost (Japan)": {
        "languages": "Ja"
    },
    "Danball Senki W (Japan)": {
        "languages": "Ja"
    },
    "Danganronpa - Kibou no Gakuen to Zetsubou no Koukousei (Japan)": {
        "languages": "Ja"
    },
    "Danganronpa - Kibou no Gakuen to Zetsubou no Koukousei (Japan) (PSP the Best)": {
        "languages": "Ja"
    },
    "Dante's Inferno (Europe)": {
        "languages": "En"
    },
    "Dante's Inferno (Germany)": {
        "languages": "De"
    },
    "Dante's Inferno (Italy)": {
        "languages": "It"
    },
    "Dante's Inferno (Korea)": {
        "languages": "En"
    },
    "Dante's Inferno (Spain)": {
        "languages": "Es"
    },
    "Dante's Inferno (USA)": {
        "languages": "En"
    },
    "Dariusburst (Japan) (En,Ja)": {
        "languages": "En, Ja"
    },
    "Darkstalkers Chronicle - The Chaos Tower (Europe)": {
        "languages": "En"
    },
    "Darkstalkers Chronicle - The Chaos Tower (USA)": {
        "languages": "En"
    },
    "Dave Mirra BMX Challenge (Europe) (En,Fr,De,Es,It)": {
        "languages": "En, Fr, De, It, Es"
    },
    "Dave Mirra BMX Challenge (USA)": {
        "languages": "En"
    },
    "Daxter (Europe) (En,Fr,De,Es,It)": {
        "languages": "En, Fr, De, It, Es"
    },
    "Daxter (USA) (Demo)": {
        "languages": "En"
    },
    "Daxter (USA) (En,Fr,De,Es,It)": {
        "languages": "En, Fr, De, It, Es"
    },
    "Dead Head Fred (Europe)": {
        "languages": "En"
    },
    "Dead Head Fred (Europe) (En,Fr,De,Es,It)": {
        "languages": "En, Fr, De, It, Es"
    },
    "Dead Head Fred (USA)": {
        "languages": "En"
    },
    "Dead Head Fred (USA) (Demo)": {
        "languages": "En"
    },
    "Dead or Alive - Paradise (Europe) (En,Fr,De) (ULES-01416)": {
        "languages": "En, Fr, De"
    },
    "Dead or Alive - Paradise (Europe) (En,Fr,De) (ULES-01431)": {
        "languages": "En, Fr, De"
    },
    "Dead or Alive - Paradise (Japan) (En,Ja,Fr,De)": {
        "languages": "En, Fr, De, Ja"
    },
    "Dead or Alive - Paradise (USA) (En,Ja,Fr,De)": {
        "languages": "En, Fr, De, Ja"
    },
    "Dead to Rights - Reckoning (Europe) (En,Fr,De,Es,It)": {
        "languages": "En, Fr, De, It, Es"
    },
    "Dead to Rights - Reckoning (USA)": {
        "languages": "En"
    },
    "Death Jr. (Europe) (En,Fr,De,Es,It)": {
        "languages": "En, Fr, De, It, Es"
    },
    "Death Jr. (USA)": {
        "languages": "En"
    },
    "Death Jr. II - Root of Evil (Europe) (En,Fr,De,Es,It)": {
        "languages": "En, Fr, De, It, Es"
    },
    "Death Jr. II - Root of Evil (USA)": {
        "languages": "En"
    },
    "Def Jam - Fight for NY - The Takeover (Europe)": {
        "languages": "En"
    },
    "Def Jam - Fight for NY - The Takeover (USA)": {
        "languages": ""
    },
    "Demo Disc for PSP Vol. 1 (Australia)": {
        "languages": "En"
    },
    "Demo Disc for PSP Vol. 1 (Europe) (UCJB-98302)": {
        "languages": "En"
    },
    "Demo Disc for PSP Vol. 1 (Europe) (UCJB-98303)": {
        "languages": "En"
    },
    "Demo Disc for PSP Vol. 1 (Europe) (UCJB-98306)": {
        "languages": "En"
    },
    "Demo Disc for PSP Vol. 1 (Japan)": {
        "languages": "Ja"
    },
    "Demo Disc for PSP Vol. 2 (Japan)": {
        "languages": "Ja"
    },
    "Densetsu no Yuusha no Densetsu - Legendary Saga (Japan)": {
        "languages": "Ja"
    },
    "Densha de Go! Pocket - Osaka Kanjousen-hen (Japan)": {
        "languages": "Ja"
    },
    "Densha de Go! Pocket - Tokaidosen-hen (Japan)": {
        "languages": "Ja"
    },
    "Densha de Go! Pocket - Yamanotesen-hen (Japan)": {
        "languages": "Ja"
    },
    "Derby Time 2006 (Japan)": {
        "languages": "Ja"
    },
    "Desi Adda - Games of India (India)": {
        "languages": ""
    },
    "Despicable Me (Europe) (En,Fr,De,Es,It,Sv,No,Da,Fi)": {
        "languages": "Da, En, Fi, Fr, De, It, No, Es, Sv"
    },
    "Despicable Me - The Game (USA) (En,Fr,Es)": {
        "languages": "En, Fr, Es"
    },
    "DiRT 2 (USA)": {
        "languages": ""
    },
    "Dia no Kuni no Alice - Wonderful Mirror World (Japan)": {
        "languages": "Ja"
    },
    "Diabolik - The Original Sin (Europe) (En,Fr,De,Es,It)": {
        "languages": "En, Fr, De, It, Es"
    },
    "Diabolik Lovers - Haunted Dark Bridal (Japan)": {
        "languages": "Ja"
    },
    "Diabolik Lovers - More, Blood (Japan)": {
        "languages": "Ja"
    },
    "Digimon Adventure (Japan)": {
        "languages": "Ja"
    },
    "Digimon World Re-Digitize (Japan)": {
        "languages": "Ja"
    },
    "Diner Dash (Europe) (En,Fr,De,Es,It)": {
        "languages": "En, Fr, De, It, Es"
    },
    "Diner Dash - Sizzle & Serve (USA)": {
        "languages": "En"
    },
    "Disgaea - Afternoon of Darkness (Asia)": {
        "languages": "En"
    },
    "Disgaea - Afternoon of Darkness (Europe)": {
        "languages": "En"
    },
    "Disgaea - Afternoon of Darkness (USA)": {
        "languages": "En"
    },
    "Disgaea 2 - Dark Hero Days (Europe)": {
        "languages": "En"
    },
    "Disgaea 2 - Dark Hero Days (USA)": {
        "languages": "En"
    },
    "Disgaea Infinite (USA)": {
        "languages": "En"
    },
    "Disgaea Portable (Korea) (Zh,Ko)": {
        "languages": "Zh, Ko"
    },
    "Disney - Pixar Ratatouille (Russia)": {
        "languages": "Ru"
    },
    "Disney - Pixar Rottatouille (Norway)": {
        "languages": "No"
    },
    "Disney G-Force (Europe) (De,It)": {
        "languages": "De, It"
    },
    "Disney G-Force (Europe) (En,Fr,Es)": {
        "languages": "En, Fr, Es"
    },
    "Disney G-Force (Russia)": {
        "languages": "Ru"
    },
    "Disney G-Force (USA)": {
        "languages": ""
    },
    "Disney Phineas and Ferb - Across the 2nd Dimension (Europe) (En,Fr,De,Es,It,Nl,Pt,Pl,Ru,El)": {
        "languages": "Nl, En, Fr, De, El, It, Pl, Pt, Ru, Es"
    },
    "Disney Pirates of the Caribbean - At World's End (Europe) (En,Fr,De,Es,It,Nl)": {
        "languages": "Nl, En, Fr, De, It, Es"
    },
    "Disney Pirates of the Caribbean - At World's End (Russia)": {
        "languages": "Ru"
    },
    "Disney Pirates of the Caribbean - At World's End (USA)": {
        "languages": "En"
    },
    "Disney TRON - Evolution (Europe) (En,Fr,De,Es,It,Nl)": {
        "languages": "Nl, En, Fr, De, It, Es"
    },
    "Disney TRON - Evolution (Russia)": {
        "languages": "Ru"
    },
    "Disney TRON - Evolution (USA) (En,Fr,Es)": {
        "languages": "En, Fr, Es"
    },
    "Disney-Pixar Cars (Europe)": {
        "languages": "En"
    },
    "Disney-Pixar Cars (France)": {
        "languages": "Fr"
    },
    "Disney-Pixar Cars (Germany)": {
        "languages": "De"
    },
    "Disney-Pixar Cars (Italy)": {
        "languages": "It"
    },
    "Disney-Pixar Cars (Portugal)": {
        "languages": "Pt"
    },
    "Disney-Pixar Cars (Spain)": {
        "languages": "Es"
    },
    "Disney-Pixar Cars (USA)": {
        "languages": "En"
    },
    "Disney-Pixar Cars - Race-O-Rama (Europe) (En,Fr,De,Es,It)": {
        "languages": "En, Fr, De, It, Es"
    },
    "Disney-Pixar Cars - Race-O-Rama (USA)": {
        "languages": ""
    },
    "Disney-Pixar Cars 2 (Europe) (En,Fr,De,Es,It,Nl,Pt,Pl,Ru)": {
        "languages": "Nl, En, Fr, De, It, Pl, Pt, Ru, Es"
    },
    "Disney-Pixar Cars 2 (USA)": {
        "languages": ""
    },
    "Disney-Pixar Istoriya igrushek - Bol'shoj pobeg (Russia)": {
        "languages": "Ru"
    },
    "Disney-Pixar Oben (Germany)": {
        "languages": "De"
    },
    "Disney-Pixar Ratatouille (Europe)": {
        "languages": "En"
    },
    "Disney-Pixar Ratatouille (France)": {
        "languages": "Fr"
    },
    "Disney-Pixar Ratatouille (Germany)": {
        "languages": "De"
    },
    "Disney-Pixar Ratatouille (Greece)": {
        "languages": "El"
    },
    "Disney-Pixar Ratatouille (Italy)": {
        "languages": "It"
    },
    "Disney-Pixar Ratatouille (Spain)": {
        "languages": "Es"
    },
    "Disney-Pixar Ratatouille (USA)": {
        "languages": "En"
    },
    "Disney-Pixar Ratatui (Portugal)": {
        "languages": "Pt"
    },
    "Disney-Pixar Toy Story 3 (Europe) (En,Es) (v1.01)": {
        "languages": "En, Es"
    },
    "Disney-Pixar Toy Story 3 (Europe) (En,Es) (v2.00)": {
        "languages": "En, Es"
    },
    "Disney-Pixar Toy Story 3 (Europe) (Fr,De,It,Nl)": {
        "languages": "Nl, Fr, De, It"
    },
    "Disney-Pixar Toy Story 3 (USA) (En,Fr,Es)": {
        "languages": "En, Fr, Es"
    },
    "Disney-Pixar Up (Europe) (En,Fr)": {
        "languages": "En, Fr"
    },
    "Disney-Pixar Up (Italy)": {
        "languages": "It"
    },
    "Disney-Pixar Up (Russia)": {
        "languages": "Ru"
    },
    "Disney-Pixar Up (Spain)": {
        "languages": "Es"
    },
    "Disney-Pixar Up (USA)": {
        "languages": ""
    },
    "Disney-Pixar Up - Altamente! (Portugal)": {
        "languages": "Pt"
    },
    "Disney-Pixar WALL-E (Europe)": {
        "languages": "En"
    },
    "Disney-Pixar WALL-E (Europe) (Es,Pt)": {
        "languages": "Pt, Es"
    },
    "Disney-Pixar WALL-E (Europe) (Fr,Nl)": {
        "languages": "Nl, Fr"
    },
    "Disney-Pixar WALL-E (Italy)": {
        "languages": "It"
    },
    "Disney-Pixar WALL-E (Russia)": {
        "languages": "Ru"
    },
    "Disney-Pixar WALL-E (USA)": {
        "languages": ""
    },
    "Disney-Pixar WALL-E - Der Letzte raeumt die Erde auf (Germany)": {
        "languages": "De"
    },
    "Dissidia 012 - Duodecim Final Fantasy (Asia) (En,Zh,Ko)": {
        "languages": "Zh, En, Ko"
    },
    "Dissidia 012 - Duodecim Final Fantasy (Europe) (En,Fr,De,Es,It)": {
        "languages": "En, Fr, De, It, Es"
    },
    "Dissidia 012 - Duodecim Final Fantasy (Japan)": {
        "languages": "Ja"
    },
    "Dissidia 012 - Duodecim Final Fantasy (USA) (En,Fr,De,Es,It)": {
        "languages": "En, Fr, De, It, Es"
    },
    "Dissidia Final Fantasy (Asia)": {
        "languages": "En"
    },
    "Dissidia Final Fantasy (Europe) (En,Fr,De,Es,It)": {
        "languages": "En, Fr, De, It, Es"
    },
    "Dissidia Final Fantasy (Japan)": {
        "languages": "Ja"
    },
    "Dissidia Final Fantasy (Korea)": {
        "languages": "Ja"
    },
    "Dissidia Final Fantasy (Russia)": {
        "languages": "Ru"
    },
    "Dissidia Final Fantasy (USA)": {
        "languages": "En"
    },
    "Dissidia Final Fantasy - Universal Tuning (Japan)": {
        "languages": "Ja"
    },
    "Doko Demo Issho (Japan)": {
        "languages": "Ja"
    },
    "Doko Demo Issho - Let's Gakkou! (Japan)": {
        "languages": "Ja"
    },
    "Don 2 - The Game (India)": {
        "languages": ""
    },
    "Donkey Xote (Europe) (En,Fr,De,Es,It)": {
        "languages": "En, Fr, De, It, Es"
    },
    "Dora-Slot - Kyojin no Hoshi II (Japan) (v2.02)": {
        "languages": "Ja"
    },
    "Dora-Slot - Oki Slot Ou! Pioneer 12 (Japan)": {
        "languages": "Ja"
    },
    "Dot Hack Link (Japan)": {
        "languages": "Ja"
    },
    "Downstream Panic! (USA)": {
        "languages": "En"
    },
    "Dragon Ball Tag VS (Japan)": {
        "languages": "Ja"
    },
    "Dragon Ball Z - Jinmudohoe (Korea)": {
        "languages": "Ja"
    },
    "Dragon Ball Z - Shin Budokai (Europe) (En,Fr,De,Es,It)": {
        "languages": "En, Fr, De, It, Es"
    },
    "Dragon Ball Z - Shin Budokai (Japan)": {
        "languages": "Ja"
    },
    "Dragon Ball Z - Shin Budokai (USA)": {
        "languages": "En"
    },
    "Dragon Ball Z - Shin Budokai - Another Road (USA)": {
        "languages": "En"
    },
    "Dragon Ball Z - Shin Budokai 2 (Europe) (En,Fr,De,Es,It)": {
        "languages": "En, Fr, De, It, Es"
    },
    "Dragon Ball Z - Tenkaichi Tag Team (Europe) (En,Fr,De,Es,It)": {
        "languages": "En, Fr, De, It, Es"
    },
    "Dragon Ball Z - Tenkaichi Tag Team (USA) (En,Fr,Es)": {
        "languages": "En, Fr, Es"
    },
    "Dragon Quest & Final Fantasy in Itadaki Street Portable (Japan)": {
        "languages": "Ja"
    },
    "Dragonball - Evolution (Asia)": {
        "languages": "En"
    },
    "Dragonball - Evolution (Europe) (En,Fr,De,Es,It)": {
        "languages": "En, Fr, De, It, Es"
    },
    "Dragonball - Evolution (USA)": {
        "languages": ""
    },
    "Dragoneer's Aria (Asia)": {
        "languages": "En"
    },
    "Dragoneer's Aria (Europe)": {
        "languages": "En"
    },
    "Dragoneer's Aria (USA)": {
        "languages": "En"
    },
    "Dragoneer's Aria - Ryu ga Nemuru Made (Asia) (En,Ja)": {
        "languages": "En, Ja"
    },
    "DreamWorks Megamind - The Blue Defender (Europe) (En,Fr,De,Es,It,Nl)": {
        "languages": "Nl, En, Fr, De, It, Es"
    },
    "DreamWorks Megamind - The Blue Defender (Russia)": {
        "languages": "Ru"
    },
    "DreamWorks Megamind - The Blue Defender (USA) (En,Fr)": {
        "languages": "En, Fr"
    },
    "DreamWorks Over the Hedge - Hammy Goes Nuts! (Europe)": {
        "languages": "En"
    },
    "DreamWorks Over the Hedge - Hammy Goes Nuts! (Europe) (En,Fr,De,It,Nl)": {
        "languages": "Nl, En, Fr, De, It"
    },
    "DreamWorks Over the Hedge - Hammy Goes Nuts! (USA)": {
        "languages": ""
    },
    "DreamWorks Shrek - Smash n' Crash Racing (Europe) (En,Fr,De,Es,It)": {
        "languages": "En, Fr, De, It, Es"
    },
    "DreamWorks Shrek - Smash n' Crash Racing (USA)": {
        "languages": "En"
    },
    "DreamWorks Shrek the Third (Europe)": {
        "languages": "En"
    },
    "DreamWorks Shrek the Third (Europe) (En,Fr,De,Es,It,Nl)": {
        "languages": "Nl, En, Fr, De, It, Es"
    },
    "DreamWorks Shrek the Third (USA)": {
        "languages": ""
    },
    "DreamWorks Vecinos Invasores - Hammy Enloquece (Spain)": {
        "languages": "Es"
    },
    "Driver 76 (Europe)": {
        "languages": "En"
    },
    "Driver 76 (USA)": {
        "languages": "En"
    },
    "Dungeon Explorer (Europe) (En,Fr,De,Es,It)": {
        "languages": "En, Fr, De, It, Es"
    },
    "Dungeon Explorer - Meiyaku no Tobira (Japan)": {
        "languages": "Ja"
    },
    "Dungeon Explorer - Warriors of Ancient Arts (USA)": {
        "languages": "En"
    },
    "Dungeon Maker - Hunting Ground (USA)": {
        "languages": "En"
    },
    "Dungeon Maker II - The Hidden War (USA)": {
        "languages": "En"
    },
    "Dungeon Siege - Throne of Agony (Europe) (En,Fr,De,Es,It)": {
        "languages": "En, Fr, De, It, Es"
    },
    "Dungeon Siege - Throne of Agony (USA)": {
        "languages": "En"
    },
    "Dungeons & Dragons - Tactics (Europe) (En,Fr,De,Es,It)": {
        "languages": "En, Fr, De, It, Es"
    },
    "Dungeons & Dragons - Tactics (USA)": {
        "languages": "En"
    },
    "Durarara!! 3way Standoff (Japan)": {
        "languages": "Ja"
    },
    "Durarara!! 3way Standoff - Alley (Japan)": {
        "languages": "Ja"
    },
    "Dynasty Warriors (Europe)": {
        "languages": "En"
    },
    "Dynasty Warriors (France)": {
        "languages": "Fr"
    },
    "Dynasty Warriors (Germany)": {
        "languages": "En"
    },
    "Dynasty Warriors (USA)": {
        "languages": "En"
    },
    "Dynasty Warriors - Strikeforce (Europe) (En,Fr,De)": {
        "languages": "En, Fr, De"
    },
    "Dynasty Warriors - Strikeforce (USA)": {
        "languages": "En"
    },
    "Dynasty Warriors Vol. 2 (Europe)": {
        "languages": "En"
    },
    "Dynasty Warriors Vol. 2 (Germany)": {
        "languages": "De"
    },
    "Dynasty Warriors Vol. 2 (USA)": {
        "languages": "En"
    },
    "E'ragon (Russia)": {
        "languages": "Ru"
    },
    "EA Replay (Europe) (En,De,Es,It,Nl)": {
        "languages": "Nl, En, De, It, Es"
    },
    "EA Replay (USA)": {
        "languages": "En"
    },
    "Echochrome (Europe) (En,Fr,De,Es,It,Nl,Pt,Ru) (Beta)": {
        "languages": "Nl, En, Fr, De, It, Pt, Ru, Es"
    },
    "Echochrome (Europe) (En,Fr,De,Es,It,Nl,Pt,Ru) (Demo)": {
        "languages": "Nl, En, Fr, De, It, Pt, Ru, Es"
    },
    "Echochrome (Europe, Australia) (En,Fr,De,Es,It,Nl,Pt,Ru)": {
        "languages": "Nl, En, Fr, De, It, Pt, Ru, Es"
    },
    "Echochrome - Muhan Hoerang (Korea) (En,Zh,Ko)": {
        "languages": "Zh, En, Ko"
    },
    "Echoshift (Europe) (En,Fr,De,Es,It,Nl,Pt,Ru) (v1.00)": {
        "languages": "Nl, En, Fr, De, It, Pt, Ru, Es"
    },
    "Echoshift (Europe) (En,Fr,De,Es,It,Nl,Pt,Ru) (v2.00)": {
        "languages": "Nl, En, Fr, De, It, Pt, Ru, Es"
    },
    "Echoshift (Korea)": {
        "languages": "En"
    },
    "Eiyuu Densetsu - Ao no Kiseki (Japan)": {
        "languages": "Ja"
    },
    "Eiyuu Densetsu - Sora no Kiseki FC (Japan)": {
        "languages": "Ja"
    },
    "Eiyuu Densetsu - Sora no Kiseki SC (Japan) (Disc 1)": {
        "languages": "Ja"
    },
    "Eiyuu Densetsu - Sora no Kiseki SC (Japan) (Disc 2)": {
        "languages": "Ja"
    },
    "Eiyuu Densetsu - Zero no Kiseki (Japan)": {
        "languages": "Ja"
    },
    "Eiyuu Densetsu Gagharv Trilogy - Shiroki Majo (Japan)": {
        "languages": "Ja"
    },
    "Elminage II - Sousei no Megami to Unmei no Daichi (Japan)": {
        "languages": "Ja"
    },
    "Elminage III - Ankoku no Shito to Taiyou no Kyuuden (Japan)": {
        "languages": "Ja"
    },
    "Elminage Original - Yami no Miko to Kamigami no Yubiwa (Japan)": {
        "languages": "Ja"
    },
    "Enkaku Sousa - Shinjitsu e no 23-nichi-kan (Japan)": {
        "languages": "Ja"
    },
    "Enkeltbillet (Japan)": {
        "languages": "Ja"
    },
    "Eragon (Europe) (En,Fr,De,Es,It)": {
        "languages": "En, Fr, De, It, Es"
    },
    "Eragon (USA)": {
        "languages": ""
    },
    "Evangelion Shin Gekijou-ban - 3nd Impact (Japan, Asia)": {
        "languages": "Ja"
    },
    "Every Extend Extra (Europe) (En,Fr,De,Es,It)": {
        "languages": "En, Fr, De, It, Es"
    },
    "Every Extend Extra (USA)": {
        "languages": "En"
    },
    "Everybody's Golf (Europe) (En,Fr,De,Es,It)": {
        "languages": "En, Fr, De, It, Es"
    },
    "Everybody's Golf (Korea)": {
        "languages": "En"
    },
    "Everybody's Golf 2 (Europe, Canada) (En,Fr,De,Es,It)": {
        "languages": "En, Fr, De, It, Es"
    },
    "Everybody's Stress Buster (Asia) (En,Zh,Ko)": {
        "languages": "Zh, En, Ko"
    },
    "Everybody's Tennis (Europe) (En,Fr,De,Es,It)": {
        "languages": "En, Fr, De, It, Es"
    },
    "Exit (Europe) (En,Fr,De,Es,It)": {
        "languages": "En, Fr, De, It, Es"
    },
    "Exit (Japan)": {
        "languages": "Ja"
    },
    "Exit (Korea)": {
        "languages": "Ja"
    },
    "Exit (USA)": {
        "languages": "En"
    },
    "Exit 2 (Europe) (En,Fr,De,Es,It)": {
        "languages": "En, Fr, De, It, Es"
    },
    "Eye of Judgment, The - Legends (Europe) (En,Fr,De,Es,It)": {
        "languages": "En, Fr, De, It, Es"
    },
    "Eye of Judgment, The - Legends (Europe) (En,Fr,De,Es,It) (Beta)": {
        "languages": "En, Fr, De, It, Es"
    },
    "Eye of Judgment, The - Shintaku no Wizard (Japan) (Demo)": {
        "languages": "Ja"
    },
    "EyePet (Europe) (En,Fr,De,Es,It,Nl,Pt,Sv,No,Da,Fi,Pl,Ru)": {
        "languages": "Da, Nl, En, Fi, Fr, De, It, No, Pl, Pt, Ru, Es, Sv"
    },
    "EyePet (USA) (En,Fr,Es,Pt)": {
        "languages": "En, Fr, Pt, Es"
    },
    "EyePet Adventures (Europe) (En,Fr,De,Es,It,Nl,Pt,Sv,No,Da,Fi,Pl,Ru)": {
        "languages": "Da, Nl, En, Fi, Fr, De, It, No, Pl, Pt, Ru, Es, Sv"
    },
    "Eyeshield 21 - Portable Edition (Japan)": {
        "languages": "Ja"
    },
    "F1 06 Portable (Asia)": {
        "languages": "Ja"
    },
    "F1 2009 (Europe) (En,Fr,De,Es,It)": {
        "languages": "En, Fr, De, It, Es"
    },
    "F1 2009 (USA)": {
        "languages": ""
    },
    "F1 Grand Prix (Europe) (En,Fr,De,Es,It) (v1.00)": {
        "languages": "En, Fr, De, It, Es"
    },
    "F1 Grand Prix (Europe) (En,Fr,De,Es,It) (v2.00)": {
        "languages": "En, Fr, De, It, Es"
    },
    "FIFA 06 (Europe)": {
        "languages": "En"
    },
    "FIFA 06 (France)": {
        "languages": "Fr"
    },
    "FIFA 06 (Germany)": {
        "languages": "De"
    },
    "FIFA 06 (Italy)": {
        "languages": "It"
    },
    "FIFA 06 (Japan)": {
        "languages": "Ja"
    },
    "FIFA 06 (Spain)": {
        "languages": "Es"
    },
    "FIFA 07 (Europe)": {
        "languages": "En"
    },
    "FIFA 07 (France)": {
        "languages": "Fr"
    },
    "FIFA 07 (Germany)": {
        "languages": "De"
    },
    "FIFA 07 (Italy)": {
        "languages": "It"
    },
    "FIFA 07 (Netherlands)": {
        "languages": "Nl"
    },
    "FIFA 07 (Spain)": {
        "languages": "Es"
    },
    "FIFA 08 (Europe)": {
        "languages": "En"
    },
    "FIFA 08 (France)": {
        "languages": "Fr"
    },
    "FIFA 08 (Germany)": {
        "languages": "De"
    },
    "FIFA 08 (Italy)": {
        "languages": "It"
    },
    "FIFA 08 (Korea)": {
        "languages": "En"
    },
    "FIFA 08 (Portugal)": {
        "languages": "Pt"
    },
    "FIFA 08 (Russia)": {
        "languages": "Ru"
    },
    "FIFA 08 (Spain)": {
        "languages": "Es"
    },
    "FIFA 09 (Asia) (En,Es)": {
        "languages": "En, Es"
    },
    "FIFA 09 (Europe)": {
        "languages": "En"
    },
    "FIFA 09 (Europe) (Pl,Cs,Hu)": {
        "languages": "Cs, Hu, Pl"
    },
    "FIFA 09 (France)": {
        "languages": "Fr"
    },
    "FIFA 09 (Germany)": {
        "languages": "De"
    },
    "FIFA 09 (Italy)": {
        "languages": "It"
    },
    "FIFA 09 (Netherlands)": {
        "languages": "Nl"
    },
    "FIFA 09 (Portugal)": {
        "languages": "Pt"
    },
    "FIFA 09 (Russia)": {
        "languages": "Ru"
    },
    "FIFA 09 (Spain)": {
        "languages": "Es"
    },
    "FIFA 10 (Europe)": {
        "languages": "En"
    },
    "FIFA 10 (Europe) (Pl,Cs,Hu)": {
        "languages": "Cs, Hu, Pl"
    },
    "FIFA 10 (France)": {
        "languages": "Fr"
    },
    "FIFA 10 (Germany)": {
        "languages": "De"
    },
    "FIFA 10 (Italy)": {
        "languages": "It"
    },
    "FIFA 10 (Netherlands)": {
        "languages": "Nl"
    },
    "FIFA 10 (Portugal)": {
        "languages": "Pt"
    },
    "FIFA 10 (Russia)": {
        "languages": "Ru"
    },
    "FIFA 10 (Spain)": {
        "languages": "Es"
    },
    "FIFA 11 (Europe)": {
        "languages": "En"
    },
    "FIFA 11 (France) (v1.00)": {
        "languages": "Fr"
    },
    "FIFA 11 (France) (v2.01)": {
        "languages": "Fr"
    },
    "FIFA 11 (Germany)": {
        "languages": "De"
    },
    "FIFA 11 (Italy) (v1.00)": {
        "languages": "It"
    },
    "FIFA 11 (Italy) (v2.01)": {
        "languages": "It"
    },
    "FIFA 11 (Netherlands) (v1.00)": {
        "languages": "Nl"
    },
    "FIFA 11 (Poland) (v1.00)": {
        "languages": "Pl"
    },
    "FIFA 11 (Poland) (v2.01)": {
        "languages": "Pl"
    },
    "FIFA 11 (Portugal)": {
        "languages": "Pt"
    },
    "FIFA 11 (Russia)": {
        "languages": "Ru"
    },
    "FIFA 11 (Spain) (v1.00)": {
        "languages": "Es"
    },
    "FIFA 11 (Spain) (v2.01)": {
        "languages": "Es"
    },
    "FIFA 12 (Europe)": {
        "languages": "En"
    },
    "FIFA 12 (France)": {
        "languages": "Fr"
    },
    "FIFA 12 (Germany)": {
        "languages": "De"
    },
    "FIFA 12 (Italy)": {
        "languages": "It"
    },
    "FIFA 12 (Netherlands)": {
        "languages": "Nl"
    },
    "FIFA 12 (Poland)": {
        "languages": "Pl"
    },
    "FIFA 12 (Portugal)": {
        "languages": "Pt"
    },
    "FIFA 12 (Spain)": {
        "languages": "Es"
    },
    "FIFA 12 - World Class Soccer (Japan)": {
        "languages": "Ja"
    },
    "FIFA 13 (Europe)": {
        "languages": "En"
    },
    "FIFA 13 (France)": {
        "languages": "Fr"
    },
    "FIFA 13 (Germany)": {
        "languages": "De"
    },
    "FIFA 13 (Italy)": {
        "languages": "It"
    },
    "FIFA 13 (Poland)": {
        "languages": "Pl"
    },
    "FIFA 13 (Russia)": {
        "languages": "Ru"
    },
    "FIFA 13 (Spain)": {
        "languages": "Es"
    },
    "FIFA 14 (Europe)": {
        "languages": "En"
    },
    "FIFA 14 (France)": {
        "languages": "Fr"
    },
    "FIFA 14 (Poland)": {
        "languages": "Pl"
    },
    "FIFA 14 (Portugal)": {
        "languages": "Pt"
    },
    "FIFA 14 (Russia)": {
        "languages": "Ru"
    },
    "FIFA 14 (Spain)": {
        "languages": "Es"
    },
    "FIFA 14 - Edicion Legado (Latin America) (En,Es)": {
        "languages": "En, Es"
    },
    "FIFA 14 - Legacy Edition (Italy)": {
        "languages": "It"
    },
    "FIFA Fussball-Weltmeisterschaft Deutschland 2006 (Germany)": {
        "languages": "De"
    },
    "FIFA Soccer (Korea)": {
        "languages": "En"
    },
    "FIFA Soccer (USA)": {
        "languages": "En"
    },
    "FIFA Soccer 06 (USA)": {
        "languages": "En"
    },
    "FIFA Soccer 07 (USA)": {
        "languages": "En"
    },
    "FIFA Soccer 08 (USA)": {
        "languages": "En"
    },
    "FIFA Soccer 09 (Canada) (En,Fr)": {
        "languages": "En, Fr"
    },
    "FIFA Soccer 09 (USA) (En,Es)": {
        "languages": "En, Es"
    },
    "FIFA Soccer 10 (USA) (En,Es)": {
        "languages": "En, Es"
    },
    "FIFA Soccer 11 (USA) (En,Es) (v1.00)": {
        "languages": "En, Es"
    },
    "FIFA Soccer 11 (USA) (En,Es) (v2.00)": {
        "languages": "En, Es"
    },
    "FIFA Soccer 12 (USA)": {
        "languages": ""
    },
    "FIFA Soccer 13 (USA)": {
        "languages": ""
    },
    "FIFA Street 2 (Europe) (En,Fr,De)": {
        "languages": "En, Fr, De"
    },
    "FIFA Street 2 (USA)": {
        "languages": "En"
    },
    "FIFA World Cup Deutsch Taikai 2006 (Japan)": {
        "languages": "Ja"
    },
    "FIFA World Cup Germany 2006 (Europe)": {
        "languages": "En"
    },
    "FIFA World Cup Germany 2006 (Spain)": {
        "languages": "Es"
    },
    "FIFA World Cup Germany 2006 (USA)": {
        "languages": "En"
    },
    "Fading Shadows (Europe) (En,Fr,De,Es,It,Nl,Ru)": {
        "languages": "Nl, En, Fr, De, It, Ru, Es"
    },
    "Fading Shadows (USA) (En,Fr,De,Es,It,Nl,Ru)": {
        "languages": "Nl, En, Fr, De, It, Ru, Es"
    },
    "Fairy Tail - Portable Guild (Japan)": {
        "languages": "Ja"
    },
    "Fairy Tail - Zerefu Kakusei (Japan)": {
        "languages": "Ja"
    },
    "Family Guy - Video Game! (Europe) (En,Fr,De,Es,It)": {
        "languages": "En, Fr, De, It, Es"
    },
    "Family Guy - Video Game! (Europe, Australia)": {
        "languages": "En"
    },
    "Family Guy - Video Game! (USA)": {
        "languages": "En"
    },
    "Fantasy Golf Pangya Portable (Japan)": {
        "languages": "Ja"
    },
    "Fantasy Golf Pangya Portable (Korea)": {
        "languages": "Ko"
    },
    "Fast and the Furious, The (Europe)": {
        "languages": "En"
    },
    "Fast and the Furious, The (USA)": {
        "languages": "En"
    },
    "Fat Princess - Fistful of Cake (Europe, Australia) (En,Fr,De,Es,It,Nl,Pt,Ru)": {
        "languages": "Nl, En, Fr, De, It, Pt, Ru, Es"
    },
    "Fat Princess - Fistful of Cake (USA)": {
        "languages": "En"
    },
    "Fate-Extra (Europe)": {
        "languages": "En"
    },
    "Fate-Extra (Japan)": {
        "languages": "Ja"
    },
    "Fate-Extra (USA)": {
        "languages": "En"
    },
    "Fate-Extra CCC (Japan)": {
        "languages": "Ja"
    },
    "Fate-Unlimited Codes Portable (Japan)": {
        "languages": "Ja"
    },
    "Field Commander (Europe, Australia) (En,Fr,De,Es)": {
        "languages": "En, Fr, De, Es"
    },
    "Field Commander (USA)": {
        "languages": "En"
    },
    "Field Commander (USA) (Beta 1)": {
        "languages": "En"
    },
    "Field Commander (USA) (Beta 2)": {
        "languages": "En"
    },
    "Fight Night Round 3 (Asia)": {
        "languages": "En"
    },
    "Fight Night Round 3 (Europe) (En,Fr)": {
        "languages": "En, Fr"
    },
    "Fight Night Round 3 (USA)": {
        "languages": "En"
    },
    "Final Armada (Europe) (En,Fr,De,Es,It)": {
        "languages": "En, Fr, De, It, Es"
    },
    "Final Fantasy (Japan, Asia) (En,Ja)": {
        "languages": "En, Ja"
    },
    "Final Fantasy - 20th Anniversary Edition (Europe) (En,Ja)": {
        "languages": "En, Ja"
    },
    "Final Fantasy - 20th Anniversary Edition (USA) (En,Ja) (FW3.03)": {
        "languages": "En, Ja"
    },
    "Final Fantasy - 20th Anniversary Edition (USA) (En,Ja) (FW6.00)": {
        "languages": "En, Ja"
    },
    "Final Fantasy II (Japan, Asia) (En,Ja)": {
        "languages": "En, Ja"
    },
    "Final Fantasy II - 20th Anniversary Edition (Europe) (En,Ja)": {
        "languages": "En, Ja"
    },
    "Final Fantasy II - 20th Anniversary Edition (USA, Canada) (En,Ja)": {
        "languages": "En, Ja"
    },
    "Final Fantasy III (Japan)": {
        "languages": "Ja"
    },
    "Final Fantasy IV - The Complete Collection (Europe) (En,Ja,Fr)": {
        "languages": "En, Fr, Ja"
    },
    "Final Fantasy IV - The Complete Collection (USA) (En,Ja,Fr)": {
        "languages": "En, Fr, Ja"
    },
    "Final Fantasy IV Complete Collection - Final Fantasy IV & The After Years (Japan) (En,Ja,Fr)": {
        "languages": "En, Fr, Ja"
    },
    "Final Fantasy Reishiki (Japan) (Disc 1)": {
        "languages": "Ja"
    },
    "Final Fantasy Reishiki (Japan) (Disc 2)": {
        "languages": "Ja"
    },
    "Final Fantasy Tactics - Shishi Sensou (Japan, Korea)": {
        "languages": "Ja"
    },
    "Final Fantasy Tactics - The War of the Lions (Europe)": {
        "languages": "En"
    },
    "Final Fantasy Tactics - The War of the Lions (USA)": {
        "languages": "En"
    },
    "Fired Up (Europe, Australia) (En,Fr,De,Es,It)": {
        "languages": "En, Fr, De, It, Es"
    },
    "Firmware 3.73 (Europe)": {
        "languages": ""
    },
    "FlatOut - Head On (Europe) (En,Fr,De,Es,It)": {
        "languages": "En, Fr, De, It, Es"
    },
    "FlatOut - Head On (Germany)": {
        "languages": "De"
    },
    "FlatOut - Head On (USA)": {
        "languages": "En"
    },
    "Flowars (Korea)": {
        "languages": "Ko"
    },
    "Football Manager Handheld (Europe) (En,Fr,De,Es,It)": {
        "languages": "En, Fr, De, It, Es"
    },
    "Football Manager Handheld 2007 (Europe) (En,Fr,Es,It)": {
        "languages": "En, Fr, It, Es"
    },
    "Football Manager Handheld 2008 (Europe) (En,Fr,Es,It)": {
        "languages": "En, Fr, It, Es"
    },
    "Football Manager Handheld 2009 (Europe) (En,Fr,Es,It)": {
        "languages": "En, Fr, It, Es"
    },
    "Football Manager Handheld 2010 (Europe) (En,Fr,Es,It)": {
        "languages": "En, Fr, It, Es"
    },
    "Football Manager Handheld 2011 (Europe) (En,Fr,Es,It)": {
        "languages": "En, Fr, It, Es"
    },
    "Football Manager Handheld 2012 (Europe) (En,Fr,Es,It)": {
        "languages": "En, Fr, It, Es"
    },
    "Football Manager Handheld 2013 (Europe) (En,Fr,Es,It)": {
        "languages": "En, Fr, It, Es"
    },
    "Ford Bold Moves Street Racing (USA)": {
        "languages": "En"
    },
    "Ford Racing - Off Road (USA)": {
        "languages": "En"
    },
    "Ford Street Racing - L.A. Duel (Europe) (En,Fr,De,Es,It)": {
        "languages": "En, Fr, De, It, Es"
    },
    "Ford Street Racing XR Edition (Australia)": {
        "languages": "En"
    },
    "Formula 1 - F1 05 Portable (Japan)": {
        "languages": "Ja"
    },
    "Formula One 06 (Europe) (En,Fr,De,Es,It,Pt,Fi)": {
        "languages": "En, Fi, Fr, De, It, Pt, Es"
    },
    "Formula One 06 (Europe) (En,Fr,De,Es,It,Pt,Fi) (Beta)": {
        "languages": "En, Fi, Fr, De, It, Pt, Es"
    },
    "Frantix (Europe) (En,Fr,De,Es,It)": {
        "languages": "En, Fr, De, It, Es"
    },
    "Frantix (USA)": {
        "languages": "En"
    },
    "Freak Out - Extreme Freeride (Europe) (En,Fr,De,Es,It)": {
        "languages": "En, Fr, De, It, Es"
    },
    "Free Running (Europe) (En,Fr,De,Es,It)": {
        "languages": "En, Fr, De, It, Es"
    },
    "Frogger - Helmet Chaos (Europe) (En,Fr,De,Es,It)": {
        "languages": "En, Fr, De, It, Es"
    },
    "Frogger - Helmet Chaos (USA)": {
        "languages": "En"
    },
    "Fukufuku no Shima (Japan)": {
        "languages": "Ja"
    },
    "Full Auto 2 - Battlelines (Europe) (En,Fr,De,Es,It)": {
        "languages": "En, Fr, De, It, Es"
    },
    "Full Auto 2 - Battlelines (USA)": {
        "languages": "En"
    },
    "Fullmetal Alchemist - Brotherhood (Europe) (En,De)": {
        "languages": "En, De"
    },
    "Furtif + WipEout Pure (France)": {
        "languages": "Fr"
    },
    "Fushigi no Dungeon - Fuurai no Shiren 3 Portable (Japan)": {
        "languages": "Ja"
    },
    "Fushigi no Dungeon - Fuurai no Shiren 4 Plus - Kami no Hitomi to Akuma no Heso (Japan)": {
        "languages": "Ja"
    },
    "G.I. Joe - The Rise of Cobra (Europe) (En,Fr,De,Es,It)": {
        "languages": "En, Fr, De, It, Es"
    },
    "G.I. Joe - The Rise of Cobra (USA)": {
        "languages": "En"
    },
    "Gachitora! Abarenbou Kyoushi in High School (Japan)": {
        "languages": "Ja"
    },
    "Gakuen Hetalia Portable (Japan)": {
        "languages": "Ja"
    },
    "Game Sharing Server Disc (Europe)": {
        "languages": ""
    },
    "Gangs of London (Europe) (En,Fr,De,Es,It,Pt)": {
        "languages": "En, Fr, De, It, Pt, Es"
    },
    "Gangs of London (Germany)": {
        "languages": "De"
    },
    "Gangs of London (USA)": {
        "languages": "En"
    },
    "Gangs of London (USA) (En,Fr,Es) (Demo)": {
        "languages": "En, Fr, Es"
    },
    "Geki Sengoku Musou (Japan, Asia)": {
        "languages": "Ja"
    },
    "Gekka Ryouran Romance (Japan)": {
        "languages": "Ja"
    },
    "Gendai Daisenryaku - Isshoku Sokuhatsu Gunji Balance Houkai (Japan)": {
        "languages": "Ja"
    },
    "Generation of Chaos (Europe)": {
        "languages": "En"
    },
    "Generation of Chaos (USA)": {
        "languages": "En"
    },
    "Gensan (Europe) (En,Fr,De,Es,It)": {
        "languages": "En, Fr, De, It, Es"
    },
    "Gensou Suikoden - Tsumugareshi Hyakunen no Toki (Japan)": {
        "languages": "Ja"
    },
    "Gensou Suikoden I & II (Japan) (v2.00)": {
        "languages": "Ja"
    },
    "Geronimo Stilton - Return to the Kingdom of Fantasy - The Videogame (Europe) (En,Fr,Es,It,Nl,Pt,El)": {
        "languages": "Nl, En, Fr, El, It, Pt, Es"
    },
    "Geronimo Stilton in the Kingdom of Fantasy (Europe) (En,Fr,Es,It,Nl,Pt)": {
        "languages": "Nl, En, Fr, It, Pt, Es"
    },
    "Ghost Rider (Europe) (En,Fr,De,Es,It)": {
        "languages": "En, Fr, De, It, Es"
    },
    "Ghost Rider (USA)": {
        "languages": ""
    },
    "Ghost in the Shell - Stand Alone Complex (Europe)": {
        "languages": "En"
    },
    "Ghost in the Shell - Stand Alone Complex (USA)": {
        "languages": "En"
    },
    "Ghostbusters - The Video Game (Europe) (En,Fr,Es,Nl)": {
        "languages": "Nl, En, Fr, Es"
    },
    "Ghostbusters - The Video Game (Europe) (Fr,De,It)": {
        "languages": "Fr, De, It"
    },
    "Ghostbusters - The Video Game (USA)": {
        "languages": "En"
    },
    "Ginsei Shougi Portable - Fuun Ryuuko Raiden (Japan)": {
        "languages": "Ja"
    },
    "Gitaroo Man Lives! (Europe) (En,Fr,De)": {
        "languages": "En, Fr, De"
    },
    "Gitaroo Man Lives! (Korea)": {
        "languages": "Ko"
    },
    "Gitaroo Man Lives! (USA)": {
        "languages": "En"
    },
    "Gladiator Begins (Europe)": {
        "languages": "En"
    },
    "Gladiator Begins (USA)": {
        "languages": "En"
    },
    "Glass Heart Princess Platinum (Japan)": {
        "languages": "Ja"
    },
    "Glorace - Phantastic Carnival (Korea)": {
        "languages": "Ko"
    },
    "Go! Sudoku (Europe) (En,Fr,De,Es,It)": {
        "languages": "En, Fr, De, It, Es"
    },
    "Go! Sudoku (USA) (En,Fr,De,Es,It)": {
        "languages": "En, Fr, De, It, Es"
    },
    "Go!Explore (Belgium, Netherlands) (En,Fr,De,Es,It,Nl,Pt,Sv,No,Da,Fi)": {
        "languages": "Da, Nl, En, Fi, Fr, De, It, No, Pt, Es, Sv"
    },
    "Go!Explore (France) (En,Fr,De,Es,It,Nl,Pt,Sv,No,Da,Fi)": {
        "languages": "Da, Nl, En, Fi, Fr, De, It, No, Pt, Es, Sv"
    },
    "Go!Explore (Italy) (En,Fr,De,Es,It,Nl,Pt,Sv,No,Da,Fi) (v1.01)": {
        "languages": "Da, Nl, En, Fi, Fr, De, It, No, Pt, Es, Sv"
    },
    "Go!Explore (Spain, Portugal) (En,Fr,De,Es,It,Nl,Pt,Sv,No,Da,Fi)": {
        "languages": "Da, Nl, En, Fi, Fr, De, It, No, Pt, Es, Sv"
    },
    "Go!Explore (UK) (En,Fr,De,Es,It,Nl,Pt,Sv,No,Da,Fi)": {
        "languages": "Da, Nl, En, Fi, Fr, De, It, No, Pt, Es, Sv"
    },
    "God Eater (Japan)": {
        "languages": "Ja"
    },
    "God Eater 2 (Japan)": {
        "languages": "Ja"
    },
    "God Eater Burst (Japan)": {
        "languages": "Ja"
    },
    "God Eater Burst - Append-ban (Japan)": {
        "languages": "Ja"
    },
    "God of War - Chains of Olympus (Asia) (En,Zh)": {
        "languages": "Zh, En"
    },
    "God of War - Chains of Olympus (Europe) (Beta)": {
        "languages": ""
    },
    "God of War - Chains of Olympus (Europe) (Demo)": {
        "languages": "En"
    },
    "God of War - Chains of Olympus (Europe, Australia) (En,Fr,De,Es,It)": {
        "languages": "En, Fr, De, It, Es"
    },
    "God of War - Chains of Olympus (Korea)": {
        "languages": "Ko"
    },
    "God of War - Chains of Olympus (USA)": {
        "languages": "En"
    },
    "God of War - Chains of Olympus - Battle of Attica (USA) (Demo)": {
        "languages": "En"
    },
    "God of War - Chains of Olympus - Special Edition - Battle of Attica (USA) (Demo)": {
        "languages": "En"
    },
    "God of War - Ghost of Sparta (Asia) (En,Zh,Ko)": {
        "languages": "Zh, En, Ko"
    },
    "God of War - Ghost of Sparta (Europe) (En,Pl,Ru)": {
        "languages": "En, Pl, Ru"
    },
    "God of War - Ghost of Sparta (Europe, Australia) (En,Fr,De,Es,It)": {
        "languages": "En, Fr, De, It, Es"
    },
    "God of War - Ghost of Sparta (USA) (En,Fr,Es)": {
        "languages": "En, Fr, Es"
    },
    "God of War - Koutan no Kokuin (Japan) (En,Ja)": {
        "languages": "En, Ja"
    },
    "God of War - Rakujitsu no Hisoukyoku (Japan)": {
        "languages": "Ja"
    },
    "Godfather, The (Europe) (En,Nl,Pl)": {
        "languages": "Nl, En, Pl"
    },
    "Godfather, The - Mob Wars (Asia)": {
        "languages": "En"
    },
    "Godfather, The - Mob Wars (USA)": {
        "languages": "En"
    },
    "Gods Eater Burst (Europe)": {
        "languages": "En"
    },
    "Gods Eater Burst (USA)": {
        "languages": "En"
    },
    "Goku Makaimura (Japan)": {
        "languages": "Ja"
    },
    "Goku Makaimura Kai (Japan)": {
        "languages": "Ja"
    },
    "Golden Compass, The (Europe) (En,Nl,Sv,No,Da)": {
        "languages": "Da, Nl, En, No, Sv"
    },
    "Golden Compass, The (USA)": {
        "languages": "En"
    },
    "Goldene Kompass, Der (Germany)": {
        "languages": "De"
    },
    "Gottlieb Pinball Classics (Europe)": {
        "languages": "En"
    },
    "Gottlieb Pinball Classics (Europe) (En,Fr,De,Es,It)": {
        "languages": "En, Fr, De, It, Es"
    },
    "Gradius Collection (Europe) (En,Fr,De,Es,It)": {
        "languages": "En, Fr, De, It, Es"
    },
    "Gradius Collection (USA)": {
        "languages": "En"
    },
    "Gradius Portable (Japan)": {
        "languages": "Ja"
    },
    "Gran Turismo (Europe) (En,Fr,De,Es,It) (v1.01)": {
        "languages": "En, Fr, De, It, Es"
    },
    "Gran Turismo (Europe) (En,Fr,De,Es,It,Nl,Pt,Ru) (v2.00)": {
        "languages": "Nl, En, Fr, De, It, Pt, Ru, Es"
    },
    "Gran Turismo (Japan) (En,Ja) (v1.01)": {
        "languages": "En, Ja"
    },
    "Gran Turismo (Japan) (En,Ja) (v2.00)": {
        "languages": "En, Ja"
    },
    "Gran Turismo (USA) (En,Fr,Es) (v1.00)": {
        "languages": "En, Fr, Es"
    },
    "Gran Turismo (USA) (En,Fr,Es) (v2.00)": {
        "languages": "En, Fr, Es"
    },
    "Grand Knights History (Japan)": {
        "languages": "Ja"
    },
    "Grand Theft Auto - Chinatown Wars (Europe) (En,Fr,De,Es,It)": {
        "languages": "En, Fr, De, It, Es"
    },
    "Grand Theft Auto - Chinatown Wars (Europe) (En,Fr,De,Es,It) (v0.01) (Beta)": {
        "languages": "En, Fr, De, It, Es"
    },
    "Grand Theft Auto - Chinatown Wars (Europe) (En,Fr,De,Es,It) (v0.02) (Beta)": {
        "languages": "En, Fr, De, It, Es"
    },
    "Grand Theft Auto - Chinatown Wars (Japan)": {
        "languages": "Ja"
    },
    "Grand Theft Auto - Chinatown Wars (USA)": {
        "languages": "En"
    },
    "Grand Theft Auto - Liberty City Stories (Europe) (En,Fr,De,Es,It) (v1.05)": {
        "languages": "En, Fr, De, It, Es"
    },
    "Grand Theft Auto - Liberty City Stories (Europe) (En,Fr,De,Es,It) (v2.00)": {
        "languages": "En, Fr, De, It, Es"
    },
    "Grand Theft Auto - Liberty City Stories (Europe) (En,Fr,De,Es,It) (v3.00)": {
        "languages": "En, Fr, De, It, Es"
    },
    "Grand Theft Auto - Liberty City Stories (Germany) (v1.00)": {
        "languages": "De"
    },
    "Grand Theft Auto - Liberty City Stories (Germany) (v2.00)": {
        "languages": "De"
    },
    "Grand Theft Auto - Liberty City Stories (Japan)": {
        "languages": "Ja"
    },
    "Grand Theft Auto - Liberty City Stories (Japan) (Rockstar Classics)": {
        "languages": "Ja"
    },
    "Grand Theft Auto - Liberty City Stories (Korea) (En,Fr,De,Es,It)": {
        "languages": "En, Fr, De, It, Es"
    },
    "Grand Theft Auto - Liberty City Stories (USA) (En,Fr,De,Es,It) (v1.05)": {
        "languages": "En, Fr, De, It, Es"
    },
    "Grand Theft Auto - Liberty City Stories (USA) (En,Fr,De,Es,It) (v2.00)": {
        "languages": "En, Fr, De, It, Es"
    },
    "Grand Theft Auto - Liberty City Stories (USA) (En,Fr,De,Es,It) (v3.00)": {
        "languages": "En, Fr, De, It, Es"
    },
    "Grand Theft Auto - Vice City Stories (Europe) (En,Fr,De,Es,It)": {
        "languages": "En, Fr, De, It, Es"
    },
    "Grand Theft Auto - Vice City Stories (Germany)": {
        "languages": "De"
    },
    "Grand Theft Auto - Vice City Stories (Japan)": {
        "languages": "Ja"
    },
    "Grand Theft Auto - Vice City Stories (USA)": {
        "languages": "En"
    },
    "Great Battle Fullblast (Japan)": {
        "languages": "Ja"
    },
    "Greatest Hits Vol. 1 (Europe)": {
        "languages": "En"
    },
    "Gretzky NHL (USA)": {
        "languages": "En"
    },
    "Gretzky NHL 06 (USA)": {
        "languages": "En"
    },
    "Gripshift (Europe) (En,Fr,De,Es,It)": {
        "languages": "En, Fr, De, It, Es"
    },
    "Gripshift (USA)": {
        "languages": "En"
    },
    "Grisaia no Meikyuu - Le Labyrinthe de la Grisaia (Japan)": {
        "languages": "Ja"
    },
    "Grisaia no Rakuen - Le Eden de la Grisaia (Japan)": {
        "languages": "Ja"
    },
    "Growlanser (Asia)": {
        "languages": "Ja"
    },
    "Growlanser - Wayfarer of Time (USA)": {
        "languages": "En"
    },
    "Guilty Gear Judgment (Europe)": {
        "languages": "En"
    },
    "Guilty Gear Judgment (Japan)": {
        "languages": "Ja"
    },
    "Guilty Gear Judgment (USA)": {
        "languages": "En"
    },
    "Guilty Gear XX Accent Core Plus (Europe)": {
        "languages": "En"
    },
    "Guilty Gear XX Accent Core Plus (Japan)": {
        "languages": "Ja"
    },
    "Guilty Gear XX Accent Core Plus (USA)": {
        "languages": "En"
    },
    "Guilty Gear XX Reload - The Midnight Carnival (Japan)": {
        "languages": "Ja"
    },
    "Gun Showdown (Europe) (En,Fr,Es,It)": {
        "languages": "En, Fr, It, Es"
    },
    "Gun Showdown (Germany) (En,De)": {
        "languages": "En, De"
    },
    "Gun Showdown (USA)": {
        "languages": "En"
    },
    "Gun Showdown (USA) (Beta)": {
        "languages": "En"
    },
    "Gundam Assault Survive (Japan)": {
        "languages": "Ja"
    },
    "Gundam Battle Chronicle (Japan)": {
        "languages": "Ja"
    },
    "Gundam Battle Chronicle (Korea)": {
        "languages": "Ja"
    },
    "Gundam Battle Royale (Japan, Asia)": {
        "languages": "Ja"
    },
    "Gundam Battle Tactics (Japan)": {
        "languages": "Ja"
    },
    "Gundam Battle Universe (Japan, Asia)": {
        "languages": "Ja"
    },
    "Gundam Memories - Tatakai no Kioku (Japan)": {
        "languages": "Ja"
    },
    "Gungnir (USA)": {
        "languages": "En"
    },
    "Gungnir - Masou no Gunshin to Eiyuu Sensou (Japan)": {
        "languages": "Ja"
    },
    "Gunpey (Europe) (En,Fr,De,Es,It)": {
        "languages": "En, Fr, De, It, Es"
    },
    "Gunpey (USA)": {
        "languages": "En"
    },
    "Gurumin (Japan)": {
        "languages": "Ja"
    },
    "Gurumin - A Monstrous Adventure (Europe)": {
        "languages": "En"
    },
    "Gurumin - A Monstrous Adventure (USA)": {
        "languages": "En"
    },
    "Gurumin - Une Aventure Monstrueuse (France)": {
        "languages": "Fr"
    },
    "Hagane no Renkinjutsushi - Fullmetal Alchemist - Senaka o Takuseshi Mono (Japan)": {
        "languages": "Ja"
    },
    "Hagane no Renkinjutsushi - Yakusoku no Hi e (Japan)": {
        "languages": "Ja"
    },
    "Hajime no Ippo Portable - Victorious Spirits (Japan)": {
        "languages": "Ja"
    },
    "Hakuoki - Demon of the Fleeting Blossom (USA)": {
        "languages": "En"
    },
    "Hakuoki - Warriors of the Shinsengumi (USA)": {
        "languages": "En"
    },
    "Hakuouki - Reimeiroku Portable (Japan)": {
        "languages": "Ja"
    },
    "Hakuouki - Yuugiroku (Japan)": {
        "languages": "Ja"
    },
    "Half-Minute Hero (Europe)": {
        "languages": "En"
    },
    "Half-Minute Hero (USA)": {
        "languages": "En"
    },
    "Hammerin' Hero (USA)": {
        "languages": "En"
    },
    "Hanakisou (Japan)": {
        "languages": "Ja"
    },
    "Hanaoni - Koisomeru Koku - Eikyuu no Shirushi (Japan)": {
        "languages": "Ja"
    },
    "Hanaoni - Yume no Tsuzuki (Japan)": {
        "languages": "Ja"
    },
    "Hanayaka Nari, Wa ga Ichizoku (Japan)": {
        "languages": "Ja"
    },
    "Hanayaka Nari, Wa ga Ichizoku - Kinema Mosaic (Japan)": {
        "languages": "Ja"
    },
    "Hannah Montana - Rock Out the Show (Europe) (En,Fr,De,Es,It)": {
        "languages": "En, Fr, De, It, Es"
    },
    "Hannah Montana - Rock Out the Show (Europe) (En,Sv,No,Da,Ru)": {
        "languages": "Da, En, No, Ru, Sv"
    },
    "Hannah Montana - Rock Out the Show (USA) (En,Fr)": {
        "languages": "En, Fr"
    },
    "Hannspree Ten Kate Honda - SBK Superbike World Championship (USA) (En,Fr,Es)": {
        "languages": "En, Fr, Es"
    },
    "Hard Rock Casino (Europe) (En,Fr,De,Es,It)": {
        "languages": "En, Fr, De, It, Es"
    },
    "Hard Rock Casino (USA)": {
        "languages": ""
    },
    "Harry Potter and the Goblet of Fire (Europe)": {
        "languages": "En"
    },
    "Harry Potter and the Goblet of Fire (Europe) (De,Nl)": {
        "languages": "Nl, De"
    },
    "Harry Potter and the Goblet of Fire (Europe) (Es,It)": {
        "languages": "It, Es"
    },
    "Harry Potter and the Goblet of Fire (USA)": {
        "languages": "En"
    },
    "Harry Potter and the Half-Blood Prince (Europe) (En,Fr,De,Es,It)": {
        "languages": "En, Fr, De, It, Es"
    },
    "Harry Potter and the Half-Blood Prince (USA) (En,Fr,Es)": {
        "languages": "En, Fr, Es"
    },
    "Harry Potter and the Order of the Phoenix (Asia)": {
        "languages": "En"
    },
    "Harry Potter and the Order of the Phoenix (Europe)": {
        "languages": "En"
    },
    "Harry Potter and the Order of the Phoenix (Europe) (Es,Nl,Pt)": {
        "languages": "Nl, Pt, Es"
    },
    "Harry Potter and the Order of the Phoenix (Europe) (Fr,De,It)": {
        "languages": "Fr, De, It"
    },
    "Harry Potter and the Order of the Phoenix (USA)": {
        "languages": "En"
    },
    "Harry Potter et la Coupe de Feu (France)": {
        "languages": "Fr"
    },
    "Harukanaru Toki no Naka de 3 with Izayoiki Aizouban (Japan)": {
        "languages": "Ja"
    },
    "Harukanaru Toki no Naka de 5 (Japan)": {
        "languages": "Ja"
    },
    "Harvest Moon - Boy & Girl (USA)": {
        "languages": "En"
    },
    "Harvest Moon - Hero of Leaf Valley (Europe)": {
        "languages": "En"
    },
    "Harvest Moon - Hero of Leaf Valley (USA)": {
        "languages": "En"
    },
    "Harvey Birdman - Attorney at Law (USA)": {
        "languages": "En"
    },
    "Hatsune Miku - Project Diva (Japan, Asia)": {
        "languages": "Ja"
    },
    "Hatsune Miku - Project Diva 2nd (Japan)": {
        "languages": "Ja"
    },
    "Hatsune Miku - Project Diva 2nd (Japan) (Okaidoku-ban)": {
        "languages": "Ja"
    },
    "Hatsune Miku - Project Diva Extend (Japan, Asia)": {
        "languages": "Ja"
    },
    "Hayarigami 2 Portable - Keishichou Kaii Jiken File (Japan)": {
        "languages": "Ja"
    },
    "Hayarigami 3 - Keishichou Kaii Jiken File (Japan)": {
        "languages": "Ja"
    },
    "Hayarigami Portable - Keishichou Kaii Jiken File (Japan)": {
        "languages": "Ja"
    },
    "Hayate no Gotoku!! Nightmare Paradise (Japan)": {
        "languages": "Ja"
    },
    "Heart no Kuni no Alice - Wonderful Wonder World (Japan) (Disc 1)": {
        "languages": "Ja"
    },
    "Heart no Kuni no Alice - Wonderful Wonder World (Japan) (Disc 2)": {
        "languages": "Ja"
    },
    "Heatseeker (Europe) (En,Fr,De,Es,It)": {
        "languages": "En, Fr, De, It, Es"
    },
    "Heatseeker (Europe) (En,Fr,De,Es,It) (Beta)": {
        "languages": "En, Fr, De, It, Es"
    },
    "Heatseeker (USA)": {
        "languages": "En"
    },
    "Hellboy - The Science of Evil (Europe) (En,Fr,De,Es,It)": {
        "languages": "En, Fr, De, It, Es"
    },
    "Hellboy - The Science of Evil (USA)": {
        "languages": "En"
    },
    "Hello Kitty - Puzzle Party (Europe) (En,Fr,De,Es,It)": {
        "languages": "En, Fr, De, It, Es"
    },
    "Heroes Phantasia (Japan)": {
        "languages": "Ja"
    },
    "Herr der Ringe, Der - Taktiken (Germany)": {
        "languages": "De"
    },
    "Hexyz Force (Japan)": {
        "languages": "Ja"
    },
    "Hexyz Force (USA)": {
        "languages": "En"
    },
    "Hg Hydrium (Korea)": {
        "languages": "Ko"
    },
    "Hiiro no Kakera Portable (Japan)": {
        "languages": "Ja"
    },
    "Hilton Garden Inn - Ultimate Team Play (USA)": {
        "languages": ""
    },
    "Himawari - Pebble in the Sky Portable (Japan)": {
        "languages": "Ja"
    },
    "Hisshou Pachinko - Pachi-Slot Kouryaku Series Portable Vol. 1 - Shin Seiki Evangelion - Tamashii no Kiseki (Japan)": {
        "languages": "Ja"
    },
    "History Channel, The - Great Battles of Rome (Europe) (En,Fr,De,Es,It)": {
        "languages": "En, Fr, De, It, Es"
    },
    "Holy Invasion of Privacy, Badman! What Did I Do to Deserve This (Europe, Australia) (En,Fr,De,Es,It)": {
        "languages": "En, Fr, De, It, Es"
    },
    "Hot Brain (Europe) (En,Fr,De,Es,It)": {
        "languages": "En, Fr, De, It, Es"
    },
    "Hot Brain (USA) (En,Fr,De,Es,It)": {
        "languages": "En, Fr, De, It, Es"
    },
    "Hot Pixel (Europe)": {
        "languages": "En"
    },
    "Hot Pixel (USA)": {
        "languages": "En"
    },
    "Hot Shots Golf - Open Tee (Asia)": {
        "languages": "En"
    },
    "Hot Shots Golf - Open Tee (USA) (v1.00)": {
        "languages": "En"
    },
    "Hot Shots Golf - Open Tee (USA) (v2.00)": {
        "languages": "En"
    },
    "Hot Shots Golf - Open Tee 2 (Asia)": {
        "languages": "En"
    },
    "Hot Shots Golf - Open Tee 2 (USA) (FW3.80)": {
        "languages": "En"
    },
    "Hot Shots Golf - Open Tee 2 (USA) (FW3.96)": {
        "languages": "En"
    },
    "Hot Shots Golf - Open Tee 2 (USA) (Sample)": {
        "languages": "En"
    },
    "Hot Shots Tennis - Get a Grip (USA)": {
        "languages": "En"
    },
    "Hot Wheels - Ultimate Racing (Europe) (En,Fr,De,Es,It)": {
        "languages": "En, Fr, De, It, Es"
    },
    "Hot Wheels - Ultimate Racing (USA)": {
        "languages": ""
    },
    "Hustle, The - Detroit Streets (Europe) (En,Fr,De)": {
        "languages": "En, Fr, De"
    },
    "Hustle, The - Detroit Streets (USA)": {
        "languages": "En"
    },
    "IL-2 Sturmovik - Birds of Prey (Europe) (En,Fr,De,Es,It)": {
        "languages": "En, Fr, De, It, Es"
    },
    "IL-2 Sturmovik - Birds of Prey (USA) (En,Fr)": {
        "languages": "En, Fr"
    },
    "Idolmaster SP, The - Missing Moon (Japan, Asia)": {
        "languages": "Ja"
    },
    "Idolmaster SP, The - Perfect Sun (Japan, Asia)": {
        "languages": "Ja"
    },
    "Idolmaster SP, The - Wandering Star (Japan, Asia)": {
        "languages": "Ja"
    },
    "Idolmaster Shiny Festa, The - Funky Note (Japan)": {
        "languages": "Ja"
    },
    "Idolmaster Shiny Festa, The - Groovy Tune (Japan)": {
        "languages": "Ja"
    },
    "Idolmaster Shiny Festa, The - Honey Sound (Japan)": {
        "languages": "Ja"
    },
    "Ikuze! Gen-san - Yuuyake Daiku Monogatari (Korea)": {
        "languages": "Ja"
    },
    "Il-2 Shturmovik - Krylatye xishhniki (Russia)": {
        "languages": "Ru"
    },
    "Imagine - Champion Rider (Europe) (En,Fr,De,Es,It,Nl,Sv,No,Da)": {
        "languages": "Da, Nl, En, Fr, De, It, No, Es, Sv"
    },
    "Imagine - Champion Rider (Russia)": {
        "languages": "Ru"
    },
    "Impossible Mission (Europe) (En,Fr,De,Es,It)": {
        "languages": "En, Fr, De, It, Es"
    },
    "Impossible Mission (Europe) (En,Fr,De,Es,It) (Beta)": {
        "languages": "En, Fr, De, It, Es"
    },
    "Indiana Jones and the Staff of Kings (Europe) (En,Fr,De,Es,It)": {
        "languages": "En, Fr, De, It, Es"
    },
    "Indiana Jones and the Staff of Kings (USA) (En,Fr)": {
        "languages": "En, Fr"
    },
    "Infected (Europe)": {
        "languages": "En"
    },
    "Infected (Europe) (En,Fr,Es)": {
        "languages": "En, Fr, Es"
    },
    "Infected (USA)": {
        "languages": "En"
    },
    "Infinite Loop - Kojou ga Miseta Yume (Japan)": {
        "languages": "Ja"
    },
    "Initial D - Street Stage (Japan)": {
        "languages": "Ja"
    },
    "Initial D - Street Stage (Japan) (Taikenban)": {
        "languages": "Ja"
    },
    "Innocent Life - A Futuristic Harvest Moon (Europe) (En,Fr,De,Es,It)": {
        "languages": "En, Fr, De, It, Es"
    },
    "Innocent Life - A Futuristic Harvest Moon (USA)": {
        "languages": "En"
    },
    "Innocent Life - Shin Bokujou Monogatari (Japan)": {
        "languages": "Ja"
    },
    "Innocent Life - Shin Bokujou Monogatari (Japan) (Best Collection)": {
        "languages": "Ja"
    },
    "International Athletics (Europe) (En,Fr,De,Es,It)": {
        "languages": "En, Fr, De, It, Es"
    },
    "International Cricket Captain III (Europe)": {
        "languages": "En"
    },
    "Invizimals (Europe) (En,Fr,De,Es,It,Nl,Pt,Sv,No,Da,Fi,Pl,Ru)": {
        "languages": "Da, Nl, En, Fi, Fr, De, It, No, Pl, Pt, Ru, Es, Sv"
    },
    "Invizimals (USA) (En,Fr,Es)": {
        "languages": "En, Fr, Es"
    },
    "Invizimals - Shadow Zone (Europe) (En,Fr,De,Es,It,Nl,Pt,Sv,No,Da,Fi,Pl)": {
        "languages": "Da, Nl, En, Fi, Fr, De, It, No, Pl, Pt, Es, Sv"
    },
    "Invizimals - Shadow Zone (Greece) (En,Es,Pt,El)": {
        "languages": "En, El, Pt, Es"
    },
    "Invizimals - Shadow Zone (USA)": {
        "languages": ""
    },
    "Invizimals - The Lost Tribes (Europe) (En,Fr,De,Es,It,Nl,Pt,Pl,Ru)": {
        "languages": "Nl, En, Fr, De, It, Pl, Pt, Ru, Es"
    },
    "Irem Taikenban Shuu 2007 Kaki Tokubetsugou (Japan)": {
        "languages": "Ja"
    },
    "Irem Taikenban Shuu 2008 Shunki Tokubetsugou (Japan)": {
        "languages": "Ja"
    },
    "Iron Man (Europe) (En,De,It)": {
        "languages": "En, De, It"
    },
    "Iron Man (Europe) (En,Fr,Es)": {
        "languages": "En, Fr, Es"
    },
    "Iron Man (USA) (En,Fr,Es)": {
        "languages": "En, Fr, Es"
    },
    "Iron Man 2 (USA) (En,Fr,De,Es,It)": {
        "languages": "En, Fr, De, It, Es"
    },
    "Iron Man 2 - The Video Game (Europe) (En,Fr,De,Es,It)": {
        "languages": "En, Fr, De, It, Es"
    },
    "Irregular Hunter X (Japan, Asia)": {
        "languages": "Ja"
    },
    "J.League Pro Soccer Club o Tsukurou! 6 - Pride of J (Japan)": {
        "languages": "Ja"
    },
    "J.League Pro Soccer Club o Tsukurou! 7 - Euro Plus (Japan)": {
        "languages": "Ja"
    },
    "Jackass - The Game (Europe) (En,Fr,De,Es,It)": {
        "languages": "En, Fr, De, It, Es"
    },
    "Jackass - The Game (USA)": {
        "languages": "En"
    },
    "Jak and Daxter - The Lost Frontier (Europe) (En,Fr,De,Es,It,Nl,Pt,Sv,No,Da,Fi,Pl)": {
        "languages": "Da, Nl, En, Fi, Fr, De, It, No, Pl, Pt, Es, Sv"
    },
    "Jak and Daxter - The Lost Frontier (Europe) (En,Fr,De,Es,It,Nl,Pt,Sv,No,Da,Fi,Pl) (UCES-01378)": {
        "languages": "Da, Nl, En, Fi, Fr, De, It, No, Pl, Pt, Es, Sv"
    },
    "Jak and Daxter - The Lost Frontier (Korea)": {
        "languages": "En"
    },
    "Jak and Daxter - The Lost Frontier (USA) (En,Fr,Es)": {
        "languages": "En, Fr, Es"
    },
    "James Cameron's Avatar - The Game (Europe) (En,Fr,De,Es,It)": {
        "languages": "En, Fr, De, It, Es"
    },
    "James Cameron's Avatar - The Game (USA) (En,Fr,Es)": {
        "languages": "En, Fr, Es"
    },
    "Jeanne d'Arc (Japan)": {
        "languages": "Ja"
    },
    "Jeanne d'Arc (Japan) (Beta)": {
        "languages": ""
    },
    "Jeanne d'Arc (Japan) (Senkou Taikenban)": {
        "languages": "Ja"
    },
    "Jeanne d'Arc (USA)": {
        "languages": "En"
    },
    "Jeanne d'Arc (USA) (Demo)": {
        "languages": "En"
    },
    "Jet de Go! Pocket (Asia)": {
        "languages": "Ja"
    },
    "Jewelic Nightmare (Japan)": {
        "languages": "Ja"
    },
    "Jigen Kairou (Japan)": {
        "languages": "Ja"
    },
    "Jikandia - The Timeless Land (USA)": {
        "languages": "En"
    },
    "Jikkyou Powerful Pro Yakyuu 2010 (Japan)": {
        "languages": "Ja"
    },
    "Jikkyou Powerful Pro Yakyuu 2011 (Japan)": {
        "languages": "Ja"
    },
    "Jikkyou Powerful Pro Yakyuu 2011 Ketteiban (Japan)": {
        "languages": "Ja"
    },
    "Jikkyou Powerful Pro Yakyuu 2012 (Japan)": {
        "languages": "Ja"
    },
    "Jikkyou Powerful Pro Yakyuu 2013 (Japan)": {
        "languages": "Ja"
    },
    "Jikkyou Powerful Pro Yakyuu Portable (Japan)": {
        "languages": "Ja"
    },
    "Jikkyou Powerful Pro Yakyuu Portable 2 (Japan)": {
        "languages": "Ja"
    },
    "Jikkyou Powerful Pro Yakyuu Portable 3 (Japan) (v1.04)": {
        "languages": "Ja"
    },
    "Jikkyou Powerful Pro Yakyuu Portable 3 (Japan) (v2.00)": {
        "languages": "Ja"
    },
    "Jikkyou Powerful Pro Yakyuu Portable 4 (Japan)": {
        "languages": "Ja"
    },
    "Jin Samguk Mussang (Korea)": {
        "languages": "Ko"
    },
    "Jin Samguk Mussang 2nd Evolution (Korea)": {
        "languages": "Ko"
    },
    "Jitsuroku Oniyome Nikki - Shiuchi ni Taeru Otto no Rifujin Taiken Adventure (Japan)": {
        "languages": "Ja"
    },
    "Judie no Atelier - Gramnad no Renkinjutsushi - Toraware no Moribito (Japan)": {
        "languages": "Ja"
    },
    "Jui - Dr. Touma Jotarou (Japan)": {
        "languages": "Ja"
    },
    "Juiced - Eliminator (Europe)": {
        "languages": "En"
    },
    "Juiced - Eliminator (Europe) (En,Fr,De,Es,It) (Beta)": {
        "languages": "En, Fr, De, It, Es"
    },
    "Juiced - Eliminator (USA)": {
        "languages": "En"
    },
    "Juiced 2 - Hot Import Nights (Europe) (En,Fr,De,Es,It)": {
        "languages": "En, Fr, De, It, Es"
    },
    "Juiced 2 - Hot Import Nights (USA)": {
        "languages": "En"
    },
    "Jungle Party (Europe) (En,Fr,De,Es,It,Nl,Pt,Sv,No,Da,Fi,Pl,Ru,El)": {
        "languages": "Da, Nl, En, Fi, Fr, De, El, It, No, Pl, Pt, Ru, Es, Sv"
    },
    "Justice League Heroes (Europe) (En,Fr,De,Es,It)": {
        "languages": "En, Fr, De, It, Es"
    },
    "Justice League Heroes (USA)": {
        "languages": "En"
    },
    "Juusei to Diamond (Japan)": {
        "languages": "Ja"
    },
    "Juuza Engi - Engetsu Sangokuden (Japan)": {
        "languages": "Ja"
    },
    "K-ON! Houkago Live!! (Japan)": {
        "languages": "Ja"
    },
    "Kaleido-Eve (Japan)": {
        "languages": "Ja"
    },
    "Kamaitachi no Yoru 2 Tokubetsu-hen (Japan)": {
        "languages": "Ja"
    },
    "Kameleon (Europe)": {
        "languages": "En"
    },
    "Kamen Rider - Climax Heroes OOO (Japan)": {
        "languages": "Ja"
    },
    "Kamen Rider - Super Climax Heroes (Japan)": {
        "languages": "Ja"
    },
    "Kamen no Maid Guy - Boyoyon Battle Royale (Japan, Asia)": {
        "languages": "Ja"
    },
    "Kanji Trainer Portable (Japan)": {
        "languages": "Ja"
    },
    "Kannou Mukashi-banashi Portable (Japan)": {
        "languages": "Ja"
    },
    "Kanon (Japan)": {
        "languages": "Ja"
    },
    "Kao Challengers (Europe) (En,Fr,De,Es,It) (Beta)": {
        "languages": "En, Fr, De, It, Es"
    },
    "Kao Challengers (Europe) (En,Fr,De,Es,It) (v1.00)": {
        "languages": "En, Fr, De, It, Es"
    },
    "Kao Challengers (Europe) (En,Fr,De,Es,It) (v2.01)": {
        "languages": "En, Fr, De, It, Es"
    },
    "Kao Challengers (USA)": {
        "languages": "En"
    },
    "Karakuri (Japan) (Beta)": {
        "languages": "Ja"
    },
    "Karakuri (Japan) (Taikenban)": {
        "languages": "Ja"
    },
    "Karakuri (Japan, Asia)": {
        "languages": "Ja"
    },
    "Katekyoo Hitman Reborn! Battle Arena 2 - Spirits Burst (Japan)": {
        "languages": "Ja"
    },
    "Katekyoo Hitman Reborn! Kizuna no Tag Battle (Japan)": {
        "languages": "Ja"
    },
    "Kazook (Europe) (En,Fr,De,It)": {
        "languages": "En, Fr, De, It"
    },
    "Kazuo (Japan)": {
        "languages": "Ja"
    },
    "Ken to Mahou to Gakuen Mono. (Japan)": {
        "languages": "Ja"
    },
    "Ken to Mahou to Gakuen Mono. 3 (Japan)": {
        "languages": "Ja"
    },
    "Ken to Mahou to Gakuen Mono. Final - Shinnyuusei wa Ohime-sama! (Japan)": {
        "languages": "Ja"
    },
    "Kenka Bancho - Badass Rumble (USA)": {
        "languages": "En"
    },
    "Kenka Banchou 3 - Zenkoku Seiha (Japan) (PSP the Best)": {
        "languages": "Ja"
    },
    "Kenka Banchou 3 - Zenkoku Seiha (Japan, Asia)": {
        "languages": "Ja"
    },
    "Kenka Banchou 4 - Ichinen Sensou (Japan, Asia)": {
        "languages": "Ja"
    },
    "Kenka Banchou 5 - Otoko no Rule (Japan) (v1.02)": {
        "languages": "Ja"
    },
    "Kenka Banchou 5 - Otoko no Rule (Japan) (v2.00)": {
        "languages": ""
    },
    "Kenka Banchou Bros. Tokyo Battle Royale (Japan)": {
        "languages": "Ja"
    },
    "Key of Heaven (Europe) (En,Fr,De,Es,It)": {
        "languages": "En, Fr, De, It, Es"
    },
    "Key of Heaven (Europe) (En,Ja,Fr,De,Es,It) (Beta)": {
        "languages": "En, Fr, De, It, Ja, Es"
    },
    "Kidou Keisatsu Patlabor - Kamubakku MiniPato (Japan)": {
        "languages": "Ja"
    },
    "Kidou Senshi Gundam - Gihren no Yabou - Axis no Kyoui (Japan)": {
        "languages": "Ja"
    },
    "Kidou Senshi Gundam - Gihren no Yabou - Axis no Kyoui V (Japan)": {
        "languages": "Ja"
    },
    "Kidou Senshi Gundam - Gundam vs. Gundam (Japan, Asia)": {
        "languages": "Ja"
    },
    "Kidou Senshi Gundam - Gundam vs. Gundam Next Plus (Japan, Asia)": {
        "languages": "Ja"
    },
    "Kidou Senshi Gundam - Senjou no Kizuna Portable (Japan, Asia)": {
        "languages": "Ja"
    },
    "Kidou Senshi Gundam - Senjou no Kizuna Portable (Korea)": {
        "languages": "Ja"
    },
    "Kidou Senshi Gundam AGE - Universe Accel (Japan)": {
        "languages": "Ja"
    },
    "Kidou Senshi Gundam Seed - Rengou vs. Z.A.F.T. Portable (Japan) (Demo)": {
        "languages": "Ja"
    },
    "Kidou Senshi Gundam Seed - Rengou vs. Z.A.F.T. Portable (Japan, Asia)": {
        "languages": "Ja"
    },
    "Killzone - Liberation (Europe) (En,Fr,De,Es,It,Nl,Pl,Ru)": {
        "languages": "Nl, En, Fr, De, It, Pl, Ru, Es"
    },
    "Killzone - Liberation (USA) (Demo)": {
        "languages": "En"
    },
    "Killzone - Liberation (USA) (En,Fr,De,Es,It,Nl,Pl,Ru)": {
        "languages": "Nl, En, Fr, De, It, Pl, Ru, Es"
    },
    "Killzone - Liberation (USA) (En,Fr,De,Es,It,Nl,Pt,Ru) (DEV)": {
        "languages": "Nl, En, Fr, De, It, Pt, Ru, Es"
    },
    "Kimikare - Shin Gakki (Japan)": {
        "languages": "Ja"
    },
    "Kin'iro no Corda (Japan)": {
        "languages": "Ja"
    },
    "Kin'iro no Corda 3 - Another Sky feat. Jinnan (Japan)": {
        "languages": "Ja"
    },
    "Kin'iro no Corda 3 - Full Voice Special (Japan)": {
        "languages": "Ja"
    },
    "King of Clubs (Europe) (En,Fr,De,Es,It,Nl)": {
        "languages": "Nl, En, Fr, De, It, Es"
    },
    "King of Fighters Collection, The - The Orochi Saga (Europe)": {
        "languages": "En"
    },
    "King of Fighters Collection, The - The Orochi Saga (USA)": {
        "languages": "En"
    },
    "King of Pool (Europe) (En,Fr,De,Es,It)": {
        "languages": "En, Fr, De, It, Es"
    },
    "King's Field - Additional I (Asia)": {
        "languages": "Ja"
    },
    "King's Field - Additional II (Asia)": {
        "languages": "Ja"
    },
    "Kingdom Hearts - Birth by Sleep (Europe) (En,Fr,De,Es,It)": {
        "languages": "En, Fr, De, It, Es"
    },
    "Kingdom Hearts - Birth by Sleep (Japan, Asia)": {
        "languages": "Ja"
    },
    "Kingdom Hearts - Birth by Sleep (USA) (En,Fr,Es)": {
        "languages": "En, Fr, Es"
    },
    "Kingdom Hearts - Birth by Sleep - Final Mix (Japan)": {
        "languages": "Ja"
    },
    "Kingdom of Paradise (USA)": {
        "languages": "En"
    },
    "Kirameki School Life SP - The Wonder Years (Japan)": {
        "languages": "Ja"
    },
    "Kisou Ryouhei Gunhound EX (Japan)": {
        "languages": "Ja"
    },
    "Knights in the Nightmare (USA)": {
        "languages": "En"
    },
    "Koibana Days - Pure Flower Garden (Japan)": {
        "languages": "Ja"
    },
    "Kokoro Connect - Yochi Random (Japan)": {
        "languages": "Ja"
    },
    "Kollon (Japan)": {
        "languages": "Ja"
    },
    "Kollon (Korea)": {
        "languages": "Ja"
    },
    "Koloomn (Europe) (En,Fr,De,Es,It)": {
        "languages": "En, Fr, De, It, Es"
    },
    "Koori no Haka - Ichiyanagi Nagomu, 3-dome no Junan (Japan)": {
        "languages": "Ja"
    },
    "Kotoba no Puzzle - Mojipittan Daijiten (Japan)": {
        "languages": "Ja"
    },
    "Koukyou Shihen Eureka Seven (Japan)": {
        "languages": "Ja"
    },
    "Kuon no Kizuna - Sairinshou Portable (Japan)": {
        "languages": "Ja"
    },
    "Kurohyou - Ryu ga Gotoku Shinshou (Japan, Asia)": {
        "languages": "Ja"
    },
    "Kurohyou 2 - Ryu ga Gotoku Ashura-hen (Japan)": {
        "languages": "Ja"
    },
    "Kuroko no Baske - Kiseki no Game (Japan)": {
        "languages": "Ja"
    },
    "Kuroyuki-hime - Snow Black (Japan)": {
        "languages": "Ja"
    },
    "Kuru Kuru Chameleon (Asia)": {
        "languages": "Zh"
    },
    "Kuru Kuru Chameleon (Japan)": {
        "languages": "Ja"
    },
    "L.A. Rush (Europe) (En,Fr,De,Es,It)": {
        "languages": "En, Fr, De, It, Es"
    },
    "LEGO Batman - The Videogame (Europe) (En,Fr,De,Es,It,Da)": {
        "languages": "Da, En, Fr, De, It, Es"
    },
    "LEGO Batman - The Videogame (USA) (En,Fr,Es)": {
        "languages": "En, Fr, Es"
    },
    "LEGO Harry Potter - Years 1-4 (Europe) (En,Fr,De,Es,It,Da) (v2.01)": {
        "languages": "Da, En, Fr, De, It, Es"
    },
    "LEGO Harry Potter - Years 1-4 (USA) (En,Fr,Es)": {
        "languages": "En, Fr, Es"
    },
    "LEGO Harry Potter - Years 5-7 (Europe) (En,Fr,De,Es,It,Nl,Da)": {
        "languages": "Da, Nl, En, Fr, De, It, Es"
    },
    "LEGO Harry Potter - Years 5-7 (Europe) (En,Pl,Ru)": {
        "languages": "En, Pl, Ru"
    },
    "LEGO Harry Potter - Years 5-7 (USA) (En,Fr,Es,Pt)": {
        "languages": "En, Fr, Pt, Es"
    },
    "LEGO Indiana Jones - The Original Adventures (Europe) (En,Fr,De,Es,It,Da)": {
        "languages": "Da, En, Fr, De, It, Es"
    },
    "LEGO Indiana Jones - The Original Adventures (USA) (En,Fr,Es)": {
        "languages": "En, Fr, Es"
    },
    "LEGO Indiana Jones 2 - The Adventure Continues (Europe) (En,Fr,De,Es,It,Pt)": {
        "languages": "En, Fr, De, It, Pt, Es"
    },
    "LEGO Indiana Jones 2 - The Adventure Continues (USA) (En,Fr,Es)": {
        "languages": "En, Fr, Es"
    },
    "LEGO Pirates of the Caribbean - The Video Game (Europe) (En,Fr,De,Es,It,Nl,Sv,No,Da,Fi)": {
        "languages": "Da, Nl, En, Fi, Fr, De, It, No, Es, Sv"
    },
    "LEGO Pirates of the Caribbean - The Video Game (USA) (En,Fr,Es)": {
        "languages": "En, Fr, Es"
    },
    "LEGO Piraty Karibskogo morya - Videoigra (Russia)": {
        "languages": "Ru"
    },
    "LEGO Star Wars II - The Original Trilogy (Europe) (En,Fr,De,Es,It,Da)": {
        "languages": "Da, En, Fr, De, It, Es"
    },
    "LEGO Star Wars II - The Original Trilogy (USA)": {
        "languages": "En"
    },
    "LEGO Star Wars III - The Clone Wars (Europe) (En,Fr,De,Es,It,Da)": {
        "languages": "Da, En, Fr, De, It, Es"
    },
    "LEGO Star Wars III - The Clone Wars (USA) (En,Fr,Es)": {
        "languages": "En, Fr, Es"
    },
    "Lanfeust of Troy (Europe) (En,Fr,De,Es,It)": {
        "languages": "En, Fr, De, It, Es"
    },
    "Lara Croft Tomb Raider - Anniversary (Europe) (En,Fr,De,Es,It)": {
        "languages": "En, Fr, De, It, Es"
    },
    "Lara Croft Tomb Raider - Anniversary (Japan) (En,Ja)": {
        "languages": "En, Ja"
    },
    "Lara Croft Tomb Raider - Anniversary (USA) (En,Fr,De,Es,It)": {
        "languages": "En, Fr, De, It, Es"
    },
    "Lara Croft Tomb Raider - Legend (Europe) (En,Fr,De,Es,It)": {
        "languages": "En, Fr, De, It, Es"
    },
    "Lara Croft Tomb Raider - Legend (Japan) (En,Ja)": {
        "languages": "En, Ja"
    },
    "Lara Croft Tomb Raider - Legend (USA) (En,Fr,De,Es,It)": {
        "languages": "En, Fr, De, It, Es"
    },
    "Last Escort - Club Katze (Japan)": {
        "languages": "Ja"
    },
    "Last Ranker (Japan)": {
        "languages": "Ja"
    },
    "Legend of Heroes II, The - Prophecy of the Moonlight Witch (USA)": {
        "languages": "En"
    },
    "Legend of Heroes III, The - Song of the Ocean (USA)": {
        "languages": "En"
    },
    "Legend of Heroes, The - A Tear of Vermillion (USA)": {
        "languages": "En"
    },
    "Legend of Heroes, The - Trails in the Sky (Europe)": {
        "languages": "En"
    },
    "Legend of Heroes, The - Trails in the Sky (USA)": {
        "languages": "En"
    },
    "Legend of the Dragon (Europe) (En,Fr,De,Es,It)": {
        "languages": "En, Fr, De, It, Es"
    },
    "Legend of the Dragon (USA)": {
        "languages": "En"
    },
    "Lemmings & Go! Sudoku (Europe) (En,Fr,De,Es,It) (Demo)": {
        "languages": "En, Fr, De, It, Es"
    },
    "Lemmings (Europe) (En,Fr,De,Es,It)": {
        "languages": "En, Fr, De, It, Es"
    },
    "Lemmings (Europe) (En,Fr,De,Es,It,Nl,Sv,No,Da,Fi) (Beta)": {
        "languages": "Da, Nl, En, Fi, Fr, De, It, No, Es, Sv"
    },
    "Lemmings (USA)": {
        "languages": "En"
    },
    "Lemmings (USA) (Demo)": {
        "languages": "En"
    },
    "Little Aid Portable (Japan)": {
        "languages": "Ja"
    },
    "Little Britain - The Video Game (Europe)": {
        "languages": "En"
    },
    "LittleBigPlanet (Asia) (En,Zh,Ko)": {
        "languages": "Zh, En, Ko"
    },
    "LittleBigPlanet (Europe) (En,Fr,De,Es,It,Nl,Pt,Sv,No,Da,Fi,Pl,Ru)": {
        "languages": "Da, Nl, En, Fi, Fr, De, It, No, Pl, Pt, Ru, Es, Sv"
    },
    "LittleBigPlanet (USA) (En,Fr,De,Es,It,Nl,Pt,Sv,No,Da,Fi,Pl)": {
        "languages": "Da, Nl, En, Fi, Fr, De, It, No, Pl, Pt, Es, Sv"
    },
    "LittleBigPlanet Portable (Japan)": {
        "languages": "Ja"
    },
    "LocoRoco (Europe) (Demo)": {
        "languages": "En"
    },
    "LocoRoco (Europe) (En,Fr,De,Es,It,Nl,Pt,Sv,No,Da,Fi,Ru)": {
        "languages": "Da, Nl, En, Fi, Fr, De, It, No, Pt, Ru, Es, Sv"
    },
    "LocoRoco (Europe) (En,Fr,De,Es,It,Nl,Pt,Sv,No,Da,Fi,Ru) (Beta)": {
        "languages": "Da, Nl, En, Fi, Fr, De, It, No, Pt, Ru, Es, Sv"
    },
    "LocoRoco (Japan)": {
        "languages": "Ja"
    },
    "LocoRoco (Japan) (Toku Toku Pack)": {
        "languages": "Ja"
    },
    "LocoRoco (USA) (Demo)": {
        "languages": "En"
    },
    "LocoRoco (USA) (En,Ja,Fr,De,Es,It,Nl,Pt,Sv,No,Da,Fi,Zh,Ko,Ru)": {
        "languages": "Zh, Da, Nl, En, Fi, Fr, De, It, Ja, Ko, No, Pt, Ru, Es, Sv"
    },
    "LocoRoco (USA) (En,Ja,Fr,De,Es,It,Nl,Pt,Sv,No,Da,Fi,Zh,Ko,Ru) (Beta)": {
        "languages": "Zh, Da, Nl, En, Fi, Fr, De, It, Ja, Ko, No, Pt, Ru, Es, Sv"
    },
    "LocoRoco 2 (Asia) (En,Zh,Ko)": {
        "languages": "Zh, En, Ko"
    },
    "LocoRoco 2 (Europe) (En,Fr,De,Es,It,Nl,Pt,Sv,No,Da,Fi,Ru)": {
        "languages": "Da, Nl, En, Fi, Fr, De, It, No, Pt, Ru, Es, Sv"
    },
    "LocoRoco 2 (Japan)": {
        "languages": "Ja"
    },
    "LocoRoco 2 (Japan) (Beta)": {
        "languages": ""
    },
    "LocoRoco 2 (Japan) (Beta) (v1.00)": {
        "languages": "Ja"
    },
    "LocoRoco 2 (USA) (En,Ja,Fr,De,Es,It,Nl,Pt,Sv,No,Da,Fi,Ko,Ru)": {
        "languages": "Da, Nl, En, Fi, Fr, De, It, Ja, Ko, No, Pt, Ru, Es, Sv"
    },
    "Lord of Apocalypse (Japan)": {
        "languages": "Ja"
    },
    "Lord of Arcana (Europe) (En,Fr,De,Es)": {
        "languages": "En, Fr, De, Es"
    },
    "Lord of Arcana (Japan)": {
        "languages": "Ja"
    },
    "Lord of Arcana (Korea)": {
        "languages": "Ja"
    },
    "Lord of Arcana (USA)": {
        "languages": "En"
    },
    "Lord of the Rings, The - Aragorn's Quest (Europe) (En,Fr,De,Es,It,Nl)": {
        "languages": "Nl, En, Fr, De, It, Es"
    },
    "Lord of the Rings, The - Aragorn's Quest (USA) (En,Fr,Es,Pt)": {
        "languages": "En, Fr, Pt, Es"
    },
    "Lord of the Rings, The - Tactics (Europe)": {
        "languages": "En"
    },
    "Lord of the Rings, The - Tactics (USA)": {
        "languages": "En"
    },
    "Lucky Star - Net Idol Meister (Japan)": {
        "languages": "Ja"
    },
    "Lumines (Japan)": {
        "languages": "Ja"
    },
    "Lumines - Puzzle Fusion (Europe) (En,Fr,De,Es,It)": {
        "languages": "En, Fr, De, It, Es"
    },
    "Lumines - Puzzle Fusion (USA) (En,Ja)": {
        "languages": "En, Ja"
    },
    "Lumines II (Europe) (En,Fr,De,Es,It)": {
        "languages": "En, Fr, De, It, Es"
    },
    "Lumines II (Japan)": {
        "languages": "Ja"
    },
    "Lumines II (USA)": {
        "languages": "En"
    },
    "Lunar - Silver Star Harmony (USA)": {
        "languages": "En"
    },
    "Luxor - Pharaoh's Challenge (Europe) (En,Fr,De,Es,It)": {
        "languages": "En, Fr, De, It, Es"
    },
    "Luxor - Pharaoh's Challenge (USA)": {
        "languages": "En"
    },
    "Luxor - The Wrath of Set (USA)": {
        "languages": "En"
    },
    "M.A.C.H. - Modified Air Combat Heroes (Europe) (En,Fr,De,Es,It)": {
        "languages": "En, Fr, De, It, Es"
    },
    "M.A.C.H. - Modified Air Combat Heroes (Russia)": {
        "languages": "Ru"
    },
    "M.A.C.H. - Modified Air Combat Heroes (USA)": {
        "languages": ""
    },
    "MLB (USA)": {
        "languages": "En"
    },
    "MLB 06 - The Show (USA)": {
        "languages": "En"
    },
    "MLB 07 - The Show (USA)": {
        "languages": "En"
    },
    "MLB 07 - The Show (USA) (Demo)": {
        "languages": "En"
    },
    "MLB 08 - The Show (Korea)": {
        "languages": "En"
    },
    "MLB 08 - The Show (USA)": {
        "languages": "En"
    },
    "MLB 09 - The Show (Asia) (Sample)": {
        "languages": "En"
    },
    "MLB 09 - The Show (USA)": {
        "languages": "En"
    },
    "MLB 10 - The Show (USA)": {
        "languages": "En"
    },
    "MLB 11 - The Show (USA)": {
        "languages": "En"
    },
    "MTV Pimp My Ride (Europe)": {
        "languages": "En"
    },
    "MTV Pimp My Ride (USA)": {
        "languages": "En"
    },
    "MTX Mototrax (Europe)": {
        "languages": "En"
    },
    "MTX Mototrax (USA)": {
        "languages": "En"
    },
    "MVP Baseball (Korea)": {
        "languages": "En"
    },
    "MVP Baseball (USA)": {
        "languages": "En"
    },
    "MX vs. ATV Extreme Limite (France)": {
        "languages": "Fr"
    },
    "MX vs. ATV On the Edge (Europe)": {
        "languages": "En"
    },
    "MX vs. ATV On the Edge (USA)": {
        "languages": "En"
    },
    "MX vs. ATV Reflex (Europe) (En,Fr,De,Es,It)": {
        "languages": "En, Fr, De, It, Es"
    },
    "MX vs. ATV Reflex (USA) (En,Fr)": {
        "languages": "En, Fr"
    },
    "MX vs. ATV Untamed (Europe, Australia)": {
        "languages": "En"
    },
    "MX vs. ATV Untamed (USA)": {
        "languages": "En"
    },
    "Machi - Unmei no Kousaten Tokubetsu-hen (Japan)": {
        "languages": "Ja"
    },
    "Machi-ing Maker 3 x Tousouchuu (Japan)": {
        "languages": "Ja"
    },
    "Macross - Triangle Frontier (Japan)": {
        "languages": "Ja"
    },
    "Macross Ace Frontier (Japan)": {
        "languages": "Ja"
    },
    "Macross Ultimate Frontier (Japan)": {
        "languages": "Ja"
    },
    "Madden NFL 06 (Europe)": {
        "languages": "En"
    },
    "Madden NFL 06 (USA)": {
        "languages": "En"
    },
    "Madden NFL 07 (USA)": {
        "languages": "En"
    },
    "Madden NFL 08 (Europe)": {
        "languages": "En"
    },
    "Madden NFL 08 (USA)": {
        "languages": "En"
    },
    "Madden NFL 09 (Europe)": {
        "languages": "En"
    },
    "Madden NFL 09 (USA)": {
        "languages": "En"
    },
    "Madden NFL 10 (USA)": {
        "languages": ""
    },
    "Madden NFL 11 (USA)": {
        "languages": "En"
    },
    "Madden NFL 12 (USA)": {
        "languages": "En"
    },
    "Magic Sudoku (Asia)": {
        "languages": "En"
    },
    "Magic Sudoku (Europe)": {
        "languages": "En"
    },
    "Magna Carta Portable (Japan)": {
        "languages": "Ja"
    },
    "MagusTale Eternity - Sekaiju to Koi suru Mahoutsukai (Japan)": {
        "languages": "Ja"
    },
    "Mahjong Fight Club (Japan)": {
        "languages": "Ja"
    },
    "Mahjong Fight Club - Zenkoku Taisenban (Japan)": {
        "languages": "Ja"
    },
    "Mahjong Taikai (Japan)": {
        "languages": "Ja"
    },
    "Mahou Shoujo Lyrical Nanoha A's Portable - The Battle of Aces (Japan)": {
        "languages": "Ja"
    },
    "Mahou Shoujo Lyrical Nanoha A's Portable - The Gears of Destiny (Japan)": {
        "languages": "Ja"
    },
    "Mahou Shoujo Madoka Magica Portable (Japan)": {
        "languages": "Ja"
    },
    "Major League Baseball 2K10 (USA)": {
        "languages": "En"
    },
    "Major League Baseball 2K11 (USA)": {
        "languages": "En"
    },
    "Major League Baseball 2K12 (USA)": {
        "languages": "En"
    },
    "Major League Baseball 2K6 (USA)": {
        "languages": "En"
    },
    "Major League Baseball 2K7 (USA)": {
        "languages": "En"
    },
    "Major League Baseball 2K8 (USA)": {
        "languages": "En"
    },
    "Major League Baseball 2K9 (Japan)": {
        "languages": "En"
    },
    "Major League Baseball 2K9 (USA)": {
        "languages": "En"
    },
    "Makai Senki Disgaea 2 Portable (Japan)": {
        "languages": "Ja"
    },
    "Makai Senki Disgaea Portable (Japan)": {
        "languages": "Ja"
    },
    "Makai Senki Disgaea Portable - Tsuushin Taisen Hajimemashita. (Japan, Korea)": {
        "languages": "Ja"
    },
    "Mana Khemia - Student Alliance (Europe)": {
        "languages": "En"
    },
    "Mana Khemia - Student Alliance (USA)": {
        "languages": "En"
    },
    "Manhunt 2 (Europe) (En,Fr,De,Es,It)": {
        "languages": "En, Fr, De, It, Es"
    },
    "Manhunt 2 (USA)": {
        "languages": "En"
    },
    "Maplus - Portable Navi (Japan) (GPS Receiver Doukonban)": {
        "languages": "Ja"
    },
    "Marriage Royale - Prism Story (Japan)": {
        "languages": "Ja"
    },
    "Marvel - Ultimate Alliance (Europe) (En,It)": {
        "languages": "En, It"
    },
    "Marvel - Ultimate Alliance (USA) (v1.02)": {
        "languages": ""
    },
    "Marvel - Ultimate Alliance (USA) (v2.00)": {
        "languages": "En"
    },
    "Marvel - Ultimate Alliance 2 (Europe)": {
        "languages": "En"
    },
    "Marvel - Ultimate Alliance 2 (USA)": {
        "languages": "En"
    },
    "Marvel Nemesis - Rise of the Imperfects (Europe) (En,Fr,De,It)": {
        "languages": "En, Fr, De, It"
    },
    "Marvel Nemesis - Rise of the Imperfects (USA)": {
        "languages": "En"
    },
    "Marvel Super Hero Squad (Europe) (En,Fr,De,Es,It)": {
        "languages": "En, Fr, De, It, Es"
    },
    "Marvel Super Hero Squad (USA)": {
        "languages": "En"
    },
    "Marvel Trading Card Game (Europe) (En,Fr,De,Es,It)": {
        "languages": "En, Fr, De, It, Es"
    },
    "Marvel Trading Card Game (USA)": {
        "languages": "En"
    },
    "Mashiro Iro Symphony - Mutsu-no-hana (Japan)": {
        "languages": "Ja"
    },
    "Mawaskes - Based on Carton-kun (Asia)": {
        "languages": "Ja"
    },
    "Mawaskes Puzzle (Europe) (En,Fr,De,Es,It,Nl)": {
        "languages": "Nl, En, Fr, De, It, Es"
    },
    "Me & My Katamari (Europe)": {
        "languages": "En"
    },
    "Me & My Katamari (USA)": {
        "languages": "En"
    },
    "Medal of Honor - Heroes (Europe)": {
        "languages": "En"
    },
    "Medal of Honor - Heroes (France)": {
        "languages": "Fr"
    },
    "Medal of Honor - Heroes (Italy)": {
        "languages": "It"
    },
    "Medal of Honor - Heroes (Japan)": {
        "languages": "Ja"
    },
    "Medal of Honor - Heroes (Netherlands)": {
        "languages": "Nl"
    },
    "Medal of Honor - Heroes (Spain)": {
        "languages": "Es"
    },
    "Medal of Honor - Heroes (USA)": {
        "languages": "En"
    },
    "Medal of Honor - Heroes 2 (Asia)": {
        "languages": "En"
    },
    "Medal of Honor - Heroes 2 (Australia)": {
        "languages": "En"
    },
    "Medal of Honor - Heroes 2 (Europe)": {
        "languages": "En"
    },
    "Medal of Honor - Heroes 2 (Europe) (Fr,De,Es,It)": {
        "languages": "Fr, De, It, Es"
    },
    "Medal of Honor - Heroes 2 (Japan)": {
        "languages": "Ja"
    },
    "Medal of Honor - Heroes 2 (USA)": {
        "languages": "En"
    },
    "MediEvil - Resurrection (Europe) (En,Fr,De,Es,It)": {
        "languages": "En, Fr, De, It, Es"
    },
    "MediEvil - Resurrection (USA)": {
        "languages": "En"
    },
    "Mega Man - Maverick Hunter X (Europe)": {
        "languages": "En"
    },
    "Mega Man - Maverick Hunter X (USA)": {
        "languages": "En"
    },
    "Mega Man - Powered Up (Europe)": {
        "languages": "En"
    },
    "Mega Man - Powered Up (USA)": {
        "languages": "En"
    },
    "Mega Minis Volume 1 (Europe)": {
        "languages": "En"
    },
    "Mega Minis Volume 2 (Europe)": {
        "languages": "En"
    },
    "Mega minis Volume 3 (Europe)": {
        "languages": "En"
    },
    "Megpoid the Music (Japan)": {
        "languages": "Ja"
    },
    "Meitantei Conan - Kako kara no Prelude (Japan)": {
        "languages": "Ja"
    },
    "Memories Off (Japan)": {
        "languages": "Ja"
    },
    "Memories Off 5 Encore (Japan)": {
        "languages": "Ja"
    },
    "Mercury Meltdown (Europe) (En,Fr,De,Es,It)": {
        "languages": "En, Fr, De, It, Es"
    },
    "Mercury Meltdown (USA) (Beta) (v1.00)": {
        "languages": "En"
    },
    "Mercury Meltdown (USA) (En,Fr,Es)": {
        "languages": "En, Fr, Es"
    },
    "Metal Fight Beyblade Portable - Chouzetsu Tensei! Vulcan Horuseus (Japan)": {
        "languages": "Ja"
    },
    "Metal Gear Ac!d (Europe) (En,Fr,De,Es,It)": {
        "languages": "En, Fr, De, It, Es"
    },
    "Metal Gear Ac!d (Japan)": {
        "languages": "Ja"
    },
    "Metal Gear Ac!d (USA)": {
        "languages": "En"
    },
    "Metal Gear Ac!d 2 (Asia)": {
        "languages": "Ja"
    },
    "Metal Gear Ac!d 2 (Europe) (En,Fr,De,Es,It)": {
        "languages": "En, Fr, De, It, Es"
    },
    "Metal Gear Ac!d 2 (Korea)": {
        "languages": "Ko"
    },
    "Metal Gear Ac!d 2 (USA)": {
        "languages": "En"
    },
    "Metal Gear Solid - Digital Graphic Novel (Europe) (En,Fr,De,Es,It)": {
        "languages": "En, Fr, De, It, Es"
    },
    "Metal Gear Solid - Digital Graphic Novel (USA)": {
        "languages": "En"
    },
    "Metal Gear Solid - Peace Walker (Europe, Australia) (En,Fr,De,Es,It)": {
        "languages": "En, Fr, De, It, Es"
    },
    "Metal Gear Solid - Peace Walker (Japan) (v1.03)": {
        "languages": ""
    },
    "Metal Gear Solid - Peace Walker (Japan, Asia) (v1.02)": {
        "languages": "Ja"
    },
    "Metal Gear Solid - Peace Walker (USA) (En,Fr,Es) (v1.01)": {
        "languages": "En, Fr, Es"
    },
    "Metal Gear Solid - Peace Walker (USA) (En,Fr,Es) (v2.00)": {
        "languages": "En, Fr, Es"
    },
    "Metal Gear Solid - Portable Ops (Europe) (En,Fr,De,Es,It)": {
        "languages": "En, Fr, De, It, Es"
    },
    "Metal Gear Solid - Portable Ops (Japan) (v1.00)": {
        "languages": "Ja"
    },
    "Metal Gear Solid - Portable Ops (Japan, Asia) (v1.02)": {
        "languages": "Ja"
    },
    "Metal Gear Solid - Portable Ops (Korea)": {
        "languages": "Ja"
    },
    "Metal Gear Solid - Portable Ops (USA) (v1.02)": {
        "languages": "En"
    },
    "Metal Gear Solid - Portable Ops Plus (Asia)": {
        "languages": "En"
    },
    "Metal Gear Solid - Portable Ops Plus (Europe) (En,Fr,De,Es,It)": {
        "languages": "En, Fr, De, It, Es"
    },
    "Metal Gear Solid - Portable Ops Plus (Japan)": {
        "languages": "Ja"
    },
    "Metal Gear Solid - Portable Ops Plus (USA)": {
        "languages": "En"
    },
    "Metal Slug Anthology (Europe)": {
        "languages": "En"
    },
    "Metal Slug Anthology (USA)": {
        "languages": "En"
    },
    "Metal Slug Complete (Japan, Korea)": {
        "languages": "Ja"
    },
    "Metal Slug XX (Europe) (En,Fr,De,Es,It)": {
        "languages": "En, Fr, De, It, Es"
    },
    "Metal Slug XX (USA)": {
        "languages": "En"
    },
    "Miami Vice - The Game (Europe)": {
        "languages": "En"
    },
    "Miami Vice - The Game (Russia)": {
        "languages": "Ru"
    },
    "Miami Vice - The Game (USA)": {
        "languages": "En"
    },
    "Michael Jackson - The Experience (Europe) (En,Fr,De,Es,It,Pl,Ru)": {
        "languages": "En, Fr, De, It, Pl, Ru, Es"
    },
    "Michael Jackson - The Experience (USA)": {
        "languages": "En"
    },
    "Micro Machines V4 (Europe) (En,Fr,De,Es,It)": {
        "languages": "En, Fr, De, It, Es"
    },
    "Micro Machines V4 (USA)": {
        "languages": "En"
    },
    "Midnight Club - L. A. Remix (Japan)": {
        "languages": "Ja"
    },
    "Midnight Club - L.A. Remix (Europe) (En,Fr,De,Es,It)": {
        "languages": "En, Fr, De, It, Es"
    },
    "Midnight Club - L.A. Remix (Japan) (Rockstar Classics)": {
        "languages": "Ja"
    },
    "Midnight Club - L.A. Remix (USA)": {
        "languages": "En"
    },
    "Midnight Club 3 - DUB Edition (Europe) (En,Fr,De,Es,It)": {
        "languages": "En, Fr, De, It, Es"
    },
    "Midnight Club 3 - DUB Edition (USA) (v1.00)": {
        "languages": "En"
    },
    "Midnight Club 3 - DUB Edition (USA) (v2.02)": {
        "languages": "En"
    },
    "Midway Arcade Treasures - Extended Play (Europe)": {
        "languages": "En"
    },
    "Midway Arcade Treasures - Extended Play (USA)": {
        "languages": "En"
    },
    "Military History - Commander - Europe at War (Europe) (En,Fr,De,Es,It)": {
        "languages": "En, Fr, De, It, Es"
    },
    "Mimana - IYAR Chronicle (USA)": {
        "languages": "En"
    },
    "Mind Quiz - Exercise Your Brain (Europe) (En,Fr,De)": {
        "languages": "En, Fr, De"
    },
    "Mind Quiz - Exercise Your Brain (Europe) (En,Fr,De,Es,It)": {
        "languages": "En, Fr, De, It, Es"
    },
    "Mind Quiz - Exercise Your Brain (USA)": {
        "languages": "En"
    },
    "Minna no Chizu (Japan)": {
        "languages": "Ja"
    },
    "Minna no Chizu 2 (Japan) (GPS Receiver Doukonban)": {
        "languages": "Ja"
    },
    "Minna no Golf Portable (Japan)": {
        "languages": "Ja"
    },
    "Minna no Golf Portable - Coca-Cola Special Edition (Japan)": {
        "languages": "Ja"
    },
    "Minna no Golf Portable 2 (Japan) (v2.01)": {
        "languages": "Ja"
    },
    "Minna no Golf Portable 2 (Japan, Korea) (v1.09)": {
        "languages": "Ja"
    },
    "Minna no Golf-jou Vol. 1 (Japan) (Disc 2)": {
        "languages": "Ja"
    },
    "Minna no Golf-jou Vol. 2 (Japan) (Disc 1)": {
        "languages": "Ja"
    },
    "Minna no Golf-jou Vol. 2 (Japan) (Disc 2)": {
        "languages": "Ja"
    },
    "Minna no Golf-jou Vol. 3 (Japan) (Disc 1)": {
        "languages": "Ja"
    },
    "Minna no Golf-jou Vol. 3 (Japan) (Disc 2)": {
        "languages": "Ja"
    },
    "Minna no Navi (Japan) (Disc 1)": {
        "languages": "Ja"
    },
    "Minna no Navi (Japan) (Disc 2)": {
        "languages": "Ja"
    },
    "Minna no Sukkiri (Asia)": {
        "languages": "Ja"
    },
    "Minna no Tennis Portable (Japan)": {
        "languages": "Ja"
    },
    "Mite Kiite Nou de Kanjite Crossword Tengoku (Japan)": {
        "languages": "Ja"
    },
    "Mizu no Senritsu (Japan)": {
        "languages": "Ja"
    },
    "Mobile Train Simulator - Keisei Toei Asakusa Keikyuusen (Japan)": {
        "languages": "Ja"
    },
    "Mobile Train Simulator plus Densha de Go! Tokyo Kyuukou-hen (Japan)": {
        "languages": "Ja"
    },
    "ModNation Racers (Asia) (En,Zh)": {
        "languages": "Zh, En"
    },
    "ModNation Racers (Europe) (En,Fr,De,Es,It,Nl,Pt,Sv,No,Da,Fi,Pl,Ru)": {
        "languages": "Da, Nl, En, Fi, Fr, De, It, No, Pl, Pt, Ru, Es, Sv"
    },
    "ModNation Racers (USA) (En,Fr,Es)": {
        "languages": "En, Fr, Es"
    },
    "Moegaku @ Portable (Japan) (En,Ja)": {
        "languages": "En, Ja"
    },
    "MonHun Nikki - Poka Poka Ailu Mura (Japan)": {
        "languages": "Ja"
    },
    "MonHun Nikki - Poka Poka Ailu Mura G (Japan, Asia)": {
        "languages": "Ja"
    },
    "Mondiali FIFA 2006 (Italy)": {
        "languages": "It"
    },
    "Monster Hunter Freedom (Europe, Australia) (En,Fr,De,Es,It)": {
        "languages": "En, Fr, De, It, Es"
    },
    "Monster Hunter Freedom (USA)": {
        "languages": "En"
    },
    "Monster Hunter Freedom 2 (Asia)": {
        "languages": "En"
    },
    "Monster Hunter Freedom 2 (Europe) (En,Fr,De,Es,It)": {
        "languages": "En, Fr, De, It, Es"
    },
    "Monster Hunter Freedom 2 (USA)": {
        "languages": "En"
    },
    "Monster Hunter Freedom Unite (Europe) (En,Fr,De,Es,It)": {
        "languages": "En, Fr, De, It, Es"
    },
    "Monster Hunter Freedom Unite (Europe) (En,Fr,De,Es,It) (Demo)": {
        "languages": "En, Fr, De, It, Es"
    },
    "Monster Hunter Freedom Unite (USA) (Demo)": {
        "languages": "En"
    },
    "Monster Hunter Freedom Unite (USA) (En,Fr,De,Es,It)": {
        "languages": "En, Fr, De, It, Es"
    },
    "Monster Hunter Portable (Japan)": {
        "languages": "Ja"
    },
    "Monster Hunter Portable 2nd (Japan, Korea)": {
        "languages": "Ja"
    },
    "Monster Hunter Portable 2nd G (Japan, Asia)": {
        "languages": "Ja"
    },
    "Monster Hunter Portable 3rd (Japan, Korea)": {
        "languages": "Ja"
    },
    "Monster Jam - Path of Destruction (USA)": {
        "languages": "En"
    },
    "Monster Jam - Urban Assault (Europe) (En,Fr,De,Es,It)": {
        "languages": "En, Fr, De, It, Es"
    },
    "Monster Jam - Urban Assault (USA)": {
        "languages": "En"
    },
    "Monster Kingdom - Jewel Summoner (USA)": {
        "languages": "En"
    },
    "Monster Kingdom - Jewel Summoner (USA) (Demo)": {
        "languages": "En"
    },
    "Mortal Kombat - Unchained (Europe) (En,Fr,De,Es,It)": {
        "languages": "En, Fr, De, It, Es"
    },
    "Mortal Kombat - Unchained (USA)": {
        "languages": "En"
    },
    "Mother Goose no Himitsu no Yakata - Nursery Rhymes for you (Japan)": {
        "languages": "Ja"
    },
    "MotoGP (Europe) (En,Fr,De,It,Nl)": {
        "languages": "Nl, En, Fr, De, It"
    },
    "MotoGP (USA)": {
        "languages": "En"
    },
    "MotorStorm - Arctic Edge (Europe) (En,Fr,De,Es,It,Nl,Pt,Sv,No,Da,Fi,Pl,Ru,El)": {
        "languages": "Da, Nl, En, Fi, Fr, De, El, It, No, Pl, Pt, Ru, Es, Sv"
    },
    "MotorStorm - Arctic Edge (Korea)": {
        "languages": "Ko"
    },
    "MotorStorm - Arctic Edge (USA) (En,Fr,De,Es,It,Nl,Pt,Ru)": {
        "languages": "Nl, En, Fr, De, It, Pt, Ru, Es"
    },
    "Moujuutsukai to Oujisama Portable (Japan)": {
        "languages": "Ja"
    },
    "Mugen Kairou (Japan)": {
        "languages": "Ja"
    },
    "Mugen Kairou (Japan) (Beta)": {
        "languages": ""
    },
    "Musou Orochi (Japan, Korea)": {
        "languages": "Ja"
    },
    "Musou Orochi - Maou Sairin (Japan)": {
        "languages": "Ja"
    },
    "Musou Orochi - Maou Sairin Enhanced Version (Asia)": {
        "languages": "Zh"
    },
    "Musou Orochi 2 Special (Japan)": {
        "languages": "Ja"
    },
    "Musou Tourou (Japan)": {
        "languages": "Ja"
    },
    "Mussang Orochi - Mawang Jaerim Plus (Korea)": {
        "languages": "Ko"
    },
    "My Spanish Coach (USA)": {
        "languages": "En"
    },
    "Myst (Australia)": {
        "languages": "En"
    },
    "Myst (Europe) (En,Fr,De)": {
        "languages": "En, Fr, De"
    },
    "Mystereet Portable - Yasogami Kaoru no Chousen! (Japan)": {
        "languages": "Ja"
    },
    "Mystery Team, The (Europe) (En,Fr,De,Es,It,Nl,Pt)": {
        "languages": "Nl, En, Fr, De, It, Pt, Es"
    },
    "Mytran Wars (Europe) (En,Fr,De,Es,It)": {
        "languages": "En, Fr, De, It, Es"
    },
    "Mytran Wars (USA) (En,Fr)": {
        "languages": "En, Fr"
    },
    "N Plus (Europe)": {
        "languages": "En"
    },
    "N Plus (USA)": {
        "languages": "En"
    },
    "NASCAR (Europe)": {
        "languages": "En"
    },
    "NASCAR (USA)": {
        "languages": ""
    },
    "NBA (USA)": {
        "languages": "En"
    },
    "NBA 06 (USA)": {
        "languages": "En"
    },
    "NBA 07 (USA)": {
        "languages": "En"
    },
    "NBA 07 (USA) (Demo)": {
        "languages": "En"
    },
    "NBA 08 (Asia) (Sample)": {
        "languages": "En"
    },
    "NBA 08 (USA)": {
        "languages": "En"
    },
    "NBA 09 - The Inside (USA)": {
        "languages": "En"
    },
    "NBA 09 - The Inside (USA) (Beta) (v0.30)": {
        "languages": "En"
    },
    "NBA 10 - The Inside (USA)": {
        "languages": ""
    },
    "NBA 2K10 (Europe)": {
        "languages": "En"
    },
    "NBA 2K10 (USA)": {
        "languages": ""
    },
    "NBA 2K11 (Europe)": {
        "languages": "En"
    },
    "NBA 2K11 (Japan)": {
        "languages": "Ja"
    },
    "NBA 2K11 (USA)": {
        "languages": "En"
    },
    "NBA 2K12 (Europe) (En,Fr,De,Es,It)": {
        "languages": "En, Fr, De, It, Es"
    },
    "NBA 2K12 (USA)": {
        "languages": "En"
    },
    "NBA 2K13 (Europe) (En,Fr,De,Es,It)": {
        "languages": "En, Fr, De, It, Es"
    },
    "NBA 2K13 (USA)": {
        "languages": "En"
    },
    "NBA Ballers - Rebound (USA)": {
        "languages": "En"
    },
    "NBA Live 06 (Europe) (En,De,It)": {
        "languages": "En, De, It"
    },
    "NBA Live 06 (France)": {
        "languages": "Fr"
    },
    "NBA Live 06 (Japan)": {
        "languages": "Ja"
    },
    "NBA Live 06 (Korea)": {
        "languages": "En"
    },
    "NBA Live 06 (Spain)": {
        "languages": "Es"
    },
    "NBA Live 06 (USA)": {
        "languages": "En"
    },
    "NBA Live 07 (Europe) (En,De,It)": {
        "languages": "En, De, It"
    },
    "NBA Live 07 (France)": {
        "languages": "Fr"
    },
    "NBA Live 07 (Spain)": {
        "languages": "Es"
    },
    "NBA Live 07 (USA)": {
        "languages": "En"
    },
    "NBA Live 08 (Europe)": {
        "languages": "En"
    },
    "NBA Live 08 (Europe) (En,Fr,Es,It)": {
        "languages": "En, Fr, It, Es"
    },
    "NBA Live 08 (USA)": {
        "languages": "En"
    },
    "NBA Live 09 (Europe) (En,De,It)": {
        "languages": "En, De, It"
    },
    "NBA Live 09 (France)": {
        "languages": "Fr"
    },
    "NBA Live 09 (Japan)": {
        "languages": "Ja"
    },
    "NBA Live 09 (Spain)": {
        "languages": "Es"
    },
    "NBA Live 09 (USA) (En,Fr)": {
        "languages": "En, Fr"
    },
    "NBA Live 10 (Asia)": {
        "languages": "En"
    },
    "NBA Live 10 (Europe) (En,De,It)": {
        "languages": "En, De, It"
    },
    "NBA Live 10 (Japan)": {
        "languages": "Ja"
    },
    "NBA Live 10 (Spain)": {
        "languages": "Es"
    },
    "NBA Live 10 (USA)": {
        "languages": ""
    },
    "NBA Street Showdown (Asia)": {
        "languages": "En"
    },
    "NBA Street Showdown (Europe) (En,Fr,De)": {
        "languages": "En, Fr, De"
    },
    "NBA Street Showdown (USA)": {
        "languages": "En"
    },
    "NCAA Football 07 (USA) (v1.00)": {
        "languages": ""
    },
    "NCAA Football 07 (USA) (v2.00)": {
        "languages": "En"
    },
    "NCAA Football 09 (USA)": {
        "languages": "En"
    },
    "NCAA Football 10 (USA)": {
        "languages": ""
    },
    "NFL Street 2 - Unleashed (Europe)": {
        "languages": "En"
    },
    "NFL Street 2 - Unleashed (USA)": {
        "languages": "En"
    },
    "NFL Street 3 (Europe)": {
        "languages": "En"
    },
    "NFL Street 3 (USA)": {
        "languages": "En"
    },
    "NHL 07 (Europe) (En,Fr,De)": {
        "languages": "En, Fr, De"
    },
    "NHL 07 (USA)": {
        "languages": "En"
    },
    "NHRA Drag Racing - Countdown to the Championship (USA)": {
        "languages": "En"
    },
    "Namco Museum (Japan, Asia)": {
        "languages": "Ja"
    },
    "Namco Museum (Korea)": {
        "languages": "Ko"
    },
    "Namco Museum Battle Collection (Asia)": {
        "languages": "En"
    },
    "Namco Museum Battle Collection (Europe) (En,Fr,De,Es,It)": {
        "languages": "En, Fr, De, It, Es"
    },
    "Namco Museum Battle Collection (USA)": {
        "languages": "En"
    },
    "Namco Museum Battle Collection (USA) (Beta)": {
        "languages": "En"
    },
    "Namco Museum Vol. 2 (Japan)": {
        "languages": "Ja"
    },
    "Napoleon Dynamite - The Game (USA)": {
        "languages": "En"
    },
    "Naruto - Narutimate Portable - Mugenjou no Maki (Japan)": {
        "languages": "Ja"
    },
    "Naruto - Narutimate Portable - Muhwanseongui Gwon (Korea)": {
        "languages": ""
    },
    "Naruto - Ultimate Ninja Heroes (Europe) (En,Fr,De,Es,It)": {
        "languages": "En, Fr, De, It, Es"
    },
    "Naruto - Ultimate Ninja Heroes (USA)": {
        "languages": "En"
    },
    "Naruto - Ultimate Ninja Heroes 2 - The Phantom Fortress (Europe) (En,Fr,De,Es,It)": {
        "languages": "En, Fr, De, It, Es"
    },
    "Naruto - Ultimate Ninja Heroes 2 - The Phantom Fortress (USA)": {
        "languages": "En"
    },
    "Naruto Shippuden - Kizuna Drive (Europe) (En,Fr,De,Es,It)": {
        "languages": "En, Fr, De, It, Es"
    },
    "Naruto Shippuden - Kizuna Drive (USA) (En,Fr,Es)": {
        "languages": "En, Fr, Es"
    },
    "Naruto Shippuden - Legends - Akatsuki Rising (Europe) (En,Fr,De,Es,It)": {
        "languages": "En, Fr, De, It, Es"
    },
    "Naruto Shippuden - Legends - Akatsuki Rising (USA)": {
        "languages": "En"
    },
    "Naruto Shippuden - Ultimate Ninja Heroes 3 (Europe) (En,Fr,De,Es,It)": {
        "languages": "En, Fr, De, It, Es"
    },
    "Naruto Shippuden - Ultimate Ninja Heroes 3 (USA)": {
        "languages": "En"
    },
    "Naruto Shippuden - Ultimate Ninja Impact (Europe) (En,Fr,De,Es,It)": {
        "languages": "En, Fr, De, It, Es"
    },
    "Naruto Shippuden - Ultimate Ninja Impact (USA) (En,Fr,Es)": {
        "languages": "En, Fr, Es"
    },
    "Naruto Shippuuden - Kizuna Drive (Japan, Asia)": {
        "languages": "Ja"
    },
    "Naruto Shippuuden - Narutimate Accel 3 (Japan)": {
        "languages": "Ja"
    },
    "Naruto Shippuuden - Narutimate Impact (Japan, Asia)": {
        "languages": "Ja"
    },
    "Navi-Chu (Japan) (Beta)": {
        "languages": ""
    },
    "Nayuta no Kiseki (Japan)": {
        "languages": "Ja"
    },
    "Need for Speed - Carbon - Own the City (Asia)": {
        "languages": "En"
    },
    "Need for Speed - Carbon - Own the City (Europe)": {
        "languages": "En"
    },
    "Need for Speed - Carbon - Own the City (Europe) (En,Fr,De,Es,It,Nl)": {
        "languages": "Nl, En, Fr, De, It, Es"
    },
    "Need for Speed - Carbon - Own the City (Korea)": {
        "languages": "Ko"
    },
    "Need for Speed - Carbon - Own the City (USA)": {
        "languages": "En"
    },
    "Need for Speed - Most Wanted - 5-1-0 (Asia)": {
        "languages": "En"
    },
    "Need for Speed - Most Wanted - 5-1-0 (Europe) (En,Fr,De,Es,It)": {
        "languages": "En, Fr, De, It, Es"
    },
    "Need for Speed - Most Wanted - 5-1-0 (Japan)": {
        "languages": "Ja"
    },
    "Need for Speed - Most Wanted - 5-1-0 (USA)": {
        "languages": "En"
    },
    "Need for Speed - ProStreet (Asia)": {
        "languages": "En"
    },
    "Need for Speed - ProStreet (Europe)": {
        "languages": "En"
    },
    "Need for Speed - ProStreet (Europe) (En,Fr,De,Es,It,Nl)": {
        "languages": "Nl, En, Fr, De, It, Es"
    },
    "Need for Speed - ProStreet (Japan)": {
        "languages": "Ja"
    },
    "Need for Speed - ProStreet (USA)": {
        "languages": "En"
    },
    "Need for Speed - Shift (Asia) (En,Fr,Es)": {
        "languages": "En, Fr, Es"
    },
    "Need for Speed - Shift (Europe) (En,Fr,De,Es,It)": {
        "languages": "En, Fr, De, It, Es"
    },
    "Need for Speed - Shift (Japan)": {
        "languages": "Ja"
    },
    "Need for Speed - Shift (USA)": {
        "languages": "En"
    },
    "Need for Speed - Undercover (Asia) (En,Fr)": {
        "languages": "En, Fr"
    },
    "Need for Speed - Undercover (Europe) (En,Fr,De,Es,It,Nl,Pl,Ru,Cs,Hu)": {
        "languages": "Cs, Nl, En, Fr, De, Hu, It, Pl, Ru, Es"
    },
    "Need for Speed - Undercover (USA)": {
        "languages": ""
    },
    "Need for Speed - Underground Rivals (Europe, Australia) (En,Fr,De,Es,It)": {
        "languages": "En, Fr, De, It, Es"
    },
    "Need for Speed - Underground Rivals (Japan)": {
        "languages": "Ja"
    },
    "Need for Speed - Underground Rivals (Korea)": {
        "languages": "Ko"
    },
    "Need for Speed - Underground Rivals (USA)": {
        "languages": "En"
    },
    "Nendoroid Generation (Japan)": {
        "languages": "Ja"
    },
    "Neopets - Petpet Adventures - The Wand of Wishing (USA)": {
        "languages": "En"
    },
    "Network Utility Disc - Chinese Ver. 1.00C (Asia)": {
        "languages": "Zh"
    },
    "Network Utility Disc Ver. 1.00 (Korea)": {
        "languages": "Ko"
    },
    "Neverland Card Battles (USA)": {
        "languages": "En"
    },
    "Nickelodeon Avatar - The Last Airbender (USA)": {
        "languages": "En"
    },
    "Nickelodeon Avatar - The Legend of Aang (Europe) (En,Fr,De,Nl)": {
        "languages": "Nl, En, Fr, De"
    },
    "Nickelodeon Bob Esponja - Atrapados en el Congelador (Spain)": {
        "languages": "Es"
    },
    "Nickelodeon SpongeBob SquarePants - SpongeBob's Truth or Square (Europe) (En,De,It,Nl)": {
        "languages": "Nl, En, De, It"
    },
    "Nickelodeon SpongeBob SquarePants - The Yellow Avenger (Europe) (En,Fr,De,Es,It,Nl)": {
        "languages": "Nl, En, Fr, De, It, Es"
    },
    "Nickelodeon SpongeBob SquarePants - The Yellow Avenger (USA)": {
        "languages": "En"
    },
    "Nickelodeon SpongeBob's Truth or Square (USA)": {
        "languages": "En"
    },
    "Nikoli no Sudoku Lite Daisan-shuu (Japan)": {
        "languages": "Ja"
    },
    "Nippon no Asoko de (Japan)": {
        "languages": "Ja"
    },
    "Nise no Chigiri (Japan)": {
        "languages": "Ja"
    },
    "Nobunaga no Yabou - Shouseiroku (Japan)": {
        "languages": "Ja"
    },
    "Nogizaka Haruka no Himitsu - Cosplay, Hajimemashita - Himitsu no Radio (Japan)": {
        "languages": "Ja"
    },
    "Nouryoku Trainer Portable (Japan)": {
        "languages": "Ja"
    },
    "Nouryoku Trainer Portable 2 (Japan)": {
        "languages": "Ja"
    },
    "Numpla & Oekaki Puzzle (Japan)": {
        "languages": "Ja"
    },
    "O.G.A Onigokko Royal - Hunter wa Field de Koi o Suru (Japan)": {
        "languages": "Ja"
    },
    "Oblachno, vozmozhny osadki v vide frikadelek (Russia)": {
        "languages": "Ru"
    },
    "ObsCure - The Aftermath (Europe) (En,Fr,De,Es,It)": {
        "languages": "En, Fr, De, It, Es"
    },
    "ObsCure - The Aftermath (USA) (En,Fr,Es)": {
        "languages": "En, Fr, Es"
    },
    "Off Road (Europe, Australia) (En,Fr,De,Es,It)": {
        "languages": "En, Fr, De, It, Es"
    },
    "Oh's Talk English (Korea) (En,Ko) (Disc 1)": {
        "languages": "En, Ko"
    },
    "Oh's Talk English (Korea) (En,Ko) (Disc 2)": {
        "languages": "En, Ko"
    },
    "One Piece - Romance Dawn - Bouken no Yoake (Japan)": {
        "languages": "Ja"
    },
    "Online Chess Kingdoms (Europe) (En,Fr,De,Es,It)": {
        "languages": "En, Fr, De, It, Es"
    },
    "Online Chess Kingdoms (USA)": {
        "languages": ""
    },
    "Onore no Shinzuru Michi o Yuke (Japan)": {
        "languages": "Ja"
    },
    "Ooedo Senryoubako (Japan)": {
        "languages": "Ja"
    },
    "Ookami Kakushi (Japan)": {
        "languages": "Ja"
    },
    "Open Season (Europe) (En,Fr,De,Es,It,Sv,No,Da,Fi)": {
        "languages": "Da, En, Fi, Fr, De, It, No, Es, Sv"
    },
    "Open Season (Europe) (En,Fr,Es,Da)": {
        "languages": "Da, En, Fr, Es"
    },
    "Open Season (USA) (En,Fr,Es,Nl)": {
        "languages": "Nl, En, Fr, Es"
    },
    "Ore no Imouto Maker EX - Imouto to Koishiyo Portable (Japan)": {
        "languages": "Ja"
    },
    "Ore no Imouto ga Konna ni Kawaii Wake ga Nai Portable ga Tsuzuku Wake ga Nai (Japan) (Disc 1)": {
        "languages": "Ja"
    },
    "Ore no Imouto ga Konna ni Kawaii Wake ga Nai Portable ga Tsuzuku Wake ga Nai (Japan) (Disc 2)": {
        "languages": "Ja"
    },
    "Ore no Imouto ga Konna ni Kawaii wake ga Nai Portable (Japan)": {
        "languages": "Ja"
    },
    "Ore no Shikabane o Koete Yuke (Japan)": {
        "languages": "Ja"
    },
    "Otome wa Oanesama Boku ni Koi Shiteru Portable (Japan)": {
        "languages": "Ja"
    },
    "OutRun 2006 - Coast 2 Coast (Europe) (En,Fr,De,Es,It)": {
        "languages": "En, Fr, De, It, Es"
    },
    "OutRun 2006 - Coast 2 Coast (USA)": {
        "languages": "En"
    },
    "P3P - Yeosin Jeonsaeng - Persona 3 Portable (Korea)": {
        "languages": "Ko"
    },
    "PC Engine Best Collection - Ginga Ojousama Densetsu Collection (Japan)": {
        "languages": "Ja"
    },
    "PDC World Championship Darts (Europe) (En,Fr,De,Es,It,Nl)": {
        "languages": "Nl, En, Fr, De, It, Es"
    },
    "PDC World Championship Darts (USA) (En,Fr,De,Es,It,Nl)": {
        "languages": "Nl, En, Fr, De, It, Es"
    },
    "PES 2008 - Pro Evolution Soccer (Europe) (En,Fr,De,Es,It,Pt)": {
        "languages": "En, Fr, De, It, Pt, Es"
    },
    "PES 2008 - Pro Evolution Soccer (USA)": {
        "languages": ""
    },
    "PES 2009 - Pro Evolution Soccer (Europe) (En,Fr,De,Es,It,Pt)": {
        "languages": "En, Fr, De, It, Pt, Es"
    },
    "PES 2009 - Pro Evolution Soccer (USA)": {
        "languages": ""
    },
    "PES 2010 - Pro Evolution Soccer (Europe) (En,Nl,Sv,Ru)": {
        "languages": "Nl, En, Ru, Sv"
    },
    "PES 2010 - Pro Evolution Soccer (Europe) (Fr,De,Es,It,Pt)": {
        "languages": "Fr, De, It, Pt, Es"
    },
    "PES 2010 - Pro Evolution Soccer (USA) (En,Fr,Es,Pt)": {
        "languages": "En, Fr, Pt, Es"
    },
    "PES 2011 - Pro Evolution Soccer (Europe) (En,Nl,Sv,Ru)": {
        "languages": "Nl, En, Ru, Sv"
    },
    "PES 2011 - Pro Evolution Soccer (Europe) (Es,Pt)": {
        "languages": "Pt, Es"
    },
    "PES 2011 - Pro Evolution Soccer (Europe) (Fr,De)": {
        "languages": "Fr, De"
    },
    "PES 2011 - Pro Evolution Soccer (Europe) (It,El)": {
        "languages": "El, It"
    },
    "PES 2011 - Pro Evolution Soccer (Latin America) (Es,Pt)": {
        "languages": "Pt, Es"
    },
    "PES 2011 - Pro Evolution Soccer (USA) (En,Es)": {
        "languages": "En, Es"
    },
    "PES 2012 - Pro Evolution Soccer (Europe) (En,Nl,Sv,Ru,Tr)": {
        "languages": "Nl, En, Ru, Sv, Tr"
    },
    "PES 2012 - Pro Evolution Soccer (Europe) (Es,It,Pt,El)": {
        "languages": "El, It, Pt, Es"
    },
    "PES 2012 - Pro Evolution Soccer (Europe) (Fr,De)": {
        "languages": "Fr, De"
    },
    "PES 2012 - Pro Evolution Soccer (USA)": {
        "languages": ""
    },
    "PES 2013 - Pro Evolution Soccer (Europe) (En,Nl,Sv,Ru,Tr)": {
        "languages": "Nl, En, Ru, Sv, Tr"
    },
    "PES 2013 - Pro Evolution Soccer (Europe) (Es,Pt)": {
        "languages": "Pt, Es"
    },
    "PES 2013 - Pro Evolution Soccer (Europe) (It,El)": {
        "languages": "El, It"
    },
    "PES 2013 - Pro Evolution Soccer (USA) (En,Fr,Es,Pt)": {
        "languages": "En, Fr, Pt, Es"
    },
    "PES 2014 - Pro Evolution Soccer (Europe) (En,Nl,Sv,Ru,Tr)": {
        "languages": "Nl, En, Ru, Sv, Tr"
    },
    "PES 2014 - Pro Evolution Soccer (Europe) (Es,Pt)": {
        "languages": "Pt, Es"
    },
    "PES 2014 - Pro Evolution Soccer (Europe) (Fr,De)": {
        "languages": "Fr, De"
    },
    "PES 2014 - Pro Evolution Soccer (Europe) (It,El)": {
        "languages": "El, It"
    },
    "PES 2014 - Pro Evolution Soccer (USA)": {
        "languages": "En"
    },
    "PQ - Practical Intelligence Quotient (Europe)": {
        "languages": "En"
    },
    "PQ - Practical Intelligence Quotient (USA)": {
        "languages": "En"
    },
    "PQ2 - Practical Intelligence Quotient 2 (USA)": {
        "languages": "En"
    },
    "PSP Camera 01 (Japan)": {
        "languages": ""
    },
    "PSP Camera 03 (Japan)": {
        "languages": ""
    },
    "PSP Seizou Kensa Disc (1) (Japan)": {
        "languages": ""
    },
    "PSP System Kiosk Disc 1 (USA)": {
        "languages": "En"
    },
    "PSP System Kiosk Disc 3 - Yellow (USA)": {
        "languages": "En"
    },
    "PSP System Kiosk Disc 4 (USA)": {
        "languages": "En"
    },
    "PSP System Software Update Disc Ver. 3.11 (Japan)": {
        "languages": ""
    },
    "PSP Update Disc 1.00 (Japan)": {
        "languages": ""
    },
    "PaRappa the Rapper (Europe, Australia) (En,Fr,De,Es,It)": {
        "languages": "En, Fr, De, It, Es"
    },
    "PaRappa the Rapper (Japan, Asia) (En,Ja)": {
        "languages": "En, Ja"
    },
    "PaRappa the Rapper (USA)": {
        "languages": "En"
    },
    "Pac-Man Rally (Europe) (En,Fr,De,Es,It) (Beta)": {
        "languages": "En, Fr, De, It, Es"
    },
    "Pac-Man World 3 (Europe) (En,Fr,De,Es,It)": {
        "languages": "En, Fr, De, It, Es"
    },
    "Pac-Man World 3 (USA)": {
        "languages": "En"
    },
    "Pac-Man World Rally (USA)": {
        "languages": "En"
    },
    "Padrino, El (Spain)": {
        "languages": "Es"
    },
    "Padrino, Il (Italy)": {
        "languages": "It"
    },
    "Page Zero (Europe) (En,Fr,De,Es,It) (Beta)": {
        "languages": "En, Fr, De, It, Es"
    },
    "Pangya - Fantasy Golf (USA)": {
        "languages": "En"
    },
    "Panic Palette Portable (Japan)": {
        "languages": "Ja"
    },
    "Parodius Portable (Japan)": {
        "languages": "Ja"
    },
    "Passport to... Amsterdam (Europe) (En,Fr,De,Es,It)": {
        "languages": "En, Fr, De, It, Es"
    },
    "Passport to... Barcelona (Europe) (En,Fr,De,Es,It)": {
        "languages": "En, Fr, De, It, Es"
    },
    "Passport to... London (Europe) (En,Fr,De,Es,It)": {
        "languages": "En, Fr, De, It, Es"
    },
    "Passport to... Paris (Europe) (En,Fr,De,Es,It)": {
        "languages": "En, Fr, De, It, Es"
    },
    "Passport to... Prague (Europe) (En,Fr,De,Es,It)": {
        "languages": "En, Fr, De, It, Es"
    },
    "Passport to... Rome (Europe) (En,Fr,De,Es,It)": {
        "languages": "En, Fr, De, It, Es"
    },
    "Passport to... Rome (Europe) (En,Fr,De,Es,It) (Beta)": {
        "languages": "En, Fr, De, It, Es"
    },
    "Patapon (Europe) (Demo)": {
        "languages": ""
    },
    "Patapon (Europe) (En,Fr,De,Es,It)": {
        "languages": "En, Fr, De, It, Es"
    },
    "Patapon (Japan)": {
        "languages": "Ja"
    },
    "Patapon (Japan) (Beta)": {
        "languages": ""
    },
    "Patapon (Korea)": {
        "languages": "Ko"
    },
    "Patapon (USA)": {
        "languages": "En"
    },
    "Patapon (USA) (Demo)": {
        "languages": "En"
    },
    "Patapon 2 (Europe) (En,Fr,De,Es,It)": {
        "languages": "En, Fr, De, It, Es"
    },
    "Patapon 2 (USA)": {
        "languages": "En"
    },
    "Patapon 2 - Don-Chaka (Japan)": {
        "languages": "Ja"
    },
    "Patapon 2 - Don-Chaka (Japan) (Demo)": {
        "languages": "Ja"
    },
    "Patapon 2 - Don-Chaka (Korea) (Zh,Ko)": {
        "languages": "Zh, Ko"
    },
    "Patapon 3 (Europe) (En,Fr,De,Es,It,Nl,Pt,Pl,Ru)": {
        "languages": "Nl, En, Fr, De, It, Pl, Pt, Ru, Es"
    },
    "Patapon 3 (Japan)": {
        "languages": "Ja"
    },
    "Patapon 3 (USA) (En,Fr,Es,Pt)": {
        "languages": "En, Fr, Pt, Es"
    },
    "Pate, Der (Germany)": {
        "languages": "De"
    },
    "Patito Feo (Europe) (Es,It,Pt)": {
        "languages": "It, Pt, Es"
    },
    "Payout - Poker & Casino (USA)": {
        "languages": ""
    },
    "Persona (Japan)": {
        "languages": "Ja"
    },
    "Persona 2 - Tsumi - Innocent Sin (Japan)": {
        "languages": "Ja"
    },
    "Persona 3 Portable (Japan)": {
        "languages": "Ja"
    },
    "Personal Utility Disc Ver. 1.0 (Korea)": {
        "languages": "Ko"
    },
    "Peter Jackson's King Kong - The Official Game of the Movie (Europe) (En,Fr,De,Es,It,Nl,Sv,No,Da,Fi)": {
        "languages": "Da, Nl, En, Fi, Fr, De, It, No, Es, Sv"
    },
    "Peter Jackson's King Kong - The Official Game of the Movie (USA)": {
        "languages": "En"
    },
    "Petz - Dogz Family (USA)": {
        "languages": "En"
    },
    "Petz - Hamsterz Bunch (USA)": {
        "languages": "En"
    },
    "Petz - My Baby Hamster (Europe) (En,Fr,De,Es)": {
        "languages": "En, Fr, De, Es"
    },
    "Petz - My Puppy Family (Europe) (En,Fr,De,Es,It)": {
        "languages": "En, Fr, De, It, Es"
    },
    "Petz - Saddle Club (USA)": {
        "languages": "En"
    },
    "Phantasy Star Portable (Europe)": {
        "languages": "En"
    },
    "Phantasy Star Portable (Japan)": {
        "languages": "Ja"
    },
    "Phantasy Star Portable (Japan) (Taikenban)": {
        "languages": "Ja"
    },
    "Phantasy Star Portable (USA)": {
        "languages": "En"
    },
    "Phantasy Star Portable 2 (Europe)": {
        "languages": "En"
    },
    "Phantasy Star Portable 2 (Japan)": {
        "languages": "Ja"
    },
    "Phantasy Star Portable 2 (Japan) (Taikenban)": {
        "languages": "Ja"
    },
    "Phantasy Star Portable 2 (USA)": {
        "languages": "En"
    },
    "Phantasy Star Portable 2 Infinity (Japan)": {
        "languages": "Ja"
    },
    "Phantasy Star Portable 2 Infinity (Japan) (Taikenban)": {
        "languages": "Ja"
    },
    "Phantom Brave - The Hermuda Triangle (USA)": {
        "languages": "En"
    },
    "PhotoKano (Japan)": {
        "languages": "Ja"
    },
    "Pia Carrot e Youkoso!! G.P. Gakuen Princess Portable (Japan)": {
        "languages": "Ja"
    },
    "Pilot Academy (Europe) (En,Ja,Fr,De,Es,It)": {
        "languages": "En, Fr, De, It, Ja, Es"
    },
    "Pilot ni Narou! Flying All Stars (Japan)": {
        "languages": "Ja"
    },
    "Pinball Hall of Fame - The Gottlieb Collection (USA)": {
        "languages": "En"
    },
    "Pinball Hall of Fame - The Williams Collection (USA)": {
        "languages": ""
    },
    "Pipe Mania (Asia) (En,Fr)": {
        "languages": "En, Fr"
    },
    "Pipe Mania (Europe) (En,Fr,De,Es,It)": {
        "languages": "En, Fr, De, It, Es"
    },
    "Pipe Mania (USA) (En,Fr)": {
        "languages": "En, Fr"
    },
    "Piposaru Academia - Dossari! Saruge Daizenshuu (Japan)": {
        "languages": "Ja"
    },
    "Piposaru Academia - Sagomungchi Neungryeokpyeongga Wanjeonjeongbog (Korea)": {
        "languages": "Ko"
    },
    "Piposaru Academia 2 - Aiai Saruge Janken Battle (Japan)": {
        "languages": "Ja"
    },
    "Piposarugetchu P (Korea)": {
        "languages": "Ko"
    },
    "Pirates of the Caribbean - Dead Man's Chest (Europe) (En,Fr,De,Es,It)": {
        "languages": "En, Fr, De, It, Es"
    },
    "Pirates of the Caribbean - Dead Man's Chest (USA) (En,Fr)": {
        "languages": "En, Fr"
    },
    "PixelJunk Monsters - Deluxe (USA)": {
        "languages": "En"
    },
    "PixelJunk Monsters UMD Limited Edition (Asia) (En,Ja)": {
        "languages": "En, Ja"
    },
    "Planetarian - Chiisa na Hoshi no Yume (Japan)": {
        "languages": "Ja"
    },
    "Planetarium Creator Oohira Takayuki Kanshuu - Homestar Portable (Japan)": {
        "languages": "Ja"
    },
    "Platypus (Europe) (En,Fr,De,Es,It)": {
        "languages": "En, Fr, De, It, Es"
    },
    "Platypus (USA)": {
        "languages": ""
    },
    "PlayChapas Football Edition (Spain)": {
        "languages": "Es"
    },
    "PlayEnglish (Portugal)": {
        "languages": "Pt"
    },
    "PlayEnglish (Spain)": {
        "languages": "Es"
    },
    "PlayStation Network Collection - Power Pack (Europe) (En,Fr,De,Es,It)": {
        "languages": "En, Fr, De, It, Es"
    },
    "PlayStation Network Collection - Puzzle Pack (Europe) (En,Fr,De,Es,It)": {
        "languages": "En, Fr, De, It, Es"
    },
    "PlayStation Spot (Japan)": {
        "languages": ""
    },
    "PlayStation Spot Sen'you UMD Version 2.00 (Japan)": {
        "languages": ""
    },
    "PlayStation Spot Sen'you UMD Vol. 1 (Japan)": {
        "languages": ""
    },
    "PlayStation Spot Sen'you UMD Vol. 2 (Japan)": {
        "languages": "Ja"
    },
    "PlayStation Spot Sen'you UMD Vol. 3 (Japan)": {
        "languages": ""
    },
    "PlayStation Spot Sen'you UMD Vol. 4 (Japan)": {
        "languages": ""
    },
    "PlayStation Spot Sen'you UMD Vol. 5 (Japan)": {
        "languages": "Ja"
    },
    "PlayStation Spot Sen'you UMD Vol. 6 (Japan)": {
        "languages": "Ja"
    },
    "PlayStation Spot Sen'you UMD Vol. 7 (Japan)": {
        "languages": "Ja"
    },
    "Plus Plum 2 Again (Japan)": {
        "languages": "Ja"
    },
    "PoPoLoCrois (Europe)": {
        "languages": "En"
    },
    "PoPoLoCrois (USA)": {
        "languages": "En"
    },
    "PoPoLoCrois Monogatari - Pietro Ouji no Bouken (Japan) (v1.03)": {
        "languages": "Ja"
    },
    "PoPoLoCrois Monogatari - Pietro Ouji no Bouken (Japan) (v2.01)": {
        "languages": "Ja"
    },
    "Pocket Pool (USA)": {
        "languages": "En"
    },
    "Pocket Racers (Europe)": {
        "languages": "En"
    },
    "Pocket Racers (USA)": {
        "languages": "En"
    },
    "Pop'n Music Portable (Japan)": {
        "languages": "Ja"
    },
    "Pop'n Music Portable 2 (Japan)": {
        "languages": "Ja"
    },
    "Power Pro Success Legends (Japan)": {
        "languages": "Ja"
    },
    "Power Smash - New Generation (Japan, Asia)": {
        "languages": "Ja"
    },
    "Power Stone Collection (Europe)": {
        "languages": "En"
    },
    "Power Stone Collection (USA)": {
        "languages": "En"
    },
    "Practical IQ - Test Your Intelligence (Europe) (En,Fr,De,Es,It)": {
        "languages": "En, Fr, De, It, Es"
    },
    "Prince of Persia - Boukyaku no Suna (Japan) (En,Ja)": {
        "languages": "En, Ja"
    },
    "Prince of Persia - Revelations (Europe) (En,Fr,De,Es,It)": {
        "languages": "En, Fr, De, It, Es"
    },
    "Prince of Persia - Revelations (USA) (En,Fr,Es)": {
        "languages": "En, Fr, Es"
    },
    "Prince of Persia - Rival Swords (Europe) (En,Fr,De,Es,It)": {
        "languages": "En, Fr, De, It, Es"
    },
    "Prince of Persia - Rival Swords (USA) (En,Fr,Es)": {
        "languages": "En, Fr, Es"
    },
    "Prince of Persia - The Forgotten Sands (Europe) (En,Fr,De,Es,It)": {
        "languages": "En, Fr, De, It, Es"
    },
    "Prince of Persia - The Forgotten Sands (USA) (En,Fr,Es)": {
        "languages": "En, Fr, Es"
    },
    "Prince of Persia - Zabytye peski (Russia)": {
        "languages": "Ru"
    },
    "Princess Crown (Japan)": {
        "languages": "Ja"
    },
    "Prinny - Can I Really Be the Hero (Europe) (En,Fr)": {
        "languages": "En, Fr"
    },
    "Prinny - Can I Really Be the Hero (USA)": {
        "languages": "En"
    },
    "Prinny - Ore ga Shujinkou de Iinsuka (Japan)": {
        "languages": "Ja"
    },
    "Prinny 2 - Dawn of Operation Panties, Dood! (USA)": {
        "languages": "En"
    },
    "Pro Cycling Season 2007 - Le Tour de France (Europe) (En,Fr,Es,It,Nl)": {
        "languages": "Nl, En, Fr, It, Es"
    },
    "Pro Cycling Season 2008 - Le Tour de France (Europe) (En,Fr,De,Es,It,Nl)": {
        "languages": "Nl, En, Fr, De, It, Es"
    },
    "Pro Cycling Season 2009 - Le Tour de France (Europe) (En,Fr,De,Es,It)": {
        "languages": "En, Fr, De, It, Es"
    },
    "Pro Cycling Season 2010 - Le Tour de France (Europe) (En,Fr,De,Es,It,Nl)": {
        "languages": "Nl, En, Fr, De, It, Es"
    },
    "Pro Evolution Soccer 5 (Europe) (En,Fr,De,Es,It)": {
        "languages": "En, Fr, De, It, Es"
    },
    "Pro Evolution Soccer 6 (Europe) (En,Fr,De,Es,It)": {
        "languages": "En, Fr, De, It, Es"
    },
    "Pro Yagu Spirits 2010 (Korea)": {
        "languages": "Ja"
    },
    "Pro Yagu Spirits 2012 (Korea)": {
        "languages": "Ja"
    },
    "Pro Yakyuu Spirits 2010 (Japan)": {
        "languages": "Ja"
    },
    "Pro Yakyuu Spirits 2011 (Japan)": {
        "languages": "Ja"
    },
    "Pro Yakyuu Spirits 2012 (Japan)": {
        "languages": "Ja"
    },
    "Pro Yakyuu Spirits 2013 (Japan)": {
        "languages": "Ja"
    },
    "Pro Yakyuu Spirits 2014 (Japan)": {
        "languages": "Ja"
    },
    "ProStroke Golf - World Tour 2007 (Europe)": {
        "languages": "En"
    },
    "ProStroke Golf - World Tour 2007 (USA)": {
        "languages": "En"
    },
    "Professor Sudoku (Europe) (En,Es,It)": {
        "languages": "En, It, Es"
    },
    "Pucelle, La - Ragnarok (Japan)": {
        "languages": "Ja"
    },
    "Pump It Up - Exceed Portable (Korea) (En,Ko)": {
        "languages": "En, Ko"
    },
    "Pump It Up - Zero Portable (Korea)": {
        "languages": "Ko"
    },
    "Pursuit Force (Europe) (En,Fr,De,Es,It)": {
        "languages": "En, Fr, De, It, Es"
    },
    "Pursuit Force (Europe) (En,Fr,De,Es,It) (Demo)": {
        "languages": "En, Fr, De, It, Es"
    },
    "Pursuit Force (USA)": {
        "languages": "En"
    },
    "Pursuit Force (USA) (Demo)": {
        "languages": "En"
    },
    "Pursuit Force - Extreme Justice (Europe) (En,Fr,De,Es,It)": {
        "languages": "En, Fr, De, It, Es"
    },
    "Pursuit Force - Extreme Justice (Europe) (En,Pl,Ru,Cs,Hu)": {
        "languages": "Cs, En, Hu, Pl, Ru"
    },
    "Pursuit Force - Extreme Justice (USA) (Demo)": {
        "languages": "En"
    },
    "Pursuit Force - Extreme Justice (USA) (En,Fr,Es)": {
        "languages": "En, Fr, Es"
    },
    "Puyo Pop Fever (Europe)": {
        "languages": "En"
    },
    "Puyo Puyo 7 (Japan)": {
        "languages": "Ja"
    },
    "Puyo Puyo Fever (Japan) (En,Ja)": {
        "languages": "En, Ja"
    },
    "Puyo Puyo Fever 2 (Japan)": {
        "languages": "Ja"
    },
    "Puyo Puyo! Puyopuyo 15th Anniversary (Japan)": {
        "languages": "Ja"
    },
    "Puyo Puyo!! Puyopuyo 20th Anniversary (Japan)": {
        "languages": "Ja"
    },
    "Puzzle Bobble Pocket (Japan)": {
        "languages": "Ja"
    },
    "Puzzle Challenge - Crosswords and More! (USA)": {
        "languages": "En"
    },
    "Puzzle Chronicles (Europe) (En,Fr,De,Es,It)": {
        "languages": "En, Fr, De, It, Es"
    },
    "Puzzle Chronicles (USA)": {
        "languages": "En"
    },
    "Puzzle Guzzle (USA)": {
        "languages": "En"
    },
    "Puzzle Quest - Challenge of the Warlords (Europe)": {
        "languages": "En"
    },
    "Puzzle Quest - Challenge of the Warlords (Europe) (En,Fr,De,Es,It)": {
        "languages": "En, Fr, De, It, Es"
    },
    "Puzzle Quest - Challenge of the Warlords (USA)": {
        "languages": "En"
    },
    "Puzzle Quest - Challenge of the Warlords (USA) (Demo)": {
        "languages": "En"
    },
    "Puzzle Quest - Challenge of the Warlords (USA) (Trade Demo)": {
        "languages": "En"
    },
    "Puzzle Scape (USA)": {
        "languages": "En"
    },
    "Puzzler Collection (Europe)": {
        "languages": "En"
    },
    "Puzzler Collection (Europe) (Fr,De,Es,It,Nl)": {
        "languages": "Nl, Fr, De, It, Es"
    },
    "Queen's Blade - Spiral Chaos (Japan)": {
        "languages": "Ja"
    },
    "Queen's Gate - Spiral Chaos (Japan)": {
        "languages": "Ja"
    },
    "Quiz Kidou Senshi Gundam Toi Senshi Deluxe (Japan)": {
        "languages": "Ja"
    },
    "R-Type Command (USA)": {
        "languages": "En"
    },
    "R-Type Tactics (Europe) (En,Fr,De,Es,It)": {
        "languages": "En, Fr, De, It, Es"
    },
    "R-Type Tactics (Japan)": {
        "languages": "Ja"
    },
    "R-Type Tactics (Korea)": {
        "languages": "Ko"
    },
    "Race Driver 2006 (USA)": {
        "languages": "En"
    },
    "Ragnarok - Hikari to Yami no Koujo (Japan)": {
        "languages": "Ja"
    },
    "Ragnarok Tactics (USA)": {
        "languages": "En"
    },
    "Rainbow Islands Evolution (Europe) (En,Ja,Fr,De,Es,It)": {
        "languages": "En, Fr, De, It, Ja, Es"
    },
    "Rainbow Islands Evolution (USA) (En,Fr,Es)": {
        "languages": "En, Fr, Es"
    },
    "Rapala Pro Bass Fishing (USA)": {
        "languages": "En"
    },
    "Rapala Trophies (USA)": {
        "languages": "En"
    },
    "Ratchet & Clank - Size Matters (Asia)": {
        "languages": "En"
    },
    "Ratchet & Clank - Size Matters (Europe) (En,Fr,De,Es,It,Nl,Pt,Sv,No,Da,Fi)": {
        "languages": "Da, Nl, En, Fi, Fr, De, It, No, Pt, Es, Sv"
    },
    "Ratchet & Clank - Size Matters (Europe) (En,Fr,De,Es,It,Nl,Pt,Sv,No,Da,Fi) (Beta)": {
        "languages": "Da, Nl, En, Fi, Fr, De, It, No, Pt, Es, Sv"
    },
    "Ratchet & Clank - Size Matters (USA) (Beta)": {
        "languages": ""
    },
    "Ratchet & Clank - Size Matters (USA) (Demo)": {
        "languages": "En"
    },
    "Ratchet & Clank - Size Matters (USA) (En,Fr,De,Es,It)": {
        "languages": "En, Fr, De, It, Es"
    },
    "Ratchet & Clank 5 - Gekitotsu! Dodeka Ginga no MiriMiri Gundan (Japan)": {
        "languages": "Ja"
    },
    "Ratchet & Clank 5 - Gekitotsu! Dodeka Ginga no MiriMiri Gundan (Japan) (Beta)": {
        "languages": ""
    },
    "Real Madrid - The Game (Europe) (En,Fr,Es,It,Pt)": {
        "languages": "En, Fr, It, Pt, Es"
    },
    "Reel Fishing - The Great Outdoors (Europe)": {
        "languages": "En"
    },
    "Reel Fishing - The Great Outdoors (USA)": {
        "languages": ""
    },
    "Rei Chou Aniki (Japan)": {
        "languages": "Ja"
    },
    "Ren'ai Banchou 2 - Midnight Lesson!!! (Japan)": {
        "languages": "Ja"
    },
    "Rengoku - The Tower of Purgatory (Europe) (En,Fr,De,Es,It)": {
        "languages": "En, Fr, De, It, Es"
    },
    "Rengoku - The Tower of Purgatory (USA)": {
        "languages": "En"
    },
    "Rengoku II - The Stairway to H.E.A.V.E.N. (Europe) (En,Fr,De,Es,It)": {
        "languages": "En, Fr, De, It, Es"
    },
    "Rengoku II - The Stairway to H.E.A.V.E.N. (Japan)": {
        "languages": "Ja"
    },
    "Rengoku II - The Stairway to H.E.A.V.E.N. (USA)": {
        "languages": "En"
    },
    "Resistance - Houfuku no Toki (Japan) (Test-ban)": {
        "languages": ""
    },
    "Resistance - Retribution (Europe) (En,Fr,De,Es,It)": {
        "languages": "En, Fr, De, It, Es"
    },
    "Resistance - Retribution (USA) (En,Fr,Es)": {
        "languages": "En, Fr, Es"
    },
    "Retail Sampler No. 3 for PSP (Europe)": {
        "languages": "En"
    },
    "Retail Sampler No. 4 (Europe)": {
        "languages": ""
    },
    "Rezel Cross (Asia)": {
        "languages": "Zh"
    },
    "Rezel Cross (Japan)": {
        "languages": "Ja"
    },
    "Ricky Ponting 2007 - Pressure Play (Australia)": {
        "languages": "En"
    },
    "Ridge Racer (Asia) (En,Fr,De,Es,It)": {
        "languages": "En, Fr, De, It, Es"
    },
    "Ridge Racer (Europe, Australia) (En,Fr,De,Es,It)": {
        "languages": "En, Fr, De, It, Es"
    },
    "Ridge Racer (Korea) (En,Fr,De,Es,It)": {
        "languages": "En, Fr, De, It, Es"
    },
    "Ridge Racer (USA) (En,Fr,De,Es,It)": {
        "languages": "En, Fr, De, It, Es"
    },
    "Ridge Racer 2 (Asia) (En,Fr,De,Es,It)": {
        "languages": "En, Fr, De, It, Es"
    },
    "Ridge Racer 2 (Europe, Australia) (En,Fr,De,Es,It)": {
        "languages": "En, Fr, De, It, Es"
    },
    "Ridge Racers (Japan)": {
        "languages": "Ja"
    },
    "Ridge Racers 2 (Asia)": {
        "languages": "Ja"
    },
    "Riviera - The Promised Land (Europe) (En,Fr,It)": {
        "languages": "En, Fr, It"
    },
    "Riviera - The Promised Land (USA)": {
        "languages": "En"
    },
    "Riviera - Yakusoku no Chi (Japan)": {
        "languages": "Ja"
    },
    "Ro-Kyu-Bu! (Japan)": {
        "languages": "Ja"
    },
    "Rock Band Unplugged (Europe) (En,Fr,De,Es,It)": {
        "languages": "En, Fr, De, It, Es"
    },
    "Rock Band Unplugged (USA)": {
        "languages": "En"
    },
    "Rockman Dash - Hagane no Boukenshin (Japan)": {
        "languages": "Ja"
    },
    "Rockman Rockman (Asia)": {
        "languages": "Zh"
    },
    "Rockman Rockman (Japan)": {
        "languages": "Ja"
    },
    "Rocky Balboa (Europe) (En,Fr,De,Es,It)": {
        "languages": "En, Fr, De, It, Es"
    },
    "Rocky Balboa (USA)": {
        "languages": "En"
    },
    "Rugby League Challenge (Europe)": {
        "languages": "En"
    },
    "Rurouni Kenshin - Meiji Kenkaku Romantan Saisen (Japan)": {
        "languages": "Ja"
    },
    "Rush (USA)": {
        "languages": "En"
    },
    "S.Y.K Renshouden Portable (Japan)": {
        "languages": "Ja"
    },
    "SBK - Superbike World Championship (USA)": {
        "languages": "En"
    },
    "SBK 08 - Superbike World Championship (Europe) (En,Fr,De,Es,It)": {
        "languages": "En, Fr, De, It, Es"
    },
    "SBK 09 - Superbike World Championship (Europe) (En,Fr,De,Es,It)": {
        "languages": "En, Fr, De, It, Es"
    },
    "SBK-07 - Superbike World Championship (Europe) (En,Fr,De,Es,It)": {
        "languages": "En, Fr, De, It, Es"
    },
    "SCEJ PSP Browser (Japan) (UTST-99261)": {
        "languages": ""
    },
    "SCEJ PSP Browser (Japan) (UTST-99281)": {
        "languages": ""
    },
    "SD Gundam - GGeneration Portable (Japan)": {
        "languages": "Ja"
    },
    "SD Gundam - GGeneration World (Japan, Korea)": {
        "languages": "Ja"
    },
    "SD Gundam GGeneration Overworld (Japan)": {
        "languages": "Ja"
    },
    "SNK Arcade Classics Vol. 1 (Europe)": {
        "languages": "En"
    },
    "SNK Arcade Classics Vol. 1 (Japan) (En,Ja)": {
        "languages": "En, Ja"
    },
    "SNK Arcade Classics Vol. 1 (Korea)": {
        "languages": "En"
    },
    "SNK Arcade Classics Vol. 1 (USA)": {
        "languages": "En"
    },
    "SOCOM - U.S. Navy SEALs - Fireteam Bravo (Europe) (En,Fr,De,Es,It)": {
        "languages": "En, Fr, De, It, Es"
    },
    "SOCOM - U.S. Navy SEALs - Fireteam Bravo (Korea)": {
        "languages": "Ko"
    },
    "SOCOM - U.S. Navy SEALs - Fireteam Bravo (USA)": {
        "languages": "En"
    },
    "SOCOM - U.S. Navy SEALs - Fireteam Bravo (USA) (Beta)": {
        "languages": "En"
    },
    "SOCOM - U.S. Navy SEALs - Fireteam Bravo (USA) (Demo)": {
        "languages": "En"
    },
    "SOCOM - U.S. Navy SEALs - Fireteam Bravo 2 (Europe) (En,Fr,De,Es,It)": {
        "languages": "En, Fr, De, It, Es"
    },
    "SOCOM - U.S. Navy SEALs - Fireteam Bravo 2 (Europe) (En,Fr,De,Es,It) (Press Disc)": {
        "languages": "En, Fr, De, It, Es"
    },
    "SOCOM - U.S. Navy SEALs - Fireteam Bravo 2 (Korea)": {
        "languages": "En"
    },
    "SOCOM - U.S. Navy SEALs - Fireteam Bravo 2 (USA)": {
        "languages": "En"
    },
    "SOCOM - U.S. Navy SEALs - Fireteam Bravo 2 (USA) (Demo) (UCUS-98677)": {
        "languages": "En"
    },
    "SOCOM - U.S. Navy SEALs - Fireteam Bravo 2 (USA) (Demo) (UCUS-98691)": {
        "languages": "En"
    },
    "SOCOM - U.S. Navy SEALs - Fireteam Bravo 2 (USA) (Demo) (UCUS-98692)": {
        "languages": "En"
    },
    "SOCOM - U.S. Navy SEALs - Fireteam Bravo 3 (Europe) (En,Fr,De,Es,It,Nl,Pt,Sv,No,Da,Fi,Pl,Ru)": {
        "languages": "Da, Nl, En, Fi, Fr, De, It, No, Pl, Pt, Ru, Es, Sv"
    },
    "SOCOM - U.S. Navy SEALs - Fireteam Bravo 3 (Korea)": {
        "languages": "En"
    },
    "SOCOM - U.S. Navy SEALs - Fireteam Bravo 3 (USA)": {
        "languages": "En"
    },
    "SOCOM - U.S. Navy SEALs - Tactical Strike (Europe) (En,Fr,De,Es,It,Nl,Ko)": {
        "languages": "Nl, En, Fr, De, It, Ko, Es"
    },
    "SOCOM - U.S. Navy SEALs - Tactical Strike (USA)": {
        "languages": "En"
    },
    "SOCOM - U.S. Navy SEALs - Tactical Strike (USA) (Demo)": {
        "languages": "En"
    },
    "SOCOM - U.S. Navy SEALs Portable (Japan) (En,Ja)": {
        "languages": "En, Ja"
    },
    "SSX On Tour (Europe) (En,Fr,De)": {
        "languages": "En, Fr, De"
    },
    "SSX On Tour (Korea)": {
        "languages": "Ko"
    },
    "SSX On Tour (USA)": {
        "languages": "En"
    },
    "SWAT - Target Liberty (Europe)": {
        "languages": "En"
    },
    "SWAT - Target Liberty (USA)": {
        "languages": "En"
    },
    "Saigo no Yakusoku no Monogatari (Japan)": {
        "languages": "Ja"
    },
    "Saki Portable (Japan)": {
        "languages": "Ja"
    },
    "Sakura Sakura - Haru Urara (Japan)": {
        "languages": "Ja"
    },
    "Sakura Taisen 1 & 2 (Japan, Asia)": {
        "languages": "Ja"
    },
    "Sakura-sou no Pet na Kanojo (Japan)": {
        "languages": "Ja"
    },
    "Salamander Portable (Japan, Asia)": {
        "languages": "Ja"
    },
    "Sampler Disc for PSP Vol. 1 (USA)": {
        "languages": "En"
    },
    "Samurai Dou 2 Portable (Asia)": {
        "languages": "Ja"
    },
    "Samurai Dou Portable (Japan)": {
        "languages": "Ja"
    },
    "Samurai Shodown Anthology (Europe)": {
        "languages": "En"
    },
    "Samurai Shodown Anthology (USA)": {
        "languages": "En"
    },
    "Samurai Warriors - State of War (Europe)": {
        "languages": "En"
    },
    "Samurai Warriors - State of War (Germany)": {
        "languages": "De"
    },
    "Samurai Warriors - State of War (USA)": {
        "languages": "En"
    },
    "Sangoku-hime - Sangoku Ransei - Haten no Saihai (Japan)": {
        "languages": "Ja"
    },
    "Sangokushi VIII (Japan)": {
        "languages": "Ja"
    },
    "Sanguozhi V (Asia)": {
        "languages": "Zh"
    },
    "Saru! Get You! P! (Japan) (Beta)": {
        "languages": ""
    },
    "Saru! Get You! P! (Japan) (v1.06)": {
        "languages": "Ja"
    },
    "Saru! Get You! P! (Japan, Asia) (v2.00)": {
        "languages": "Ja"
    },
    "Saru! Get You! Piposaru Racer (Japan, Asia)": {
        "languages": "Ja"
    },
    "Saru! Get You! SaruSaru Daisakusen (Japan)": {
        "languages": "Ja"
    },
    "Satomi Hakkenden - Hamaji Hime no Ki (Japan)": {
        "languages": "Ja"
    },
    "Scarface - Money. Power. Respect. (Europe)": {
        "languages": "En"
    },
    "Scarface - Money. Power. Respect. (Europe) (En,Fr,Es,It)": {
        "languages": "En, Fr, It, Es"
    },
    "Scarface - Money. Power. Respect. (Germany)": {
        "languages": "De"
    },
    "Scarface - Money. Power. Respect. (USA)": {
        "languages": "En"
    },
    "School Wars - Sotsugyou Sensen (Japan)": {
        "languages": "Ja"
    },
    "Scooby-Doo! Who's Watching Who (Europe)": {
        "languages": "En"
    },
    "Scooby-Doo! Who's Watching Who (Europe) (Es,It)": {
        "languages": "It, Es"
    },
    "Scooby-Doo! Who's Watching Who (USA)": {
        "languages": "En"
    },
    "Scrabble (USA)": {
        "languages": ""
    },
    "Scudetto 2006 - Championship Manager (Italy)": {
        "languages": "It"
    },
    "Secret Agent Clank (Asia) (En,Fr,De,Es,It)": {
        "languages": "En, Fr, De, It, Es"
    },
    "Secret Agent Clank (Europe) (En,Fr,De,Es,It,Nl,Pt,Sv,No,Da,Fi,Pl)": {
        "languages": "Da, Nl, En, Fi, Fr, De, It, No, Pl, Pt, Es, Sv"
    },
    "Secret Agent Clank (Korea)": {
        "languages": "Ko"
    },
    "Secret Agent Clank (USA) (Demo)": {
        "languages": "En"
    },
    "Secret Agent Clank (USA) (En,Fr,De,Es,It)": {
        "languages": "En, Fr, De, It, Es"
    },
    "Secret Saturdays, The - Beasts of the 5th Sun (Europe) (En,Fr,De,Es,It)": {
        "languages": "En, Fr, De, It, Es"
    },
    "Secret Saturdays, The - Beasts of the 5th Sun (USA)": {
        "languages": ""
    },
    "Sega Genesis Collection (USA)": {
        "languages": "En"
    },
    "Sega Mega Drive Collection (Europe) (En,Fr,De,Es,It)": {
        "languages": "En, Fr, De, It, Es"
    },
    "Sega Rally (Europe) (En,Fr,De,Es,It) (v1.00)": {
        "languages": "En, Fr, De, It, Es"
    },
    "Sega Rally (Europe) (En,Fr,De,Es,It) (v2.00)": {
        "languages": "En, Fr, De, It, Es"
    },
    "Sega Rally (Russia)": {
        "languages": "Ru"
    },
    "Sega Rally Revo (USA)": {
        "languages": "En"
    },
    "Sengoku Basara - Battle Heroes (Japan)": {
        "languages": "Ja"
    },
    "Sengoku Basara - Chronicle Heroes (Japan, Korea)": {
        "languages": "Ja"
    },
    "Sengoku Cannon - Sengoku Ace Episode III (Japan, Asia) (En,Ja)": {
        "languages": "En, Ja"
    },
    "Sengoku Efuda Yuugi - Hototogisu Tairan (Japan)": {
        "languages": "Ja"
    },
    "Sengoku Musou 3 Z Special (Japan)": {
        "languages": "Ja"
    },
    "Senjou no Valkyria 2 - Gallia Ouritsu Shikan Gakkou (Japan)": {
        "languages": "Ja"
    },
    "Senjou no Valkyria 3 - Unrecorded Chronicles (Japan)": {
        "languages": "Ja"
    },
    "Senor de los Anillos, El - Tacticas (Spain)": {
        "languages": "Es"
    },
    "Senritsu no Stratus (Japan)": {
        "languages": "Ja"
    },
    "Shadow of Destiny (USA)": {
        "languages": "En"
    },
    "Shadow of Memories (Japan)": {
        "languages": "Ja"
    },
    "Shaun White Snowboarding (Europe) (En,Fr,De,Es,It)": {
        "languages": "En, Fr, De, It, Es"
    },
    "Shaun White Snowboarding (USA)": {
        "languages": "En"
    },
    "Shepherd's Crossing (USA)": {
        "languages": "En"
    },
    "Shin Master of Monsters Final EX - Mukunaru Nageki, Tenmei no Saika (Japan)": {
        "languages": "Ja"
    },
    "Shin Megami Tensei - Devil Summoner (Japan, Asia)": {
        "languages": "Ja"
    },
    "Shin Megami Tensei - Persona (USA)": {
        "languages": "En"
    },
    "Shin Megami Tensei - Persona 2 - Innocent Sin (Europe)": {
        "languages": "En"
    },
    "Shin Megami Tensei - Persona 2 - Innocent Sin (USA)": {
        "languages": "En"
    },
    "Shin Megami Tensei - Persona 3 Portable (Europe)": {
        "languages": ""
    },
    "Shin Megami Tensei - Persona 3 Portable (Europe) (Beta)": {
        "languages": ""
    },
    "Shin Megami Tensei - Persona 3 Portable (USA)": {
        "languages": "En"
    },
    "Shin Megami Tensei - Persona 3 Portable (USA) (Trade Demo)": {
        "languages": "En"
    },
    "Shin Sangoku Musou (Japan, Asia)": {
        "languages": "Ja"
    },
    "Shin Sangoku Musou - Multi Raid (Japan)": {
        "languages": "Ja"
    },
    "Shin Sangoku Musou - Multi Raid (Japan) (Taikenban)": {
        "languages": "Ja"
    },
    "Shin Sangoku Musou - Multi Raid 2 (Japan)": {
        "languages": "Ja"
    },
    "Shin Sangoku Musou - Multi Raid 2 (Japan) (Taikenban)": {
        "languages": "Ja"
    },
    "Shin Sangoku Musou 2nd Evolution (Japan)": {
        "languages": "Ja"
    },
    "Shin Sangoku Musou 5 Empires (Japan)": {
        "languages": "Ja"
    },
    "Shin Sangoku Musou 5 Special (Japan)": {
        "languages": "Ja"
    },
    "Shin Sangoku Musou 6 Special (Japan) (Disc 1)": {
        "languages": "Ja"
    },
    "Shin Sangoku Musou 6 Special (Japan) (Disc 2)": {
        "languages": "Ja"
    },
    "Shin Seiki Evangelion - Battle Orchestra Portable (Asia)": {
        "languages": "Ja"
    },
    "Shin Seiki Evangelion 2 - Tsukurareshi Sekai - Another Cases (Japan)": {
        "languages": "Ja"
    },
    "Shining Ark (Japan)": {
        "languages": "Ja"
    },
    "Shining Blade (Japan)": {
        "languages": "Ja"
    },
    "Shining Hearts (Japan)": {
        "languages": "Ja"
    },
    "Shinki Gensou - SSII Unlimited Side (Asia)": {
        "languages": "Ja"
    },
    "Shinkyoku Soukai Polyphonica - 0~4 wa Full Pack (Japan)": {
        "languages": "Ja"
    },
    "Shinobi, Koiutsutsu (Japan)": {
        "languages": "Ja"
    },
    "Shinobido - Tales of the Ninja (Europe) (En,Fr,De,Es,It)": {
        "languages": "En, Fr, De, It, Es"
    },
    "Shiratsuyu no Kai (Japan)": {
        "languages": "Ja"
    },
    "Shirokishi Monogatari Episode Portable - Dogma Wars (Japan)": {
        "languages": "Ja"
    },
    "Shougi ga Tsuyokunaru - Gekisashi - Jouseki Doujou (Japan)": {
        "languages": "Ja"
    },
    "Sid Meier's Pirates! (Europe) (En,Fr,De,Es,It)": {
        "languages": "En, Fr, De, It, Es"
    },
    "Sid Meier's Pirates! (Europe) (En,Fr,De,Es,It) (Beta)": {
        "languages": "En, Fr, De, It, Es"
    },
    "Sid Meier's Pirates! (USA) (En,Fr,De,Es,It)": {
        "languages": "En, Fr, De, It, Es"
    },
    "Signore degli Anelli, Il - Tactics (Italy)": {
        "languages": "It"
    },
    "Silent Hill - Shattered Memories (Europe) (En,Fr,De,Es,It)": {
        "languages": "En, Fr, De, It, Es"
    },
    "Silent Hill - Shattered Memories (Japan) (En,Ja)": {
        "languages": "En, Ja"
    },
    "Silent Hill - Shattered Memories (USA)": {
        "languages": "En"
    },
    "Silent Hill Origins (Europe) (En,Fr,De,Es,It)": {
        "languages": "En, Fr, De, It, Es"
    },
    "Silent Hill Origins (USA) (En,Fr,De,Es,It)": {
        "languages": "En, Fr, De, It, Es"
    },
    "Silent Hill Zero (Japan)": {
        "languages": "Ja"
    },
    "Silhwang Powerful Pro Yagu 2010 (Korea)": {
        "languages": "Ja"
    },
    "Silhwang Powerful Pro Yagu 2011 (Korea)": {
        "languages": "Ja"
    },
    "Silverfall (Europe) (En,Fr,De,Es)": {
        "languages": "En, Fr, De, Es"
    },
    "Simple 2500 Series Portable!! Vol. 10 - The IQ Cube - Moyatto Atama o Puzzle de Sukkiri! (Japan)": {
        "languages": "Ja"
    },
    "Simple 2500 Series Portable!! Vol. 11 - The Puzzle Quest - Agaria no Kishi (Japan)": {
        "languages": "Ja"
    },
    "Simple 2500 Series Portable!! Vol. 2 - The Tennis (Japan, Asia)": {
        "languages": "Ja"
    },
    "Simple 2500 Series Portable!! Vol. 3 - The Dokodemo Suiri - IT Tantei Zen 68 no Jikenbo (Japan)": {
        "languages": "Ja"
    },
    "Simpson, I - Il Videogioco (Italy)": {
        "languages": "It"
    },
    "Simpson, Les - Le Jeu (France)": {
        "languages": "Fr"
    },
    "Simpson, Los - El Videojuego (Spain)": {
        "languages": "Es"
    },
    "Simpsons Game, The (Asia)": {
        "languages": "En"
    },
    "Simpsons Game, The (Europe)": {
        "languages": "En"
    },
    "Simpsons Game, The (USA)": {
        "languages": "En"
    },
    "Simpsons, Die - Das Spiel (Germany)": {
        "languages": "De"
    },
    "Sims 2, The (Europe) (En,Fr,De,Es,It)": {
        "languages": "En, Fr, De, It, Es"
    },
    "Sims 2, The (USA)": {
        "languages": "En"
    },
    "Sims 2, The - Castaway (Europe) (En,Fr,De,Es,It,Nl,Pt)": {
        "languages": "Nl, En, Fr, De, It, Pt, Es"
    },
    "Sims 2, The - Castaway (USA) (En,Fr,De,Es,It,Nl,Pt)": {
        "languages": "Nl, En, Fr, De, It, Pt, Es"
    },
    "Sims 2, The - Pets (Asia) (En,Fr,De,Es,It,Nl,Zh)": {
        "languages": "Zh, Nl, En, Fr, De, It, Es"
    },
    "Sims 2, The - Pets (Europe)": {
        "languages": "En"
    },
    "Sims 2, The - Pets (Europe) (En,Fr,De,Es,It,Nl)": {
        "languages": "Nl, En, Fr, De, It, Es"
    },
    "Sims 2, The - Pets (Korea) (En,Fr,De,Es,It,Nl)": {
        "languages": "Nl, En, Fr, De, It, Es"
    },
    "Sims 2, The - Pets (USA)": {
        "languages": "En"
    },
    "Sincheon Magye - GOC IV - Another Side (Korea)": {
        "languages": "Ko"
    },
    "Singi Hwansang - SSII Unlimited Side (Korea)": {
        "languages": "Ko"
    },
    "Skate Park City (Europe)": {
        "languages": "En"
    },
    "Smart Bomb (USA)": {
        "languages": "En"
    },
    "Smash Court Tennis 3 (Europe) (En,Fr,De,Es,It)": {
        "languages": "En, Fr, De, It, Es"
    },
    "Smash Court Tennis 3 (Korea) (En,Ja,Fr,De,Es,It)": {
        "languages": "En, Fr, De, It, Ja, Es"
    },
    "Smash Court Tennis 3 (USA)": {
        "languages": "En"
    },
    "Snoopy vs. the Red Baron (USA)": {
        "languages": "En"
    },
    "Snow Bound Land (Japan)": {
        "languages": "Ja"
    },
    "Sol Trigger (Japan)": {
        "languages": "Ja"
    },
    "Solomon's Ring - Chi no Shou (Japan)": {
        "languages": "Ja"
    },
    "Sonic Rivals (Europe) (En,Fr,De,Es,It)": {
        "languages": "En, Fr, De, It, Es"
    },
    "Sonic Rivals (USA)": {
        "languages": "En"
    },
    "Sonic Rivals 2 (Europe) (En,Fr,De,Es,It)": {
        "languages": "En, Fr, De, It, Es"
    },
    "Sonic Rivals 2 (USA)": {
        "languages": "En"
    },
    "Sony Computer Science Kenkyuusho Mogi Kenichirou Hakushi Kanshuu - Nou ni Kaikan Aha Taiken (Japan) (v1.00)": {
        "languages": "Ja"
    },
    "Sony Computer Science Kenkyuusho Mogi Kenichirou Hakushi Kanshuu - Nou ni Kaikan Minna de Aha Taiken (Japan)": {
        "languages": "Ja"
    },
    "Sora no Kiseki - Material Collection Portable Mini (Japan) (Taikenban)": {
        "languages": "Ja"
    },
    "Sorayume Portable (Japan)": {
        "languages": "Ja"
    },
    "Soukoku no Kusabi - Hiiro no Kakera 3 - Ashita e no Tobira (Japan)": {
        "languages": "Ja"
    },
    "Soukyuu no Fafner (Japan)": {
        "languages": "Ja"
    },
    "Soul Eater - Battle Resonance (Japan)": {
        "languages": "Ja"
    },
    "Soulcalibur - Broken Destiny (Europe) (En,Ja,Fr,De,Es,It,Ru)": {
        "languages": "En, Fr, De, It, Ja, Ru, Es"
    },
    "Soulcalibur - Broken Destiny (Japan, Asia) (En,Ja,Fr,De,Es,It,Ru)": {
        "languages": "En, Fr, De, It, Ja, Ru, Es"
    },
    "Soulcalibur - Broken Destiny (USA) (En,Ja,Fr,De,Es,It,Ru)": {
        "languages": "En, Fr, De, It, Ja, Ru, Es"
    },
    "Space Invaders Evolution (Europe) (En,Fr,De,Es,It,Nl)": {
        "languages": "Nl, En, Fr, De, It, Es"
    },
    "Space Invaders Extreme (Europe) (En,Ja,Fr,De,Es,It) (Beta)": {
        "languages": "En, Fr, De, It, Ja, Es"
    },
    "Space Invaders Extreme (Europe, Australia) (En,Ja,Fr,De,Es,It)": {
        "languages": "En, Fr, De, It, Ja, Es"
    },
    "Space Invaders Extreme (Japan, Asia)": {
        "languages": "Ja"
    },
    "Space Invaders Extreme (USA) (En,Fr,De,Es,It)": {
        "languages": "En, Fr, De, It, Es"
    },
    "Spectral Souls - Resurrection of the Ethereal Empires (USA)": {
        "languages": "En"
    },
    "Spectral vs. Generation (Europe)": {
        "languages": "En"
    },
    "Spectral vs. Generation (Japan)": {
        "languages": "Ja"
    },
    "Spelling Challenges and More! (USA)": {
        "languages": ""
    },
    "Spider-Man - Freund oder Feind (Germany)": {
        "languages": "De"
    },
    "Spider-Man - Friend or Foe (Europe) (En,It)": {
        "languages": "En, It"
    },
    "Spider-Man - Friend or Foe (Europe) (Fr,Es)": {
        "languages": "Fr, Es"
    },
    "Spider-Man - Friend or Foe (USA)": {
        "languages": "En"
    },
    "Spider-Man - Web of Shadows - Amazing Allies Edition (Europe) (En,Fr,De,Es,It)": {
        "languages": "En, Fr, De, It, Es"
    },
    "Spider-Man - Web of Shadows - Amazing Allies Edition (USA) (En,Fr)": {
        "languages": "En, Fr"
    },
    "Spider-Man 2 (Europe)": {
        "languages": "En"
    },
    "Spider-Man 2 (Europe) (En,Fr,De,Es,It)": {
        "languages": "En, Fr, De, It, Es"
    },
    "Spider-Man 2 (USA)": {
        "languages": "En"
    },
    "Spider-Man 3 (Europe) (En,Fr,De,Es,It)": {
        "languages": "En, Fr, De, It, Es"
    },
    "Spider-Man 3 (USA)": {
        "languages": "En"
    },
    "Spinout (Europe)": {
        "languages": "En"
    },
    "Split-Second (USA) (En,Fr,Es)": {
        "languages": "En, Fr, Es"
    },
    "Split-Second - Velocity (Europe) (En,Fr,De,Es,It,Ru)": {
        "languages": "En, Fr, De, It, Ru, Es"
    },
    "Stacked with Daniel Negreanu (USA)": {
        "languages": "En"
    },
    "Star Driver - Kagayaki no Takuto - Ginga Bishounen Densetsu (Asia)": {
        "languages": "Ja"
    },
    "Star Ocean - First Departure (Europe)": {
        "languages": "En"
    },
    "Star Ocean - First Departure (Japan)": {
        "languages": "Ja"
    },
    "Star Ocean - First Departure (USA)": {
        "languages": "En"
    },
    "Star Ocean - Second Evolution (Europe)": {
        "languages": "En"
    },
    "Star Ocean - Second Evolution (Japan)": {
        "languages": "Ja"
    },
    "Star Ocean - Second Evolution (USA)": {
        "languages": "En"
    },
    "Star Soldier (Japan) (En,Ja)": {
        "languages": "En, Ja"
    },
    "Star Trek - Tactical Assault (Europe)": {
        "languages": "En"
    },
    "Star Trek - Tactical Assault (USA)": {
        "languages": "En"
    },
    "Star Wars - Battlefront II (Europe, Australia) (En,Fr,De,Es,It)": {
        "languages": "En, Fr, De, It, Es"
    },
    "Star Wars - Battlefront II (Japan)": {
        "languages": "Ja"
    },
    "Star Wars - Battlefront II (USA)": {
        "languages": "En"
    },
    "Star Wars - Lethal Alliance (Europe) (En,Fr,De,Es,It)": {
        "languages": "En, Fr, De, It, Es"
    },
    "Star Wars - Lethal Alliance (USA) (En,Fr,De,Es,It)": {
        "languages": "En, Fr, De, It, Es"
    },
    "Star Wars - The Clone Wars - Republic Heroes (Europe) (De,It)": {
        "languages": "De, It"
    },
    "Star Wars - The Clone Wars - Republic Heroes (Europe) (En,Fr,Es)": {
        "languages": "En, Fr, Es"
    },
    "Star Wars - The Clone Wars - Republic Heroes (USA) (En,Fr,Es)": {
        "languages": "En, Fr, Es"
    },
    "Star Wars - The Force Unleashed (Europe) (En,Es,It)": {
        "languages": "En, It, Es"
    },
    "Star Wars - The Force Unleashed (Europe) (Fr,De)": {
        "languages": "Fr, De"
    },
    "Star Wars - The Force Unleashed (USA) (En,Fr)": {
        "languages": "En, Fr"
    },
    "Star Wars Battlefront - Elite Squadron (Europe) (En,Fr,De,Es,It)": {
        "languages": "En, Fr, De, It, Es"
    },
    "Star Wars Battlefront - Elite Squadron (USA) (En,Fr,Es)": {
        "languages": "En, Fr, Es"
    },
    "Star Wars Battlefront - Renegade Squadron (Europe) (En,Fr,De,Es,It)": {
        "languages": "En, Fr, De, It, Es"
    },
    "Star Wars Battlefront - Renegade Squadron (Korea)": {
        "languages": "En"
    },
    "Star Wars Battlefront - Renegade Squadron (USA)": {
        "languages": "En"
    },
    "Starry Sky - After Autumn Portable (Japan)": {
        "languages": "Ja"
    },
    "Starry Sky - After Autumn Portable - Etsuran Shite Please Etsu Puritsu 2 (Japan)": {
        "languages": "Ja"
    },
    "Starry Sky - After Summer Portable (Japan)": {
        "languages": "Ja"
    },
    "Starry Sky - After Summer Portable - Etsuran Shite Please Etsu Puritsu 2 (Japan)": {
        "languages": "Ja"
    },
    "Starry Sky - In Autumn Portable (Japan)": {
        "languages": "Ja"
    },
    "Starry Sky - In Spring Portable (Japan)": {
        "languages": "Ja"
    },
    "Starry Sky - In Summer Portable (Japan)": {
        "languages": "Ja"
    },
    "StateShift (Europe)": {
        "languages": "En"
    },
    "Stealth + WipEout Pure (Australia)": {
        "languages": "En"
    },
    "Stealth + WipEout Pure (Europe) (En,Es,It)": {
        "languages": "En, It, Es"
    },
    "Stealth + WipEout Pure (Germany) (En,De)": {
        "languages": "En, De"
    },
    "Stealth + WipEout Pure (USA)": {
        "languages": ""
    },
    "Stealth feat. WipEout Pure Stealth Edition (Japan)": {
        "languages": "Ja"
    },
    "Steambot Chronicles - Battle Tournament (USA)": {
        "languages": "En"
    },
    "Steel Horizon (Europe) (En,Fr,De,Es,It)": {
        "languages": "En, Fr, De, It, Es"
    },
    "Steel Horizon (USA)": {
        "languages": "En"
    },
    "Steins;Gate (Japan)": {
        "languages": "Ja"
    },
    "Storm Lover (Japan)": {
        "languages": "Ja"
    },
    "Storm Lover (Japan) (Shokai Seisan-ban)": {
        "languages": "Ja"
    },
    "Storm Lover Kai!! (Japan)": {
        "languages": ""
    },
    "Street Cricket Champions (India)": {
        "languages": "En"
    },
    "Street Cricket Champions 2 (India)": {
        "languages": "En"
    },
    "Street Fighter Alpha 3 Max (Europe)": {
        "languages": "En"
    },
    "Street Fighter Alpha 3 Max (USA)": {
        "languages": "En"
    },
    "Street Fighter Zero 3 Double Upper (Japan)": {
        "languages": "Ja"
    },
    "Street Riders (Europe) (En,Fr,De,Es,It)": {
        "languages": "En, Fr, De, It, Es"
    },
    "Street Supremacy (Europe)": {
        "languages": "En"
    },
    "Street Supremacy (USA)": {
        "languages": "En"
    },
    "Strike Witches - Hakugin no Tsubasa (Japan)": {
        "languages": "Ja"
    },
    "Sudoku (Japan)": {
        "languages": "Ja"
    },
    "Sudoku Coach (Australia)": {
        "languages": "En"
    },
    "Summon Night 5 (Japan)": {
        "languages": "Ja"
    },
    "Summon Night 5 (USA)": {
        "languages": "En"
    },
    "Sunday vs. Magazine Shuuketsu! Choujou Daikessen (Japan)": {
        "languages": "Ja"
    },
    "Super Collapse! 3 (Europe) (En,Fr,De,Es,It)": {
        "languages": "En, Fr, De, It, Es"
    },
    "Super Collapse! 3 (USA)": {
        "languages": "En"
    },
    "Super Danganronpa 2 - Sayonara Zetsubou Gakuen (Japan)": {
        "languages": "Ja"
    },
    "Super Fruit Fall (Europe) (En,Fr,De,Es,It)": {
        "languages": "En, Fr, De, It, Es"
    },
    "Super Hind (Europe) (En,Fr,De,Es,It,Fi)": {
        "languages": "En, Fi, Fr, De, It, Es"
    },
    "Super Monkey Ball Adventure (Europe) (En,Fr,De,Es,It)": {
        "languages": "En, Fr, De, It, Es"
    },
    "Super Monkey Ball Adventure (USA)": {
        "languages": "En"
    },
    "Super Pocket Tennis (Europe)": {
        "languages": "En"
    },
    "Super Robot Taisen A Portable (Japan)": {
        "languages": "Ja"
    },
    "Super Robot Taisen MX Portable (Japan)": {
        "languages": "Ja"
    },
    "Super Robot Taisen OG Saga Masoukishin II - Revelation of Evil God (Japan)": {
        "languages": "Ja"
    },
    "Surf's Up (Europe) (En,Fr,De,Es,It)": {
        "languages": "En, Fr, De, It, Es"
    },
    "Surf's Up (Europe) (En,Fr,Es)": {
        "languages": "En, Fr, Es"
    },
    "Surf's Up (USA) (En,Fr,Es)": {
        "languages": "En, Fr, Es"
    },
    "Suzumiya Haruhi no Yakusoku (Japan)": {
        "languages": "Ja"
    },
    "Suzumiya Haruhi no Yakusoku (Japan) (Super Premium Box)": {
        "languages": "Ja"
    },
    "Suzumiya Haruhi-chan no Mahjong (Japan)": {
        "languages": "Ja"
    },
    "Sweet Fuse - At Your Side (USA)": {
        "languages": "En"
    },
    "Sword Art Online - Infinity Moment (Japan)": {
        "languages": "Ja"
    },
    "Syphon Filter - Dark Mirror (Europe) (En,Fr,De,Es,It)": {
        "languages": "En, Fr, De, It, Es"
    },
    "Syphon Filter - Dark Mirror (USA)": {
        "languages": "En"
    },
    "Syphon Filter - Dark Mirror (USA) (Demo)": {
        "languages": "En"
    },
    "Syphon Filter - Logan's Shadow (Europe) (En,Fr,De,Es,It,Pl,Ru)": {
        "languages": "En, Fr, De, It, Pl, Ru, Es"
    },
    "Syphon Filter - Logan's Shadow (USA)": {
        "languages": "En"
    },
    "Syphon Filter - Logan's Shadow (USA) (Beta) (v0.10)": {
        "languages": "En"
    },
    "Syphon Filter - Logan's Shadow (USA) (Demo)": {
        "languages": "En"
    },
    "System Software Update Ver. 3.73 (Japan)": {
        "languages": ""
    },
    "TMNT (Europe) (En,Fr,De,Es,It)": {
        "languages": "En, Fr, De, It, Es"
    },
    "TMNT (USA)": {
        "languages": ""
    },
    "TNA Impact! Cross the Line (Europe) (En,Fr,De,Es,It)": {
        "languages": "En, Fr, De, It, Es"
    },
    "TNA Impact! Cross the Line (USA)": {
        "languages": "En"
    },
    "TOCA Race Driver 2 (Europe) (En,Fr,De,Es,It)": {
        "languages": "En, Fr, De, It, Es"
    },
    "TOCA Race Driver 3 Challenge (Europe) (En,Fr,De,Es,It)": {
        "languages": "En, Fr, De, It, Es"
    },
    "Tactics Ogre - Let Us Cling Together (Europe)": {
        "languages": "En"
    },
    "Tactics Ogre - Let Us Cling Together (USA)": {
        "languages": "En"
    },
    "Tactics Ogre - Unmei no Wa (Japan)": {
        "languages": "Ja"
    },
    "Taiko no Tatsujin Portable (Japan) (v1.01)": {
        "languages": "Ja"
    },
    "Taiko no Tatsujin Portable (Japan, Asia) (v2.00)": {
        "languages": "Ja"
    },
    "Taiko no Tatsujin Portable 2 (Japan)": {
        "languages": "Ja"
    },
    "Taiko no Tatsujin Portable DX (Japan, Korea)": {
        "languages": "Ja"
    },
    "Taikou Risshiden V (Japan) (v3.00)": {
        "languages": "Ja"
    },
    "Taishou Mebiusline Portable (Japan)": {
        "languages": "Ja"
    },
    "Taishou Yakyuu Musume. - Otome-tachi no Seishun Nikki (Japan)": {
        "languages": "Ja"
    },
    "Taito Legends Power-Up (Europe) (En,Fr,De,Es,It)": {
        "languages": "En, Fr, De, It, Es"
    },
    "Taito Legends Power-Up (USA)": {
        "languages": "En"
    },
    "Tales of Destiny 2 (Japan)": {
        "languages": "Ja"
    },
    "Tales of Eternia (Europe)": {
        "languages": "En"
    },
    "Tales of Eternia (Japan)": {
        "languages": "Ja"
    },
    "Tales of Phantasia - Full Voice Edition (Japan)": {
        "languages": "Ja"
    },
    "Tales of Phantasia - Narikiri Dungeon X (Japan)": {
        "languages": "Ja"
    },
    "Tales of VS (Japan)": {
        "languages": "Ja"
    },
    "Tales of the Heroes - Twin Brave (Japan, Korea)": {
        "languages": "Ja"
    },
    "Tales of the World - Radiant Mythology (Europe)": {
        "languages": "En"
    },
    "Tales of the World - Radiant Mythology (Japan)": {
        "languages": "Ja"
    },
    "Tales of the World - Radiant Mythology (Japan) (PSP System Bundle)": {
        "languages": "Ja"
    },
    "Tales of the World - Radiant Mythology (USA)": {
        "languages": "En"
    },
    "Tales of the World - Radiant Mythology 2 (Japan)": {
        "languages": "Ja"
    },
    "Tales of the World - Radiant Mythology 3 (Japan)": {
        "languages": "Ja"
    },
    "TalkMan (Europe, Australia) (En,Ja,Fr,De,Es,It)": {
        "languages": "En, Fr, De, It, Ja, Es"
    },
    "TalkMan (Japan) (En,Ja,Zh,Ko) (Microphone Doukonban)": {
        "languages": "Zh, En, Ja, Ko"
    },
    "TalkMan (Japan) (Soft Tantaiban)": {
        "languages": "Ja"
    },
    "TalkMan Euro! TalkMan Europa Gengo-ban (Japan) (En,Ja,Fr,De,Es,It)": {
        "languages": "En, Fr, De, It, Ja, Es"
    },
    "TalkMan Euro! TalkMan Europa Gengo-ban (Japan) (Microphone Doukonban)": {
        "languages": "Ja"
    },
    "TalkMan-shiki Shabelingual Eikaiwa (Japan)": {
        "languages": "Ja"
    },
    "TalkMan-shiki Shabelingual Eikaiwa for Kids! (Japan)": {
        "languages": "Ja"
    },
    "TalkMan-shiki Shabelingual Eikaiwa for Kids! (Japan) (En,Ja) (Microphone Doukonban)": {
        "languages": "En, Ja"
    },
    "Talkman Yeongeohoehwa Sudajaeng English (Korea)": {
        "languages": "Ko"
    },
    "Tantei Jinguuji Saburou - Hai to Diamond (Japan)": {
        "languages": "Ja"
    },
    "Tanteibu - The Detective Club - Angou to Misshitsu to Kaijin to (Japan)": {
        "languages": "Ja"
    },
    "Tegami Bachi - Kokoro Tsumugu Mono e (Japan)": {
        "languages": "Ja"
    },
    "Tekken - Dark Resurrection (Europe) (Beta)": {
        "languages": ""
    },
    "Tekken - Dark Resurrection (Europe) (Demo)": {
        "languages": "En"
    },
    "Tekken - Dark Resurrection (Europe) (En,Fr,De,Es,It) (v1.00)": {
        "languages": "En, Fr, De, It, Es"
    },
    "Tekken - Dark Resurrection (Europe, Australia) (En,Fr,De,Es,It) (v2.00)": {
        "languages": "En, Fr, De, It, Es"
    },
    "Tekken - Dark Resurrection (Japan, Asia)": {
        "languages": "Ja"
    },
    "Tekken - Dark Resurrection (Korea)": {
        "languages": "Ko"
    },
    "Tekken - Dark Resurrection (USA) (En,Fr,De,Es,It)": {
        "languages": "En, Fr, De, It, Es"
    },
    "Tekken 6 (Asia) (En,Ja,Fr,De,Es,It,Ko,Ru)": {
        "languages": "En, Fr, De, It, Ja, Ko, Ru, Es"
    },
    "Tekken 6 (Europe) (En,Ja,Fr,De,Es,It,Ko,Ru)": {
        "languages": "En, Fr, De, It, Ja, Ko, Ru, Es"
    },
    "Tekken 6 (Japan) (En,Ja,Fr,De,Es,It,Ko,Ru)": {
        "languages": "En, Fr, De, It, Ja, Ko, Ru, Es"
    },
    "Tekken 6 (Korea) (En,Ja,Fr,De,Es,It,Ko,Ru)": {
        "languages": "En, Fr, De, It, Ja, Ko, Ru, Es"
    },
    "Tekken 6 (USA) (En,Ja,Fr,De,Es,It,Ko,Ru)": {
        "languages": "En, Fr, De, It, Ja, Ko, Ru, Es"
    },
    "Telly Addicts (Europe)": {
        "languages": "En"
    },
    "Tenchi no Mon (Asia)": {
        "languages": "Ja"
    },
    "Tenchi no Mon (Japan)": {
        "languages": "Ja"
    },
    "Tenchi no Mon (Japan) (Taikenban)": {
        "languages": "Ja"
    },
    "Tenchi no Mon (Korea)": {
        "languages": "Ko"
    },
    "Tenchi no Mon 2 - Busouden (Asia)": {
        "languages": "Zh"
    },
    "Tenchu - Shadow Assassins (Europe) (En,Fr,De,Es,It)": {
        "languages": "En, Fr, De, It, Es"
    },
    "Tenchu - Shadow Assassins (USA)": {
        "languages": "En"
    },
    "Tenchu - Shinobi Taizen (Japan)": {
        "languages": "Ja"
    },
    "Tenchu - Time of the Assassins (Europe) (En,Fr,De,Es,It)": {
        "languages": "En, Fr, De, It, Es"
    },
    "Tenchu 4 (Japan)": {
        "languages": "Ja"
    },
    "Test Drive Unlimited (Europe) (En,Fr,De,Es,It)": {
        "languages": "En, Fr, De, It, Es"
    },
    "Test Drive Unlimited (USA)": {
        "languages": "En"
    },
    "Thrillville (Europe) (En,Fr,De,Es,It)": {
        "languages": "En, Fr, De, It, Es"
    },
    "Thrillville (USA)": {
        "languages": "En"
    },
    "Thrillville - Off the Rails (Europe)": {
        "languages": "En"
    },
    "Thrillville - Off the Rails (Europe) (Es,It)": {
        "languages": "It, Es"
    },
    "Thrillville - Off the Rails (Europe) (Fr,De)": {
        "languages": "Fr, De"
    },
    "Thrillville - Off the Rails (Korea)": {
        "languages": "En"
    },
    "Thrillville - Off the Rails (USA)": {
        "languages": "En"
    },
    "Tiandi Zhi Men (Asia)": {
        "languages": "Zh"
    },
    "Tiger & Bunny - Hero's Day (Japan)": {
        "languages": "Ja"
    },
    "Tiger & Bunny - On-Air Jack! (Japan)": {
        "languages": "Ja"
    },
    "Tiger Woods PGA Tour (Asia)": {
        "languages": "En"
    },
    "Tiger Woods PGA Tour (USA)": {
        "languages": "En"
    },
    "Tiger Woods PGA Tour 06 (Asia)": {
        "languages": "En"
    },
    "Tiger Woods PGA Tour 06 (Europe)": {
        "languages": "En"
    },
    "Tiger Woods PGA Tour 06 (Europe) (En,Fr,De)": {
        "languages": "En, Fr, De"
    },
    "Tiger Woods PGA Tour 06 (USA)": {
        "languages": "En"
    },
    "Tiger Woods PGA Tour 07 (Europe)": {
        "languages": "En"
    },
    "Tiger Woods PGA Tour 07 (USA)": {
        "languages": "En"
    },
    "Tiger Woods PGA Tour 08 (Europe)": {
        "languages": "En"
    },
    "Tiger Woods PGA Tour 08 (USA)": {
        "languages": "En"
    },
    "Tiger Woods PGA Tour 09 (Europe) (En,Fr,De,Es,It)": {
        "languages": "En, Fr, De, It, Es"
    },
    "Tiger Woods PGA Tour 09 (USA)": {
        "languages": "En"
    },
    "Tiger Woods PGA Tour 10 (Europe)": {
        "languages": "En"
    },
    "Tiger Woods PGA Tour 10 (USA)": {
        "languages": "En"
    },
    "Time Travelers (Japan)": {
        "languages": "Ja"
    },
    "ToHeart 2 Portable (Japan)": {
        "languages": "Ja"
    },
    "ToHeart Portable (Japan)": {
        "languages": "Ja"
    },
    "Toaru Kagaku no Railgun (Japan)": {
        "languages": "Ja"
    },
    "Toaru Majutsu no Index (Japan)": {
        "languages": "Ja"
    },
    "Tobidase! Trouble Hanafuda Douchuuki (Japan)": {
        "languages": "Ja"
    },
    "Toki no Kizuna - Hanamusubi Tsuzuri (Japan)": {
        "languages": "Ja"
    },
    "Tokimeki Memorial 4 (Japan)": {
        "languages": "Ja"
    },
    "Tokobot (Europe) (En,Fr,De,Es,It)": {
        "languages": "En, Fr, De, It, Es"
    },
    "Tokobot (Korea)": {
        "languages": "En"
    },
    "Tokobot (USA)": {
        "languages": "En"
    },
    "Tokyo Yamanote Boys Portable - Super Mint Disc (Japan)": {
        "languages": "Ja"
    },
    "Tom Clancy's EndWar (Europe) (En,Fr,De,Es,It)": {
        "languages": "En, Fr, De, It, Es"
    },
    "Tom Clancy's EndWar (USA)": {
        "languages": "En"
    },
    "Tom Clancy's Ghost Recon - Advanced Warfighter 2 (Europe) (En,Fr,De,Es,It)": {
        "languages": "En, Fr, De, It, Es"
    },
    "Tom Clancy's Ghost Recon - Advanced Warfighter 2 (USA) (En,Fr,De,Es,It)": {
        "languages": "En, Fr, De, It, Es"
    },
    "Tom Clancy's Ghost Recon - Predator (Europe) (En,Fr,De,Es,It)": {
        "languages": "En, Fr, De, It, Es"
    },
    "Tom Clancy's Ghost Recon - Predator (USA) (En,Fr,Es)": {
        "languages": "En, Fr, Es"
    },
    "Tom Clancy's Rainbow Six - Vegas (Europe) (En,Fr,De,Es,It)": {
        "languages": "En, Fr, De, It, Es"
    },
    "Tom Clancy's Rainbow Six - Vegas (USA) (En,Fr,Es)": {
        "languages": "En, Fr, Es"
    },
    "Tom Clancy's Splinter Cell - Essentials (Europe) (En,Fr,De,Es,It) (v2.00)": {
        "languages": "En, Fr, De, It, Es"
    },
    "Tom Clancy's Splinter Cell - Essentials (Europe, Australia) (En,Fr,De,Es,It) (v1.02)": {
        "languages": "En, Fr, De, It, Es"
    },
    "Tom Clancy's Splinter Cell - Essentials (USA)": {
        "languages": "En"
    },
    "Tomoyo After - It's a Wonderful Life - CS Edition (Japan) (v2.01)": {
        "languages": ""
    },
    "Tony Hawk's Project 8 (Europe)": {
        "languages": "En"
    },
    "Tony Hawk's Project 8 (Europe) (Fr,De,Es,It)": {
        "languages": "Fr, De, It, Es"
    },
    "Tony Hawk's Project 8 (USA) (v1.00)": {
        "languages": ""
    },
    "Tony Hawk's Project 8 (USA) (v2.03)": {
        "languages": "En"
    },
    "Tony Hawk's Underground 2 Remix (Europe)": {
        "languages": "En"
    },
    "Tony Hawk's Underground 2 Remix (Germany)": {
        "languages": "De"
    },
    "Tony Hawk's Underground 2 Remix (USA)": {
        "languages": "En"
    },
    "ToraDora Portable! (Japan)": {
        "languages": "Ja"
    },
    "Toriko - Gourmet Survival (Japan)": {
        "languages": "Ja"
    },
    "Toriko - Gourmet Survival! 2 (Japan)": {
        "languages": "Ja"
    },
    "Toukiden (Japan)": {
        "languages": "Ja"
    },
    "Toukiden Kiwami (Japan)": {
        "languages": "Ja"
    },
    "Transformers - Revenge of the Fallen (Europe) (En,Fr)": {
        "languages": "En, Fr"
    },
    "Transformers - Revenge of the Fallen (Europe) (Es,It)": {
        "languages": "It, Es"
    },
    "Transformers - Revenge of the Fallen (Korea)": {
        "languages": "En"
    },
    "Transformers - Revenge of the Fallen (USA) (En,Fr)": {
        "languages": "En, Fr"
    },
    "Transformers - The Game (Europe)": {
        "languages": "En"
    },
    "Transformers - The Game (Europe) (De,It)": {
        "languages": "De, It"
    },
    "Transformers - The Game (Europe) (Fr,Es)": {
        "languages": "Fr, Es"
    },
    "Transformers - The Game (USA)": {
        "languages": "En"
    },
    "Traxxpad - Portable Studio (USA)": {
        "languages": "En"
    },
    "Trick x Logic - Season 1 (Japan)": {
        "languages": "Ja"
    },
    "Trick x Logic - Season 2 (Japan)": {
        "languages": "Ja"
    },
    "Twelve - Sengoku Fuushinden (Japan)": {
        "languages": "Ja"
    },
    "Twelve - Sengoku Houshinden (Japan) (Beta)": {
        "languages": ""
    },
    "TwinBee Portable (Japan)": {
        "languages": "Ja"
    },
    "Twinkle Crusaders Starlit Brave (Japan)": {
        "languages": "Ja"
    },
    "Twisted Metal - Head-On (Europe) (En,Fr,De,Es,It)": {
        "languages": "En, Fr, De, It, Es"
    },
    "Twisted Metal - Head-On (USA)": {
        "languages": "En"
    },
    "UEFA Champions League 2006-2007 (Europe)": {
        "languages": "En"
    },
    "UEFA Champions League 2006-2007 (France)": {
        "languages": "Fr"
    },
    "UEFA Champions League 2006-2007 (Germany)": {
        "languages": "De"
    },
    "UEFA Champions League 2006-2007 (Italy)": {
        "languages": "It"
    },
    "UEFA Champions League 2006-2007 (Spain)": {
        "languages": "Es"
    },
    "UEFA Champions League 2006-2007 (USA)": {
        "languages": "En"
    },
    "UEFA Euro 2008 - Austria-Switzerland (Europe) (En,Fr,De)": {
        "languages": "En, Fr, De"
    },
    "UEFA Euro 2008 - Austria-Switzerland (Europe) (Es,It)": {
        "languages": "It, Es"
    },
    "UEFA Euro 2008 - Austria-Switzerland (USA)": {
        "languages": "En"
    },
    "UFC Undisputed 2010 (Europe) (En,Fr,De,Es,It)": {
        "languages": "En, Fr, De, It, Es"
    },
    "UFC Undisputed 2010 (USA)": {
        "languages": "En"
    },
    "Ultimate Block Party (USA)": {
        "languages": "En"
    },
    "Ultimate Board Game Collection (Asia) (En,Fr,De,Es,It)": {
        "languages": "En, Fr, De, It, Es"
    },
    "Ultimate Board Game Collection (Europe) (En,Fr,De,Es,It)": {
        "languages": "En, Fr, De, It, Es"
    },
    "Ultimate Board Game Collection (USA)": {
        "languages": "En"
    },
    "Ultimate Ghosts'n Goblins (Europe) (En,Fr,De,Es,It)": {
        "languages": "En, Fr, De, It, Es"
    },
    "Ultimate Ghosts'n Goblins (USA)": {
        "languages": "En"
    },
    "Ultraman All-Star Chronicle (Japan)": {
        "languages": "Ja"
    },
    "Umihara Kawase Portable (Japan)": {
        "languages": "Ja"
    },
    "UnchainBlades EXXiV (Japan)": {
        "languages": "Ja"
    },
    "Undead Knights (Europe)": {
        "languages": "En"
    },
    "Undead Knights (USA)": {
        "languages": "En"
    },
    "Untold Legends - Brotherhood of the Blade (Europe) (En,Fr,De,Es,It)": {
        "languages": "En, Fr, De, It, Es"
    },
    "Untold Legends - Brotherhood of the Blade (Korea)": {
        "languages": "En"
    },
    "Untold Legends - Brotherhood of the Blade (USA)": {
        "languages": "En"
    },
    "Untold Legends - The Warrior's Code (Europe) (En,Fr,De,Es,It)": {
        "languages": "En, Fr, De, It, Es"
    },
    "Untold Legends - The Warrior's Code (Korea)": {
        "languages": "Ko"
    },
    "Untold Legends - The Warrior's Code (USA)": {
        "languages": "En"
    },
    "Updater Test A0304 - Game (w) 1.50 + Updater (0304) 9999-9.99 (Japan)": {
        "languages": ""
    },
    "Urakata Hakuouki (Japan)": {
        "languages": "Ja"
    },
    "Uta no Prince-sama - All Star (Japan)": {
        "languages": "Ja"
    },
    "Uta no Prince-sama - All Star After Secret (Japan)": {
        "languages": "Ja"
    },
    "Uta no Prince-sama - Amazing Aria (Japan)": {
        "languages": "Ja"
    },
    "Uta no Prince-sama - Music (Japan)": {
        "languages": "Ja"
    },
    "Uta no Prince-sama - Music 2 (Japan)": {
        "languages": "Ja"
    },
    "Uta no Prince-sama - Repeat (Japan)": {
        "languages": "Ja"
    },
    "Uta no Prince-sama - Sweet Serenade (Japan)": {
        "languages": "Ja"
    },
    "Utawarerumono Portable (Japan, Asia)": {
        "languages": "Ja"
    },
    "V8 Supercars Australia 2 (Australia) (En,Fr,De,Es,It)": {
        "languages": "En, Fr, De, It, Es"
    },
    "V8 Supercars Australia 3 - Shootout (Australia)": {
        "languages": ""
    },
    "Valhalla Knights (Europe)": {
        "languages": "En"
    },
    "Valhalla Knights (Japan)": {
        "languages": "Ja"
    },
    "Valhalla Knights (Korea)": {
        "languages": "Ja"
    },
    "Valhalla Knights (USA)": {
        "languages": "En"
    },
    "Valhalla Knights 2 (Europe)": {
        "languages": "En"
    },
    "Valhalla Knights 2 (Japan)": {
        "languages": "Ja"
    },
    "Valhalla Knights 2 (USA)": {
        "languages": "En"
    },
    "Valhalla Knights 2 - Battle Stance (Japan)": {
        "languages": "Ja"
    },
    "Valkyria Chronicles II (Europe)": {
        "languages": "En"
    },
    "Valkyria Chronicles II (USA)": {
        "languages": "En"
    },
    "Valkyrie Profile - Lenneth (Europe)": {
        "languages": "En"
    },
    "Valkyrie Profile - Lenneth (Japan)": {
        "languages": "Ja"
    },
    "Valkyrie Profile - Lenneth (USA)": {
        "languages": "En"
    },
    "Vampire Chronicle - The Chaos Tower (Japan) (En,Ja)": {
        "languages": "En, Ja"
    },
    "Venus & Braves - Majo to Megami to Horobi no Yogen (Japan)": {
        "languages": "Ja"
    },
    "Viewtiful Joe - Battle Carnival (Japan)": {
        "languages": "Ja"
    },
    "Viewtiful Joe - Red Hot Rumble (Europe) (En,Fr,De,Es,It)": {
        "languages": "En, Fr, De, It, Es"
    },
    "Viewtiful Joe - Red Hot Rumble (USA)": {
        "languages": "En"
    },
    "Viorate no Atelier - Gramnad no Renkinjutsushi 2 - Gunjou no Omoide (Japan)": {
        "languages": "Ja"
    },
    "Virtua Tennis - World Tour (Europe) (En,Fr,De,Es,It)": {
        "languages": "En, Fr, De, It, Es"
    },
    "Virtua Tennis - World Tour (Korea)": {
        "languages": "En"
    },
    "Virtua Tennis - World Tour (USA)": {
        "languages": "En"
    },
    "Virtua Tennis 3 (Europe) (En,Fr,De,Es,It)": {
        "languages": "En, Fr, De, It, Es"
    },
    "Virtua Tennis 3 (USA) (En,Ja,Fr,De,Es,It)": {
        "languages": "En, Fr, De, It, Ja, Es"
    },
    "Vitamin R (Japan)": {
        "languages": "Ja"
    },
    "Vitamin X to Z (Japan)": {
        "languages": "Ja"
    },
    "Vitamin Z Revolution (Japan)": {
        "languages": "Ja"
    },
    "Vulcanus - Seek & Destroy (Korea)": {
        "languages": "Ko"
    },
    "WRC - FIA World Rally Championship (Europe) (En,Fr,De,Es,It)": {
        "languages": "En, Fr, De, It, Es"
    },
    "WRC - FIA World Rally Championship (Europe) (En,Fr,De,Es,It,Pt,No,Fi) (Beta)": {
        "languages": "En, Fi, Fr, De, It, No, Pt, Es"
    },
    "WRC - FIA World Rally Championship (USA)": {
        "languages": "En"
    },
    "WTF - Work Time Fun (USA)": {
        "languages": "En"
    },
    "WWE All Stars (Europe) (En,Fr,De,Es,It)": {
        "languages": "En, Fr, De, It, Es"
    },
    "WWE All Stars (USA)": {
        "languages": "En"
    },
    "WWE SmackDown vs. Raw 2006 (Europe) (En,Fr,De,Es,It)": {
        "languages": "En, Fr, De, It, Es"
    },
    "WWE SmackDown vs. Raw 2006 (Korea)": {
        "languages": "En"
    },
    "WWE SmackDown vs. Raw 2006 (USA)": {
        "languages": "En"
    },
    "WWE SmackDown vs. Raw 2007 (Europe)": {
        "languages": "En"
    },
    "WWE SmackDown vs. Raw 2007 (Korea)": {
        "languages": "En"
    },
    "WWE SmackDown vs. Raw 2007 (USA)": {
        "languages": ""
    },
    "WWE SmackDown vs. Raw 2008 (Europe)": {
        "languages": "En"
    },
    "WWE SmackDown vs. Raw 2008 (Europe) (En,Fr,De,Es,It)": {
        "languages": "En, Fr, De, It, Es"
    },
    "WWE SmackDown vs. Raw 2008 (USA)": {
        "languages": ""
    },
    "WWE SmackDown vs. Raw 2009 (Europe)": {
        "languages": "En"
    },
    "WWE SmackDown vs. Raw 2009 (Europe) (En,Fr,De,Es,It)": {
        "languages": "En, Fr, De, It, Es"
    },
    "WWE SmackDown vs. Raw 2009 (USA)": {
        "languages": "En"
    },
    "WWE SmackDown vs. Raw 2010 (Europe)": {
        "languages": "En"
    },
    "WWE SmackDown vs. Raw 2010 (USA)": {
        "languages": ""
    },
    "WWE SmackDown vs. Raw 2011 (Europe)": {
        "languages": "En"
    },
    "WWE SmackDown vs. Raw 2011 (USA)": {
        "languages": "En"
    },
    "WWII - Battle over the Pacific (Europe)": {
        "languages": "En"
    },
    "Wand of Fortune 2 - Jikuu ni Shizumu Mokushiroku (Japan)": {
        "languages": "Ja"
    },
    "Wand of Fortune Portable (Japan)": {
        "languages": "Ja"
    },
    "Wangan Midnight Portable (Japan)": {
        "languages": "Ja"
    },
    "Warhammer - Battle for Atluma (USA)": {
        "languages": "En"
    },
    "Warhammer 40,000 - Squad Command (Europe) (En,Fr,De,Es,It)": {
        "languages": "En, Fr, De, It, Es"
    },
    "Warhammer 40,000 - Squad Command (USA)": {
        "languages": "En"
    },
    "Warning - Code de la Route (France)": {
        "languages": "Fr"
    },
    "Warriors Orochi (Europe)": {
        "languages": "En"
    },
    "Warriors Orochi (Germany) (En,De)": {
        "languages": "En, De"
    },
    "Warriors Orochi (USA)": {
        "languages": "En"
    },
    "Warriors Orochi 2 (Europe) (En,Fr)": {
        "languages": "En, Fr"
    },
    "Warriors Orochi 2 (Germany)": {
        "languages": "De"
    },
    "Warriors Orochi 2 (USA) (En,Fr)": {
        "languages": "En, Fr"
    },
    "Warriors of the Lost Empire (Europe) (En,Fr,De,Es,It)": {
        "languages": "En, Fr, De, It, Es"
    },
    "Warriors of the Lost Empire (USA) (En,Fr,Es)": {
        "languages": "En, Fr, Es"
    },
    "Warriors, The (Europe)": {
        "languages": "En"
    },
    "Warriors, The (USA)": {
        "languages": "En"
    },
    "Warship Gunner 2 Portable (Japan)": {
        "languages": "Ja"
    },
    "Weiss Schwarz Portable - 2 Turn-me (Japan)": {
        "languages": "Ja"
    },
    "Weiss Schwarz Portable - Boost Schwarz (Japan)": {
        "languages": "Ja"
    },
    "Weiss Schwarz Portable - Boost Weiss (Japan)": {
        "languages": "Ja"
    },
    "What Did I Do to Deserve This, My Lord! 2 (Europe) (En,Fr)": {
        "languages": "En, Fr"
    },
    "What Did I Do to Deserve This, My Lord! 2 (USA)": {
        "languages": ""
    },
    "White Knight Chronicles - Origins (Europe) (En,Fr,De,Es,It)": {
        "languages": "En, Fr, De, It, Es"
    },
    "Who Wants to Be a Millionaire - Party Edition (Europe)": {
        "languages": "En"
    },
    "Wild Arms - Crossfire (Asia)": {
        "languages": "Ja"
    },
    "Wild Arms XF (Europe)": {
        "languages": "En"
    },
    "Wild Arms XF (USA)": {
        "languages": "En"
    },
    "Williams Pinball Classics (Europe) (En,Fr,De,Es)": {
        "languages": "En, Fr, De, Es"
    },
    "Win-JPT - Ilboneo Chogeub (Korea)": {
        "languages": "Ko"
    },
    "Win-TOEIC Beginners' LC (Korea) (En,Ko)": {
        "languages": "En, Ko"
    },
    "Winning Eleven - Pro Evolution Soccer 2007 (USA)": {
        "languages": ""
    },
    "Winning Post 6 2006 (Japan)": {
        "languages": "Ja"
    },
    "Winning Post 7 2010 (Japan)": {
        "languages": "Ja"
    },
    "Winning Post 7 2012 (Japan)": {
        "languages": "Ja"
    },
    "Winx Club - Join the Club (Europe) (En,Fr,De,Es,It)": {
        "languages": "En, Fr, De, It, Es"
    },
    "Winx Club - Join the Club (USA)": {
        "languages": "En"
    },
    "WipEout Pulse (Asia) (En,Fr,De,Es,It)": {
        "languages": "En, Fr, De, It, Es"
    },
    "WipEout Pulse (Europe) (En,Fr,De,Es,It) (v0.02) (Beta)": {
        "languages": "En, Fr, De, It, Es"
    },
    "WipEout Pulse (Europe) (En,Fr,De,Es,It) (v0.07) (Beta)": {
        "languages": "En, Fr, De, It, Es"
    },
    "WipEout Pulse (Europe, Australia) (En,Fr,De,Es,It)": {
        "languages": "En, Fr, De, It, Es"
    },
    "WipEout Pulse (USA) (En,Fr,De,Es,It)": {
        "languages": "En, Fr, De, It, Es"
    },
    "WipEout Pulse (USA) (En,Fr,De,Es,It) (Beta)": {
        "languages": "En, Fr, De, It, Es"
    },
    "WipEout Pure (Europe) (Beta)": {
        "languages": ""
    },
    "WipEout Pure (Europe) (En,Fr,De,Es,It)": {
        "languages": "En, Fr, De, It, Es"
    },
    "WipEout Pure (Europe) (En,Fr,De,Es,It) (Beta)": {
        "languages": "En, Fr, De, It, Es"
    },
    "WipEout Pure (Japan) (En,Ja)": {
        "languages": "En, Ja"
    },
    "WipEout Pure (Japan) (En,Ja) (Beta)": {
        "languages": "En, Ja"
    },
    "WipEout Pure (Korea)": {
        "languages": "En"
    },
    "WipEout Pure (USA) (En,Fr,Es) (v1.04)": {
        "languages": "En, Fr, Es"
    },
    "WipEout Pure (USA) (En,Fr,Es) (v2.00)": {
        "languages": "En, Fr, Es"
    },
    "World Championship Cards (USA)": {
        "languages": "En"
    },
    "World Championship Poker 2 featuring Howard Lederer (Europe) (En,Fr,De,Es,It)": {
        "languages": "En, Fr, De, It, Es"
    },
    "World Championship Poker 2 featuring Howard Lederer (USA)": {
        "languages": "En"
    },
    "World Championship Poker featuring Howard Lederer - All In (Europe) (En,Fr,De,Es,It)": {
        "languages": "En, Fr, De, It, Es"
    },
    "World Championship Poker featuring Howard Lederer - All In (USA)": {
        "languages": ""
    },
    "World Poker Tour (Europe) (En,Fr,De)": {
        "languages": "En, Fr, De"
    },
    "World Poker Tour (USA)": {
        "languages": "En"
    },
    "World Series of Poker (Europe)": {
        "languages": "En"
    },
    "World Series of Poker (USA)": {
        "languages": "En"
    },
    "World Series of Poker - Tournament of Champions - 2007 Edition (Europe)": {
        "languages": "En"
    },
    "World Series of Poker - Tournament of Champions - 2007 Edition (USA)": {
        "languages": "En"
    },
    "World Series of Poker 2008 - Battle for the Bracelets (Europe)": {
        "languages": "En"
    },
    "World Series of Poker 2008 - Battle for the Bracelets (USA)": {
        "languages": "En"
    },
    "World Snooker Challenge 2005 (Europe)": {
        "languages": "En"
    },
    "World Snooker Challenge 2007 (Europe)": {
        "languages": "En"
    },
    "World Soccer Winning Eleven - Ubiquitous Evolution 2008 (Japan) (En,Ja)": {
        "languages": "En, Ja"
    },
    "World Soccer Winning Eleven 10 - Ubiquitous Evolution (Japan, Korea)": {
        "languages": "Ja"
    },
    "World Soccer Winning Eleven 2009 (Japan)": {
        "languages": "Ja"
    },
    "World Soccer Winning Eleven 2010 (Japan)": {
        "languages": "Ja"
    },
    "World Soccer Winning Eleven 2010 - Aoki Samurai no Chousen (Japan)": {
        "languages": "Ja"
    },
    "World Soccer Winning Eleven 2011 (Asia) (En,Zh,Ko)": {
        "languages": "Zh, En, Ko"
    },
    "World Soccer Winning Eleven 2011 (Japan)": {
        "languages": "Ja"
    },
    "World Soccer Winning Eleven 2012 (Asia) (En,Zh)": {
        "languages": "Zh, En"
    },
    "World Soccer Winning Eleven 2012 (Japan)": {
        "languages": "Ja"
    },
    "World Soccer Winning Eleven 2013 (Japan)": {
        "languages": "Ja"
    },
    "World Soccer Winning Eleven 2014 (Japan)": {
        "languages": "Ja"
    },
    "World Soccer Winning Eleven 9 - Ubiquitous Evolution (Japan, Asia)": {
        "languages": "Ja"
    },
    "World Soccer Winning Eleven 9 - Ubiquitous Evolution (Korea)": {
        "languages": "Ja"
    },
    "World Tour Soccer (Europe) (En,Fr,De,Es,It)": {
        "languages": "En, Fr, De, It, Es"
    },
    "World Tour Soccer (USA) (En,Fr,De,Es)": {
        "languages": "En, Fr, De, Es"
    },
    "World Tour Soccer - Winning Eleven 9 (USA)": {
        "languages": "En"
    },
    "World Tour Soccer 06 (USA)": {
        "languages": "En"
    },
    "World Tour Soccer 06 (USA) (Demo)": {
        "languages": "En"
    },
    "World Tour Soccer 2 (Europe) (En,Fr,De,Es,It)": {
        "languages": "En, Fr, De, It, Es"
    },
    "World Tour Soccer 2 (Europe) (En,Fr,De,Es,It) (Demo)": {
        "languages": "En, Fr, De, It, Es"
    },
    "World of Pool (Europe) (En,Fr,De,Es,It)": {
        "languages": "En, Fr, De, It, Es"
    },
    "Worms - Open Warfare (Europe) (En,Fr,De,Es,It)": {
        "languages": "En, Fr, De, It, Es"
    },
    "Worms - Open Warfare (USA)": {
        "languages": "En"
    },
    "Worms - Open Warfare 2 (Europe) (En,Fr,De,Es,It)": {
        "languages": "En, Fr, De, It, Es"
    },
    "Worms - Open Warfare 2 (USA)": {
        "languages": "En"
    },
    "X-Men Legends II - El Ascenso de Apocalipsis (Spain)": {
        "languages": "Es"
    },
    "X-Men Legends II - Rise of Apocalypse (Europe) (En,Fr,It)": {
        "languages": "En, Fr, It"
    },
    "X-Men Legends II - Rise of Apocalypse (Germany)": {
        "languages": "De"
    },
    "X-Men Legends II - Rise of Apocalypse (USA)": {
        "languages": "En"
    },
    "X-Men Origins - Wolverine (Europe) (En,Fr,De,Es,It)": {
        "languages": "En, Fr, De, It, Es"
    },
    "X-Men Origins - Wolverine (USA) (En,Fr)": {
        "languages": "En, Fr"
    },
    "X-treme Party (Spain)": {
        "languages": "Es"
    },
    "Xiaolin Showdown (Europe) (En,Fr,De,Es,It)": {
        "languages": "En, Fr, De, It, Es"
    },
    "Xiaolin Showdown (USA)": {
        "languages": ""
    },
    "Xyanide - Resurrection (Asia) (En,Fr,De,Es,It)": {
        "languages": "En, Fr, De, It, Es"
    },
    "Xyanide - Resurrection (Europe) (En,Fr,De,Es,It)": {
        "languages": "En, Fr, De, It, Es"
    },
    "Yarudora Portable - Double Cast (Asia)": {
        "languages": "Zh"
    },
    "Yarudora Portable - Kisetsu o Dakishimete (Asia)": {
        "languages": "Zh"
    },
    "Yarudora Portable - Kisetsu o Dakishimete (Japan)": {
        "languages": "Ja"
    },
    "Yarudora Portable - Sampaguita (Asia)": {
        "languages": "Zh"
    },
    "Yarudora Portable - Yukiwari no Hana (Japan)": {
        "languages": "Ja"
    },
    "Yggdra Union (Japan)": {
        "languages": "Ja"
    },
    "Yggdra Union (Japan) (Taikenban)": {
        "languages": "Ja"
    },
    "Yggdra Union (USA)": {
        "languages": "En"
    },
    "Yggdra Union (USA) (Demo)": {
        "languages": "En"
    },
    "Ys - The Ark of Napishtim (Europe) (En,Fr,De,Es,It)": {
        "languages": "En, Fr, De, It, Es"
    },
    "Ys - The Ark of Napishtim (USA)": {
        "languages": "En"
    },
    "Ys - The Oath in Felghana (USA)": {
        "languages": "En"
    },
    "Ys I & II Chronicles (USA)": {
        "languages": "En"
    },
    "Ys Seven (Japan)": {
        "languages": "Ja"
    },
    "Ys Seven (USA)": {
        "languages": "En"
    },
    "Ys VI - Napishtim no Hako (Japan)": {
        "languages": "Ja"
    },
    "Ys vs. Sora no Kiseki - Alternative Saga (Japan)": {
        "languages": "Ja"
    },
    "Yu-Gi-Oh! 5D's - Tag Force 4 (Europe) (En,Fr,De,Es,It)": {
        "languages": "En, Fr, De, It, Es"
    },
    "Yu-Gi-Oh! 5D's - Tag Force 4 (Japan)": {
        "languages": "Ja"
    },
    "Yu-Gi-Oh! 5D's - Tag Force 4 (USA) (En,Fr,De,Es,It)": {
        "languages": "En, Fr, De, It, Es"
    },
    "Yu-Gi-Oh! 5D's - Tag Force 5 (Europe) (En,Fr,De,Es,It)": {
        "languages": "En, Fr, De, It, Es"
    },
    "Yu-Gi-Oh! 5D's - Tag Force 5 (USA) (En,Fr,De,Es,It)": {
        "languages": "En, Fr, De, It, Es"
    },
    "Yu-Gi-Oh! 5D's - Tag Force 6 (Japan)": {
        "languages": "Ja"
    },
    "Yu-Gi-Oh! 5D's Tag Force 5 (Japan)": {
        "languages": "Ja"
    },
    "Yu-Gi-Oh! Duel Monsters GX - Tag Force 2 (Japan)": {
        "languages": "Ja"
    },
    "Yu-Gi-Oh! Duel Monsters GX - Tag Force 3 (Japan)": {
        "languages": "Ja"
    },
    "Yu-Gi-Oh! Duel Monsters GX Tag Force (Japan)": {
        "languages": "Ja"
    },
    "Yu-Gi-Oh! GX - Tag Force (Europe) (En,Fr,De,Es,It)": {
        "languages": "En, Fr, De, It, Es"
    },
    "Yu-Gi-Oh! GX - Tag Force (USA)": {
        "languages": "En"
    },
    "Yu-Gi-Oh! GX - Tag Force 2 (Europe) (En,Fr,De,Es,It) (v1.01)": {
        "languages": "En, Fr, De, It, Es"
    },
    "Yu-Gi-Oh! GX - Tag Force 2 (Europe) (En,Fr,De,Es,It) (v2.00)": {
        "languages": "En, Fr, De, It, Es"
    },
    "Yu-Gi-Oh! GX - Tag Force 2 (USA)": {
        "languages": "En"
    },
    "Yu-Gi-Oh! GX - Tag Force 3 (Europe) (En,Fr,De,Es,It)": {
        "languages": "En, Fr, De, It, Es"
    },
    "Yuusha 30 (Japan, Asia)": {
        "languages": "Ja"
    },
    "Yuusha no Kuse ni Namaiki da or2 (Japan)": {
        "languages": "Ja"
    },
    "Yuusha no Kuse ni Namaiki da. (Japan)": {
        "languages": "Ja"
    },
    "Z.H.P. - Unlosing Ranger vs. Darkdeath Evilman (USA) (En,Ja)": {
        "languages": "En, Ja"
    },
    "Zendoku (Europe) (En,Fr,De,Es,It)": {
        "languages": "En, Fr, De, It, Es"
    },
    "Zettai Hero Kaizou Keikaku (Japan, Korea)": {
        "languages": "Ja"
    },
    "Zettai Zetsumei Toshi 3 - Kowareyuku Machi to Kanojo no Uta (Japan) (v1.02)": {
        "languages": "Ja"
    },
    "Zettai Zetsumei Toshi 3 - Kowareyuku Machi to Kanojo no Uta (Japan) (v2.00)": {
        "languages": "Ja"
    },
    "Zhuo Hou La - Hou Zi Ai Zuo Zhan (Asia)": {
        "languages": "Zh"
    },
    "Zill O'll Infinite Plus (Japan)": {
        "languages": "Ja"
    },
    "unENDing Bloody Call (Japan)": {
        "languages": "Ja"
    }
}
=======
{
	"0-ji no Kane to Cinderella - Halloween Wedding (Japan)": {
		"languages": ["Ja"]
	},
	"007 - From Russia with Love (Europe, Australia) (En,Fr,De,Es,It)": {
		"languages": ["De", "En", "Es", "Fr", "It"]
	},
	"007 - From Russia with Love (UK) (En,Fr,De,Es,It)": {
		"languages": ["De", "En", "Es", "Fr", "It"]
	},
	"007 - From Russia with Love (USA)": {
		"languages": ["En"]
	},
	"007 - Russia yori Ai o Komete (Japan)": {
		"languages": ["Ja"]
	},
	"12-ji no Kane to Cinderella - Halloween Wedding (Japan)": {
		"languages": ["Ja"]
	},
	"2 Games in 1! Archer Maclean's Mercury & Mercury Meltdown (USA) (En,Fr,Es)": {
		"languages": ["En", "Es", "Fr"]
	},
	"2010 FIFA World Cup - Minami Africa Taikai (Japan)": {
		"languages": ["Ja"]
	},
	"2010 FIFA World Cup South Africa (Europe) (En,Nl)": {
		"languages": ["En", "Nl"]
	},
	"2010 FIFA World Cup South Africa (Europe) (Es,It)": {
		"languages": ["Es", "It"]
	},
	"2010 FIFA World Cup South Africa (Europe) (Fr,De)": {
		"languages": ["De", "Fr"]
	},
	"2010 FIFA World Cup South Africa (Europe) (Fr,De) (Beta)": {
		"languages": ["De", "Fr"]
	},
	"2010 FIFA World Cup South Africa (USA)": {
		"languages": []
	},
	"300 - March to Glory (Europe) (En,Fr,De,Es,It)": {
		"languages": ["De", "En", "Es", "Fr", "It"]
	},
	"300 - March to Glory (USA)": {
		"languages": ["En"]
	},
	"3rd Birthday, The (Europe)": {
		"languages": ["En"]
	},
	"3rd Birthday, The (Japan)": {
		"languages": ["Ja"]
	},
	"3rd Birthday, The (USA)": {
		"languages": ["En"]
	},
	"428 - Fuusa Sareta Shibuya de (Japan)": {
		"languages": ["Ja"]
	},
	"50 Cent - Bulletproof - G-Unit Edition (Australia)": {
		"languages": ["En"]
	},
	"50 Cent - Bulletproof - G-Unit Edition (Europe)": {
		"languages": ["En"]
	},
	"50 Cent - Bulletproof - G-Unit Edition (USA)": {
		"languages": ["En"]
	},
	"7 At One Stroke - UMD Demo by Sony DCE (Europe)": {
		"languages": []
	},
	"7 Wonders of the Ancient World (Europe) (En,Fr,De,Es,It)": {
		"languages": ["De", "En", "Es", "Fr", "It"]
	},
	"7 Wonders of the Ancient World (USA)": {
		"languages": ["En"]
	},
	"7th Dragon 2020 (Japan)": {
		"languages": ["Ja"]
	},
	"7th Dragon 2020-II (Japan)": {
		"languages": ["Ja"]
	},
	"A la croisee des mondes - La Boussole d'or (France)": {
		"languages": ["Fr"]
	},
	"AFL Challenge (Australia)": {
		"languages": ["En"]
	},
	"AI Mahjong (Japan)": {
		"languages": ["Ja"]
	},
	"AI Shougi (Japan) (v2.00)": {
		"languages": ["Ja"]
	},
	"AKB1-149 - Ren'ai Sousenkyo (Japan) (Data Install Senyou Disc)": {
		"languages": ["Ja"]
	},
	"AKB1-149 - Ren'ai Sousenkyo (Japan) (Game Disc)": {
		"languages": ["Ja"]
	},
	"AKB1-48 - Idol to Koishitara... (Japan)": {
		"languages": ["Ja"]
	},
	"AKB1-48+10 - Idol to Guam de Koishitara... (Japan)": {
		"languages": ["Ja"]
	},
	"ATV Offroad Fury - Blazin' Trails (Europe) (En,Fr,De,Es,It)": {
		"languages": ["De", "En", "Es", "Fr", "It"]
	},
	"ATV Offroad Fury - Blazin' Trails (USA)": {
		"languages": ["En"]
	},
	"ATV Offroad Fury Pro (Europe) (En,Fr,De,Es,It,Pt,Pl,Ru,El)": {
		"languages": ["De", "El", "En", "Es", "Fr", "It", "Pl", "Pt", "Ru"]
	},
	"ATV Offroad Fury Pro (USA)": {
		"languages": ["En"]
	},
	"ATV Offroad Fury Pro (USA) (Beta)": {
		"languages": ["En"]
	},
	"ATV Offroad Fury Pro (USA) (Demo)": {
		"languages": ["En"]
	},
	"Abunai - Koi no Sousa Shitsu (Japan)": {
		"languages": ["Ja"]
	},
	"Accel World - Gin'yoku no Kakusei (Japan)": {
		"languages": ["Ja"]
	},
	"Accel World - Kasoku no Chouten (Japan)": {
		"languages": ["Ja"]
	},
	"Ace Combat - Joint Assault (Europe) (En,Ja,Fr,De,Es,It)": {
		"languages": ["De", "En", "Es", "Fr", "It", "Ja"]
	},
	"Ace Combat - Joint Assault (USA)": {
		"languages": ["En"]
	},
	"Ace Combat X - Skies of Deception (Europe) (En,Ja,Fr,De,Es,It,Ko)": {
		"languages": ["De", "En", "Es", "Fr", "It", "Ja", "Ko"]
	},
	"Ace Combat X - Skies of Deception (Japan) (En,Ja,Fr,De,Es,It,Ko) (v2.00)": {
		"languages": ["De", "En", "Es", "Fr", "It", "Ja", "Ko"]
	},
	"Ace Combat X - Skies of Deception (Japan, Asia) (En,Ja,Fr,De,Es,It,Ko) (v1.01)": {
		"languages": ["De", "En", "Es", "Fr", "It", "Ja", "Ko"]
	},
	"Ace Combat X - Skies of Deception (Korea) (En,Ko)": {
		"languages": ["En", "Ko"]
	},
	"Ace Combat X - Skies of Deception (USA)": {
		"languages": ["En"]
	},
	"Ace Combat X2 - Joint Assault (Japan)": {
		"languages": ["Ja"]
	},
	"Aces of War (Europe)": {
		"languages": ["En"]
	},
	"Activision Hits Remixed (Europe)": {
		"languages": ["En"]
	},
	"Activision Hits Remixed (USA)": {
		"languages": ["En"]
	},
	"Adventures to Go! (Europe) (En,Fr,De)": {
		"languages": ["De", "En", "Fr"]
	},
	"Adventures to Go! (USA)": {
		"languages": ["En"]
	},
	"Adventures to Go! (USA) (Beta)": {
		"languages": []
	},
	"Aedis Eclipse - Generation of Chaos (USA)": {
		"languages": ["En"]
	},
	"After Burner - Black Falcon (Europe) (En,Fr,De,Es,It)": {
		"languages": ["De", "En", "Es", "Fr", "It"]
	},
	"After Burner - Black Falcon (Europe) (En,Fr,De,Es,It) (Alt)": {
		"languages": ["De", "En", "Es", "Fr", "It"]
	},
	"After Burner - Black Falcon (USA) (En,Fr,Es,It,Nl)": {
		"languages": ["En", "Es", "Fr", "It", "Nl"]
	},
	"Air Conflicts - Aces of World War II (USA)": {
		"languages": ["En"]
	},
	"Airou de Puzzle (Japan)": {
		"languages": ["Ja"]
	},
	"Akiba's Trip (Japan)": {
		"languages": ["Ja"]
	},
	"Akumajou Dracula X - Chronicle (Japan)": {
		"languages": ["Ja"]
	},
	"Alien Syndrome (Europe) (En,Fr,De,Es,It)": {
		"languages": ["De", "En", "Es", "Fr", "It"]
	},
	"Alien Syndrome (USA)": {
		"languages": ["En"]
	},
	"Aliens vs. Predator - Requiem (Europe)": {
		"languages": ["En"]
	},
	"Aliens vs. Predator - Requiem (USA)": {
		"languages": ["En"]
	},
	"All Kamen Rider - Rider Generation 2 (Japan)": {
		"languages": ["Ja"]
	},
	"Amagami (Japan)": {
		"languages": ["Ja"]
	},
	"Amagoushi no Yakata Portable - Ichiyanagi Nagomu, Saisho no Junan (Japan)": {
		"languages": ["Ja"]
	},
	"Amatsumi Sora ni! Kumo no Hatate ni (Japan) (Disc 1)": {
		"languages": ["Ja"]
	},
	"Amnesia (Japan)": {
		"languages": ["Ja"]
	},
	"Amnesia Crowd (Japan)": {
		"languages": ["Ja"]
	},
	"Amnesia Later (Japan)": {
		"languages": ["Ja"]
	},
	"Anata o Yurusanai (Japan)": {
		"languages": ["Ja"]
	},
	"Angelique - Maren no Rokukishi (Japan)": {
		"languages": ["Ja"]
	},
	"Anohana - Ano Hi Mita Hana no Namae o Bokutachi wa Mada Shiranai. (Japan)": {
		"languages": ["Ja"]
	},
	"Another Century's Episode Portable (Japan)": {
		"languages": ["Ja"]
	},
	"Ao no Exorcist - Genkoku no Labyrinth (Japan)": {
		"languages": ["Ja"]
	},
	"Ape Academy (Europe) (En,Fr,De,Es,It)": {
		"languages": ["De", "En", "Es", "Fr", "It"]
	},
	"Ape Academy 2 (Europe) (En,Fr,De,Es,It,Nl,Pt,Ru)": {
		"languages": ["De", "En", "Es", "Fr", "It", "Nl", "Pt", "Ru"]
	},
	"Ape Academy 2 (Europe) (En,Fr,De,Es,It,Nl,Pt,Ru) (Beta)": {
		"languages": ["De", "En", "Es", "Fr", "It", "Nl", "Pt", "Ru"]
	},
	"Ape Escape (Europe) (En,Fr,De,Es,It)": {
		"languages": ["De", "En", "Es", "Fr", "It"]
	},
	"Ape Escape - On the Loose (USA)": {
		"languages": ["En"]
	},
	"Ape Escape Academy (USA)": {
		"languages": ["En"]
	},
	"Ape Escape Academy (USA) (Demo)": {
		"languages": ["En"]
	},
	"Arcana Famiglia - La Storia della Arcana Famiglia (Japan)": {
		"languages": ["Ja"]
	},
	"Arcana Famiglia - Vascello Phantasma no Majutsushi (Japan)": {
		"languages": ["Ja"]
	},
	"Arcana Famiglia 2 - La Storia della Arcana Famiglia (Japan)": {
		"languages": ["Ja"]
	},
	"Archer Maclean's Mercury (Europe, Australia) (En,Fr,De,Es,It)": {
		"languages": ["De", "En", "Es", "Fr", "It"]
	},
	"Archer Maclean's Mercury (USA)": {
		"languages": ["En"]
	},
	"Are you Alice (Japan)": {
		"languages": ["Ja"]
	},
	"Armored Core - Formula Front (Korea)": {
		"languages": ["Ko"]
	},
	"Armored Core - Formula Front Extreme Battle (Europe)": {
		"languages": ["En"]
	},
	"Armored Core - Formula Front Extreme Battle (USA)": {
		"languages": ["En"]
	},
	"Armored Core - Formula Front International (Japan) (En,Ja)": {
		"languages": ["En", "Ja"]
	},
	"Armored Core 3 Portable (Japan, Asia)": {
		"languages": ["Ja"]
	},
	"Army of Two - The 40th Day (Europe) (En,Fr,De,Es,It)": {
		"languages": ["De", "En", "Es", "Fr", "It"]
	},
	"Army of Two - The 40th Day (USA)": {
		"languages": ["En"]
	},
	"Arnaqueur, L' (France)": {
		"languages": ["Fr"]
	},
	"Arthur and the Minimoys (Europe) (De,It)": {
		"languages": ["De", "It"]
	},
	"Arthur and the Minimoys (Europe) (En,Fr,Es,Nl,Sv)": {
		"languages": ["En", "Es", "Fr", "Nl", "Sv"]
	},
	"Arthur and the Minimoys (Europe) (En,Fr,Es,Nl,Sv) (Beta)": {
		"languages": ["En", "Es", "Fr", "Nl", "Sv"]
	},
	"Artlist Collection - The Dog Happy Life - Shiawase Wanko Seikatsu Dai-1-dan (Japan)": {
		"languages": ["Ja"]
	},
	"Artlist Collection - The Dog Happy Life - Shiawase Wanko Seikatsu Dai-1-dan - McDonald's Ver. (Japan)": {
		"languages": ["Ja"]
	},
	"Asaki, Yumemishi (Japan)": {
		"languages": ["Ja"]
	},
	"Asphalt - Urban GT 2 (Europe) (En,Fr,De,Es,It)": {
		"languages": ["De", "En", "Es", "Fr", "It"]
	},
	"Assassin's Creed - Bloodlines (Europe) (En,Fr,De,Es,It,Ru)": {
		"languages": ["De", "En", "Es", "Fr", "It", "Ru"]
	},
	"Assassin's Creed - Bloodlines (Japan) (En,Ja)": {
		"languages": ["En", "Ja"]
	},
	"Assassin's Creed - Bloodlines (Korea)": {
		"languages": ["En"]
	},
	"Assassin's Creed - Bloodlines (USA) (En,Fr,De,Es,It)": {
		"languages": ["De", "En", "Es", "Fr", "It"]
	},
	"Asterix & Obelix XXL 2 (Europe) (En,Fr,De,Es,It,Nl)": {
		"languages": ["De", "En", "Es", "Fr", "It", "Nl"]
	},
	"Astonishia Story (Europe)": {
		"languages": ["En"]
	},
	"Astonishia Story (Korea)": {
		"languages": []
	},
	"Astonishia Story (USA)": {
		"languages": ["En"]
	},
	"Astonishia Story 2 (Korea)": {
		"languages": ["Ko"]
	},
	"Astro Boy - The Video Game (Europe) (En,Fr,De,Es,It)": {
		"languages": ["De", "En", "Es", "Fr", "It"]
	},
	"Astro Boy - The Video Game (USA) (En,Fr,Es,It,Nl)": {
		"languages": ["En", "Es", "Fr", "It", "Nl"]
	},
	"Atari Classics Evolved (USA)": {
		"languages": ["En"]
	},
	"Atari Classics Evolved (USA) (Beta)": {
		"languages": []
	},
	"Audition Portable (Korea)": {
		"languages": ["Ko"]
	},
	"Autoescuela Aprueba Conmigo (Spain)": {
		"languages": ["Es"]
	},
	"Ayakashibito - Genyou Ibunroku Portable (Japan)": {
		"languages": ["Ja"]
	},
	"B-Boy (Europe) (Demo)": {
		"languages": ["En"]
	},
	"B-Boy (Europe) (En,Fr,De,Es,It)": {
		"languages": ["De", "En", "Es", "Fr", "It"]
	},
	"B-Boy (USA)": {
		"languages": []
	},
	"Bakemonogatari Portable (Japan)": {
		"languages": ["Ja"]
	},
	"Baku-No (Japan, Asia)": {
		"languages": ["Ja"]
	},
	"Bakugan - Defenders of the Core (Europe) (En,Fr,De,Es,It,Nl,Sv)": {
		"languages": ["De", "En", "Es", "Fr", "It", "Nl", "Sv"]
	},
	"Bakugan - Defenders of the Core (USA) (En,Fr)": {
		"languages": ["En", "Fr"]
	},
	"Bakumatsu Rock (Japan)": {
		"languages": ["Ja"]
	},
	"Battle Dodgeball 3 (Japan)": {
		"languages": ["Ja"]
	},
	"Battle Royal (India)": {
		"languages": []
	},
	"Battle Spirits - Kiseki no Hasha (Japan)": {
		"languages": ["Ja"]
	},
	"Battle vs. Chess (Europe) (En,Fr,De,Es,It,Pl,Ru) (Proto)": {
		"languages": ["De", "En", "Es", "Fr", "It", "Pl", "Ru"]
	},
	"BattleZone (Europe) (En,Fr,De,Es,It)": {
		"languages": ["De", "En", "Es", "Fr", "It"]
	},
	"BattleZone (USA)": {
		"languages": ["En"]
	},
	"Beaterator (Europe, Australia) (En,Fr,De,Es,It)": {
		"languages": ["De", "En", "Es", "Fr", "It"]
	},
	"Beaterator (USA)": {
		"languages": ["En"]
	},
	"Beit Hell 2000 (Japan)": {
		"languages": ["Ja"]
	},
	"Ben 10 - Alien Force (Europe) (En,Fr,De,Es,It)": {
		"languages": ["De", "En", "Es", "Fr", "It"]
	},
	"Ben 10 - Alien Force (USA) (En,Fr,De,Es,It)": {
		"languages": ["De", "En", "Es", "Fr", "It"]
	},
	"Ben 10 - Alien Force - Vilgax Attacks (Europe) (En,Fr,De,Es,It)": {
		"languages": ["De", "En", "Es", "Fr", "It"]
	},
	"Ben 10 - Alien Force - Vilgax Attacks (USA)": {
		"languages": []
	},
	"Ben 10 - Protector of Earth (Europe)": {
		"languages": ["En"]
	},
	"Ben 10 - Protector of Earth (Europe) (En,Fr,De,Es,It)": {
		"languages": ["De", "En", "Es", "Fr", "It"]
	},
	"Ben 10 - Protector of Earth (USA)": {
		"languages": ["En"]
	},
	"Ben 10 - Ultimate Alien - Cosmic Destruction (Europe) (En,Fr,De,Es,It)": {
		"languages": ["De", "En", "Es", "Fr", "It"]
	},
	"Ben 10 - Ultimate Alien - Cosmic Destruction (USA)": {
		"languages": ["En"]
	},
	"Beowulf - The Game (Europe) (En,Fr,De,Es,It)": {
		"languages": ["De", "En", "Es", "Fr", "It"]
	},
	"Beowulf - The Game (USA) (En,Fr,De,Es,It)": {
		"languages": ["De", "En", "Es", "Fr", "It"]
	},
	"Beta Bloc (Italy)": {
		"languages": ["En"]
	},
	"Bigs 2, The (USA)": {
		"languages": ["En"]
	},
	"Bigs, The (USA)": {
		"languages": ["En"]
	},
	"Black Rock Shooter - The Game (Japan)": {
		"languages": ["Ja"]
	},
	"Black Wolves Saga - Last Hope (Japan)": {
		"languages": ["Ja"]
	},
	"Blade Dancer - Lineage of Light (Europe) (En,Fr,De,Es,It)": {
		"languages": ["De", "En", "Es", "Fr", "It"]
	},
	"Blade Dancer - Lineage of Light (USA)": {
		"languages": ["En"]
	},
	"Blade Dancer - Sennen no Yakusoku (Japan)": {
		"languages": ["Ja"]
	},
	"BlazBlue - Calamity Trigger (Europe) (En,Ja,Fr,De,Es,Zh,Ko)": {
		"languages": ["De", "En", "Es", "Fr", "Ja", "Ko", "Zh"]
	},
	"BlazBlue - Calamity Trigger (USA) (En,Ja,Zh,Ko)": {
		"languages": ["En", "Ja", "Ko", "Zh"]
	},
	"BlazBlue - Calamity Trigger Portable (Japan)": {
		"languages": ["Ja"]
	},
	"BlazBlue - Continuum Shift II (Asia) (En,Ja,Zh,Ko)": {
		"languages": ["En", "Ja", "Ko", "Zh"]
	},
	"BlazBlue - Continuum Shift II (Europe) (En,Ja,Zh,Ko)": {
		"languages": ["En", "Ja", "Ko", "Zh"]
	},
	"BlazBlue - Continuum Shift II (Japan)": {
		"languages": ["Ja"]
	},
	"BlazBlue - Continuum Shift II (USA) (Beta)": {
		"languages": []
	},
	"BlazBlue - Continuum Shift II (USA) (En,Ja,Zh,Ko)": {
		"languages": ["En", "Ja", "Ko", "Zh"]
	},
	"Blazing Souls Accelate (Europe)": {
		"languages": ["En"]
	},
	"Blazing Souls Accelate (Japan) (v2.00)": {
		"languages": ["Ja"]
	},
	"Blazing Souls Accelate (USA)": {
		"languages": ["En"]
	},
	"Bleach - Heat the Soul (Japan)": {
		"languages": ["Ja"]
	},
	"Bleach - Heat the Soul 2 (Japan)": {
		"languages": ["Ja"]
	},
	"Bleach - Heat the Soul 3 (Japan)": {
		"languages": ["Ja"]
	},
	"Bleach - Heat the Soul 4 (Japan)": {
		"languages": ["Ja"]
	},
	"Bleach - Heat the Soul 5 (Japan)": {
		"languages": ["Ja"]
	},
	"Bleach - Heat the Soul 6 (Asia)": {
		"languages": ["Zh"]
	},
	"Bleach - Heat the Soul 6 (Japan)": {
		"languages": ["Ja"]
	},
	"Bleach - Heat the Soul 7 (Japan)": {
		"languages": ["Ja"]
	},
	"Bleach - Heat the Soul 7 (Korea)": {
		"languages": ["Ja"]
	},
	"Bliss Island (Europe) (En,Fr,De,Es,It)": {
		"languages": ["De", "En", "Es", "Fr", "It"]
	},
	"Blitz - Overtime (USA)": {
		"languages": ["En"]
	},
	"Blokus Club Portable with Bumpy Trot (Japan) (Taikenban)": {
		"languages": ["Ja"]
	},
	"Blokus Portable - Steambot Championship (Europe) (En,Fr,De,Es,It)": {
		"languages": ["De", "En", "Es", "Fr", "It"]
	},
	"Blokus Portable - Steambot Championship (USA)": {
		"languages": ["En"]
	},
	"Blood Bowl (Europe) (En,Fr,De,Es,It)": {
		"languages": ["De", "En", "Es", "Fr", "It"]
	},
	"Blood Bowl (USA)": {
		"languages": []
	},
	"Blood+ - Final Piece - Saigo no Kakera (Japan)": {
		"languages": ["Ja"]
	},
	"Boku no Natsuyasumi 4 - Setouchi Shounen Tanteidan - Boku to Himitsu no Chizu (Japan)": {
		"languages": ["Ja"]
	},
	"Boku no Natsuyasumi Portable - Mushi Mushi Hakase to Teppen-yama no Himitsu!! (Japan)": {
		"languages": ["Ja"]
	},
	"Boku no Natsuyasumi Portable 2 - Nazo Nazo Shimai to Chinbotsusen no Himitsu! (Japan)": {
		"languages": ["Ja"]
	},
	"Boku no Watashi no Katamari Damacy (Japan)": {
		"languages": ["Ja"]
	},
	"Boku wa Koukuu Kanseikan - Airport Hero Narita (Japan)": {
		"languages": ["Ja"]
	},
	"Boku wa Koukuu Kanseikan - Airport Hero Shinchitose (Japan)": {
		"languages": ["Ja"]
	},
	"Boku wa Tomodachi ga Sukunai Portable (Japan)": {
		"languages": ["Ja"]
	},
	"Bokujou Monogatari - Harvest Moon - Boy & Girl (Japan)": {
		"languages": ["Ja"]
	},
	"Bokujou Monogatari - Sugar Mura to Minna no Negai (Japan)": {
		"languages": ["Ja"]
	},
	"Bomberman (Europe) (En,Fr,De,Es,It)": {
		"languages": ["De", "En", "Es", "Fr", "It"]
	},
	"Bomberman (USA)": {
		"languages": ["En"]
	},
	"Bomberman - Bakufuu Sentai Bombermen (Japan)": {
		"languages": ["Ja"]
	},
	"Bomberman - Panic Bomber (Japan)": {
		"languages": ["Ja"]
	},
	"Bomberman Land (Europe) (En,Fr,De,Es,It)": {
		"languages": ["De", "En", "Es", "Fr", "It"]
	},
	"Bomberman Land (USA)": {
		"languages": ["En"]
	},
	"Bomberman Land Portable (Japan)": {
		"languages": ["Ja"]
	},
	"Bomberman Portable (Japan)": {
		"languages": ["Ja"]
	},
	"Bounty Hounds (Asia)": {
		"languages": ["Zh"]
	},
	"Bounty Hounds (Japan)": {
		"languages": ["Ja"]
	},
	"Bounty Hounds (USA)": {
		"languages": ["En"]
	},
	"Boxer's Road 2 - The Real (Japan)": {
		"languages": ["Ja"]
	},
	"Brave Story - New Traveler (USA)": {
		"languages": ["En"]
	},
	"Breath of Fire III (Europe)": {
		"languages": ["En"]
	},
	"Breath of Fire III (Japan)": {
		"languages": ["Ja"]
	},
	"Brian Lara 2007 - Pressure Play (Europe)": {
		"languages": ["En"]
	},
	"Brooktown High (USA)": {
		"languages": ["En"]
	},
	"Brothers Conflict - Brilliant Blue (Japan)": {
		"languages": ["Ja"]
	},
	"Brothers Conflict - Passion Pink (Japan)": {
		"languages": ["Ja"]
	},
	"Brothers in Arms - D-Day (Europe, Australia) (En,Fr,De,Es,It)": {
		"languages": ["De", "En", "Es", "Fr", "It"]
	},
	"Brothers in Arms - D-Day (USA)": {
		"languages": ["En"]
	},
	"Brujula Dorada, La (Spain)": {
		"languages": ["Es"]
	},
	"Brunswick Pro Bowling (Europe)": {
		"languages": ["En"]
	},
	"Brunswick Pro Bowling (USA)": {
		"languages": []
	},
	"Bubble Bobble Evolution (Europe) (En,Fr,De,Es,It)": {
		"languages": ["De", "En", "Es", "Fr", "It"]
	},
	"Bubble Bobble Evolution (USA)": {
		"languages": ["En"]
	},
	"Bunmei Kaika - Aoiza Ibunroku (Japan)": {
		"languages": ["Ja"]
	},
	"Burnout Dominator (Asia)": {
		"languages": ["En"]
	},
	"Burnout Dominator (Europe)": {
		"languages": ["En"]
	},
	"Burnout Dominator (Europe) (En,Fr,De,Es,It)": {
		"languages": ["De", "En", "Es", "Fr", "It"]
	},
	"Burnout Dominator (Japan)": {
		"languages": ["Ja"]
	},
	"Burnout Dominator (USA)": {
		"languages": ["En"]
	},
	"Burnout Legends (Asia)": {
		"languages": ["En"]
	},
	"Burnout Legends (Europe) (En,Fr,De,Es,It,Nl) (v2.00)": {
		"languages": ["De", "En", "Es", "Fr", "It", "Nl"]
	},
	"Burnout Legends (Europe, Australia) (En,Fr,De,Es,It,Nl) (v1.01)": {
		"languages": ["De", "En", "Es", "Fr", "It", "Nl"]
	},
	"Burnout Legends (Japan)": {
		"languages": ["Ja"]
	},
	"Burnout Legends (Japan) (EA Best Hits)": {
		"languages": ["Ja"]
	},
	"Burnout Legends (USA) (En,Fr,De,Es,It,Nl) (v1.00)": {
		"languages": ["De", "En", "Es", "Fr", "It", "Nl"]
	},
	"Burnout Legends (USA) (En,Fr,De,Es,It,Nl) (v2.00)": {
		"languages": ["De", "En", "Es", "Fr", "It", "Nl"]
	},
	"Busou Shinki - Battle Masters (Japan)": {
		"languages": ["Ja"]
	},
	"Busou Shinki - Battle Masters Mk. 2 (Japan)": {
		"languages": ["Ja"]
	},
	"Bussola d'Oro, La (Italy)": {
		"languages": ["It"]
	},
	"Bust-A-Move - Deluxe (USA)": {
		"languages": ["En"]
	},
	"Bust-A-Move Ghost (Europe)": {
		"languages": ["En"]
	},
	"Buzz! Brain Bender (Europe) (En,Fr,De,Es,It,Nl,Pt,Pl)": {
		"languages": ["De", "En", "Es", "Fr", "It", "Nl", "Pl", "Pt"]
	},
	"Buzz! Brain of Oz (Australia)": {
		"languages": ["En"]
	},
	"Buzz! Brain of the UK (UK)": {
		"languages": ["En"]
	},
	"Buzz! Concurso Universal (Europe) (Es,Pt)": {
		"languages": ["Es", "Pt"]
	},
	"Buzz! Danske Genier (Europe) (No,Da)": {
		"languages": ["Da", "No"]
	},
	"Buzz! Das grosse Laenderquiz (Europe) (De,It)": {
		"languages": ["De", "It"]
	},
	"Buzz! De Slimste van Nederland (Netherlands)": {
		"languages": ["Nl"]
	},
	"Buzz! De Strafste van Belgie (Belgium) (Fr,Nl)": {
		"languages": ["Fr", "Nl"]
	},
	"Buzz! Deutschlands Superquiz (Germany)": {
		"languages": ["De"]
	},
	"Buzz! Il Quizzone Nazionale (Italy)": {
		"languages": ["It"]
	},
	"Buzz! Le Plus Malin des Francais (France)": {
		"languages": ["Fr"]
	},
	"Buzz! Master Quiz (Europe)": {
		"languages": ["En"]
	},
	"Buzz! Master Quiz (Europe) (De,It)": {
		"languages": ["De", "It"]
	},
	"Buzz! Master Quiz (Europe) (En,Pl)": {
		"languages": ["En", "Pl"]
	},
	"Buzz! Master Quiz (Europe) (Es,Pt)": {
		"languages": ["Es", "Pt"]
	},
	"Buzz! Master Quiz (Europe) (Fr,Nl)": {
		"languages": ["Fr", "Nl"]
	},
	"Buzz! Master Quiz (Europe) (Sv,Fi)": {
		"languages": ["Fi", "Sv"]
	},
	"Buzz! Master Quiz (USA)": {
		"languages": ["En"]
	},
	"Buzz! Polskie Lamiglowki ~ Buzz! Mozak Hrvatske (Europe) (Pl,Hr)": {
		"languages": ["Hr", "Pl"]
	},
	"Buzz! Que Sabes de tu Pais (Spain)": {
		"languages": ["Es"]
	},
	"Buzz! Quem e o Genio Portugues ~ Buzz! Sokrovishha nacii (Europe) (Pt,Ru)": {
		"languages": ["Pt", "Ru"]
	},
	"Buzz! Quiz World (Australia)": {
		"languages": ["En"]
	},
	"Buzz! Quiz World (Europe) (De,It)": {
		"languages": ["De", "It"]
	},
	"Buzz! Quiz World (Europe) (El,Cs)": {
		"languages": ["Cs", "El"]
	},
	"Buzz! Quiz World (Europe) (En,Pl)": {
		"languages": ["En", "Pl"]
	},
	"Buzz! Quiz World (Europe) (Fr,Nl)": {
		"languages": ["Fr", "Nl"]
	},
	"Buzz! Quiz World (Europe) (Sv,Fi)": {
		"languages": ["Fi", "Sv"]
	},
	"Buzz! Svenska Genier ~ Buzz! Suomen Neropatti (Europe) (Sv,Fi)": {
		"languages": ["Fi", "Sv"]
	},
	"Buzz! The Ultimate Music Quiz (Australia)": {
		"languages": ["En"]
	},
	"Buzz! The Ultimate Music Quiz (Europe)": {
		"languages": ["En"]
	},
	"Buzz! The Ultimate Music Quiz (Europe) (De,It)": {
		"languages": ["De", "It"]
	},
	"Buzz! The Ultimate Music Quiz (Europe) (Es,Pt)": {
		"languages": ["Es", "Pt"]
	},
	"Buzz! The Ultimate Music Quiz (Europe) (Fr,Nl)": {
		"languages": ["Fr", "Nl"]
	},
	"Buzz! The Ultimate Music Quiz (Europe) (Sv,Fi)": {
		"languages": ["Fi", "Sv"]
	},
	"CID the Dummy (Europe) (En,Fr,De,Es,It)": {
		"languages": ["De", "En", "Es", "Fr", "It"]
	},
	"CID the Dummy (USA)": {
		"languages": ["En"]
	},
	"CS Kensa Disc (J1) (Japan)": {
		"languages": ["En"]
	},
	"Cabela's African Safari (USA)": {
		"languages": ["En"]
	},
	"Cabela's Dangerous Hunts - Ultimate Challenge (Europe)": {
		"languages": ["En"]
	},
	"Cabela's Dangerous Hunts - Ultimate Challenge (USA)": {
		"languages": []
	},
	"Cabela's Legendary Adventures (USA)": {
		"languages": ["En"]
	},
	"Cabela's North American Adventures (USA)": {
		"languages": ["En"]
	},
	"Cake Mania - Baker's Challenge (USA)": {
		"languages": ["En"]
	},
	"Call of Duty - Roads to Victory (Europe) (En,Fr,Es,It)": {
		"languages": ["En", "Es", "Fr", "It"]
	},
	"Call of Duty - Roads to Victory (Germany)": {
		"languages": ["De"]
	},
	"Call of Duty - Roads to Victory (USA) (En,Ja,Fr,De,Es,It)": {
		"languages": ["De", "En", "Es", "Fr", "It", "Ja"]
	},
	"Capcom Classics Collection (Japan)": {
		"languages": ["Ja"]
	},
	"Capcom Classics Collection Reloaded (Europe)": {
		"languages": ["En"]
	},
	"Capcom Classics Collection Reloaded (USA)": {
		"languages": ["En"]
	},
	"Capcom Classics Collection Remixed (Asia)": {
		"languages": ["En"]
	},
	"Capcom Classics Collection Remixed (Europe)": {
		"languages": ["En"]
	},
	"Capcom Classics Collection Remixed (USA)": {
		"languages": ["En"]
	},
	"Capcom Puzzle World (Europe)": {
		"languages": ["En"]
	},
	"Capcom Puzzle World (USA)": {
		"languages": ["En"]
	},
	"Capcom Special Taikenban 3 in 1 (Japan)": {
		"languages": ["Ja"]
	},
	"Carnage Heart Portable (Japan)": {
		"languages": ["Ja"]
	},
	"Carol Vorderman's Sudoku (Europe) (En,Fr,De)": {
		"languages": ["De", "En", "Fr"]
	},
	"Carol Vorderman's Sudoku (USA) (En,Fr,De,Es,It)": {
		"languages": ["De", "En", "Es", "Fr", "It"]
	},
	"Cart Kings (India) (En,Hi)": {
		"languages": ["En", "Hi"]
	},
	"Castlevania - The Dracula X Chronicles (Europe) (En,Fr,De,Es,It)": {
		"languages": ["De", "En", "Es", "Fr", "It"]
	},
	"Castlevania - The Dracula X Chronicles (Korea)": {
		"languages": ["En"]
	},
	"Castlevania - The Dracula X Chronicles (USA)": {
		"languages": ["En"]
	},
	"Chameleon (USA)": {
		"languages": ["En"]
	},
	"Championship Manager (Europe)": {
		"languages": ["En"]
	},
	"Championship Manager 2006 (Europe)": {
		"languages": ["En"]
	},
	"Championship Manager 2007 (Europe) (En,Fr,Es,It)": {
		"languages": ["En", "Es", "Fr", "It"]
	},
	"Chandragupta - Warrior Prince (India) (En,Hi)": {
		"languages": ["En", "Hi"]
	},
	"Chase Cop - Pursuit Force (Korea)": {
		"languages": ["Ko"]
	},
	"Chessmaster - The Art of Learning (Europe) (En,Fr,De,Es,It,Nl)": {
		"languages": ["De", "En", "Es", "Fr", "It", "Nl"]
	},
	"Chessmaster - The Art of Learning (USA) (En,Fr,Es)": {
		"languages": ["En", "Es", "Fr"]
	},
	"Chi Vuol Essere Milionario Party Edition (Italy)": {
		"languages": ["It"]
	},
	"Chikyuu Boueigun 2 Portable (Japan)": {
		"languages": ["Ja"]
	},
	"Chili Con Carnage (Europe) (En,Fr,De,Es,It)": {
		"languages": ["De", "En", "Es", "Fr", "It"]
	},
	"Chili Con Carnage (USA)": {
		"languages": ["En"]
	},
	"Chotto Shot Edit (Japan)": {
		"languages": ["Ja"]
	},
	"Chronicle of Dungeon Maker (Asia)": {
		"languages": ["Ja"]
	},
	"Chronicle of Dungeon Maker II (Japan)": {
		"languages": ["Ja"]
	},
	"Chronostacia (Japan)": {
		"languages": ["Ja"]
	},
	"Clank & Ratchet - Maru Hi Mission - Ignition! (Japan) (Beta)": {
		"languages": []
	},
	"Clank & Ratchet - Maruhi Mission Ignition! (Japan)": {
		"languages": ["Ja"]
	},
	"Class of Heroes (USA)": {
		"languages": ["En"]
	},
	"Class of Heroes 2 (USA)": {
		"languages": ["En"]
	},
	"Classic Dungeon - Fuyoku no Masoujin (Japan)": {
		"languages": ["Ja"]
	},
	"Clock Zero - Shuuen no Ichibyou Portable (Japan)": {
		"languages": ["Ja"]
	},
	"Cloudy with a Chance of Meatballs (Europe) (En,Fr,De,Es,It)": {
		"languages": ["De", "En", "Es", "Fr", "It"]
	},
	"Cloudy with a Chance of Meatballs (Europe, Australia)": {
		"languages": ["En"]
	},
	"Cloudy with a Chance of Meatballs (USA)": {
		"languages": []
	},
	"Code Geass - Hangyaku no Lelouch - Lost Colors (Japan) (v2.00)": {
		"languages": ["Ja"]
	},
	"Code Lyoko - Quest for Infinity (Europe) (En,Fr,Es,It)": {
		"languages": ["En", "Es", "Fr", "It"]
	},
	"Code Lyoko - Quest for Infinity (USA) (En,It)": {
		"languages": ["En", "It"]
	},
	"Coded Arms (Asia) (En,Ja)": {
		"languages": ["En", "Ja"]
	},
	"Coded Arms (Europe) (En,Fr,De,Es,It)": {
		"languages": ["De", "En", "Es", "Fr", "It"]
	},
	"Coded Arms (Japan) (En,Ja)": {
		"languages": ["En", "Ja"]
	},
	"Coded Arms (USA)": {
		"languages": ["En"]
	},
	"Coded Arms - Contagion (Asia)": {
		"languages": ["En"]
	},
	"Coded Arms - Contagion (Europe) (En,Fr,De,Es,It)": {
		"languages": ["De", "En", "Es", "Fr", "It"]
	},
	"Coded Arms - Contagion (USA)": {
		"languages": ["En"]
	},
	"Coded Gun (Korea) (En,Ja)": {
		"languages": ["En", "Ja"]
	},
	"Coded Soul - Gyeseungdoeneun Idea (Korea) (Ja,Ko)": {
		"languages": ["Ja", "Ko"]
	},
	"Coded Soul - Uketsugareshi Idea (Japan)": {
		"languages": ["Ja"]
	},
	"Colin McRae - DiRT 2 (Europe) (En,Fr,De,Es,It)": {
		"languages": ["De", "En", "Es", "Fr", "It"]
	},
	"Colin McRae Rally 2005 Plus (Europe) (En,Fr,De,Es,It)": {
		"languages": ["De", "En", "Es", "Fr", "It"]
	},
	"Colin McRae Rally 2005 Plus (Europe) (En,Fr,De,Es,It) (Beta)": {
		"languages": ["De", "En", "Es", "Fr", "It"]
	},
	"Comic Party Portable (Japan) (Shokai Genteiban)": {
		"languages": ["Ja"]
	},
	"Con, The (Australia)": {
		"languages": ["En"]
	},
	"Con, The (Europe)": {
		"languages": ["En"]
	},
	"Con, The (Germany)": {
		"languages": ["De"]
	},
	"Con, The (Italy)": {
		"languages": ["It"]
	},
	"Con, The (Spain)": {
		"languages": ["Es"]
	},
	"Con, The (USA)": {
		"languages": ["En"]
	},
	"Confidential Money - 300-Nichi de 3000-Man Dollar Kasegu Houhou (Japan)": {
		"languages": ["Ja"]
	},
	"Cover Girl (Europe) (En,Fr,De,Es,It)": {
		"languages": ["De", "En", "Es", "Fr", "It"]
	},
	"Crash - Mind over Mutant (Europe)": {
		"languages": ["En"]
	},
	"Crash - Mind over Mutant (Europe) (De,Ru)": {
		"languages": ["De", "Ru"]
	},
	"Crash - Mind over Mutant (Europe) (Es,It)": {
		"languages": ["Es", "It"]
	},
	"Crash - Mind over Mutant (USA) (Beta)": {
		"languages": []
	},
	"Crash - Mind over Mutant (USA) (En,Fr)": {
		"languages": ["En", "Fr"]
	},
	"Crash Tag Team Racing (Europe)": {
		"languages": ["En"]
	},
	"Crash Tag Team Racing (France)": {
		"languages": ["Fr"]
	},
	"Crash Tag Team Racing (Germany)": {
		"languages": ["De"]
	},
	"Crash Tag Team Racing (Italy)": {
		"languages": ["It"]
	},
	"Crash Tag Team Racing (Spain)": {
		"languages": ["Es"]
	},
	"Crash Tag Team Racing (USA)": {
		"languages": ["En"]
	},
	"Crash of the Titans (Europe)": {
		"languages": ["En"]
	},
	"Crash of the Titans (Europe) (De,Ru)": {
		"languages": ["De", "Ru"]
	},
	"Crash of the Titans (Europe) (De,Ru) (Beta)": {
		"languages": ["De", "Ru"]
	},
	"Crash of the Titans (Europe) (Es,It)": {
		"languages": ["Es", "It"]
	},
	"Crash of the Titans (Europe) (Fr,Nl)": {
		"languages": ["Fr", "Nl"]
	},
	"Crash of the Titans (USA)": {
		"languages": ["En"]
	},
	"Crazy Taxi - Fare Wars (Europe) (En,Fr,De,Es,It)": {
		"languages": ["De", "En", "Es", "Fr", "It"]
	},
	"Crazy Taxi - Fare Wars (USA) (v1.01)": {
		"languages": ["En"]
	},
	"Crazy Taxi - Fare Wars (USA) (v2.01)": {
		"languages": ["En"]
	},
	"Criminal Girls (Japan)": {
		"languages": ["Ja"]
	},
	"Crimson Gem Saga (USA)": {
		"languages": ["En"]
	},
	"Crisis Core - Final Fantasy VII (Europe)": {
		"languages": ["En"]
	},
	"Crisis Core - Final Fantasy VII (France)": {
		"languages": ["Fr"]
	},
	"Crisis Core - Final Fantasy VII (Germany)": {
		"languages": ["De"]
	},
	"Crisis Core - Final Fantasy VII (Italy)": {
		"languages": ["It"]
	},
	"Crisis Core - Final Fantasy VII (Japan, Asia)": {
		"languages": ["Ja"]
	},
	"Crisis Core - Final Fantasy VII (Spain)": {
		"languages": ["Es"]
	},
	"Crisis Core - Final Fantasy VII (USA)": {
		"languages": ["En"]
	},
	"Crush (Europe) (En,Fr,De,Es,It)": {
		"languages": ["De", "En", "Es", "Fr", "It"]
	},
	"Crush (USA) (En,Fr,Es)": {
		"languages": ["En", "Es", "Fr"]
	},
	"Cube (Europe) (En,Fr,De,Es,It)": {
		"languages": ["De", "En", "Es", "Fr", "It"]
	},
	"Cube (USA)": {
		"languages": ["En"]
	},
	"D.C. Girls Symphony Pocket (Japan)": {
		"languages": ["Ja"]
	},
	"DJ Max Emotional Sense - Fever (USA)": {
		"languages": ["En"]
	},
	"DJ Max Emotional Sense P - Black Square (Korea) (En,Ja,Ko)": {
		"languages": ["En", "Ja", "Ko"]
	},
	"DJ Max Emotional Sense P - Clazziquai Edition (Korea) (En,Ja,Ko)": {
		"languages": ["En", "Ja", "Ko"]
	},
	"DJ Max Emotional Sense P 2 - Sound Miracle (Korea) (En,Ja,Ko)": {
		"languages": ["En", "Ja", "Ko"]
	},
	"DJ Max Emotional Sense P Portable (Korea)": {
		"languages": ["Ko"]
	},
	"DJ Max Portable - Black Square (Japan)": {
		"languages": ["Ja"]
	},
	"DJ Max Portable - Hot Tunes (Korea) (En,Ja,Ko)": {
		"languages": ["En", "Ja", "Ko"]
	},
	"DJ Max Portable 3 (Korea) (En,Ko)": {
		"languages": ["En", "Ko"]
	},
	"DJ Max Portable 3 (USA)": {
		"languages": ["En"]
	},
	"DT Carnage (USA)": {
		"languages": ["En"]
	},
	"DTM Race Driver 2 (Europe) (En,Fr,De,Es,It)": {
		"languages": ["De", "En", "Es", "Fr", "It"]
	},
	"DTM Race Driver 3 - Challenge (Europe) (En,Fr,De,Es,It)": {
		"languages": ["De", "En", "Es", "Fr", "It"]
	},
	"Dai-2-Ji Super Robot Taisen Z Hakai-Hen (Japan)": {
		"languages": ["Ja"]
	},
	"Dai-2-Ji Super Robot Taisen Z Saisei-Hen (Japan)": {
		"languages": ["Ja"]
	},
	"Daito Giken Koushiki Pachi-Slot Simulator - Ossu! Banchou Portable (Japan)": {
		"languages": ["Ja"]
	},
	"Daito Giken Koushiki Pachi-Slot Simulator - Ossu! Misao, Maguro Densetsu Portable (Japan)": {
		"languages": ["Ja"]
	},
	"Daito Giken Koushiki Pachi-Slot Simulator - Yoshimune Portable (Japan)": {
		"languages": ["Ja"]
	},
	"Danball Senki (Japan)": {
		"languages": ["Ja"]
	},
	"Danball Senki Boost (Japan)": {
		"languages": ["Ja"]
	},
	"Danball Senki W (Japan)": {
		"languages": ["Ja"]
	},
	"Danganronpa - Kibou no Gakuen to Zetsubou no Koukousei (Japan)": {
		"languages": ["Ja"]
	},
	"Danganronpa - Kibou no Gakuen to Zetsubou no Koukousei (Japan) (PSP the Best)": {
		"languages": ["Ja"]
	},
	"Dante's Inferno (Europe)": {
		"languages": ["En"]
	},
	"Dante's Inferno (France)": {
		"languages": ["Fr"]
	},
	"Dante's Inferno (Germany)": {
		"languages": ["De"]
	},
	"Dante's Inferno (Italy)": {
		"languages": ["It"]
	},
	"Dante's Inferno (Korea)": {
		"languages": ["En"]
	},
	"Dante's Inferno (Spain)": {
		"languages": ["Es"]
	},
	"Dante's Inferno (USA)": {
		"languages": ["En"]
	},
	"Dariusburst (Japan) (En,Ja)": {
		"languages": ["En", "Ja"]
	},
	"Darkstalkers Chronicle - The Chaos Tower (Europe)": {
		"languages": ["En"]
	},
	"Darkstalkers Chronicle - The Chaos Tower (USA)": {
		"languages": ["En"]
	},
	"Dave Mirra BMX Challenge (Europe) (En,Fr,De,Es,It)": {
		"languages": ["De", "En", "Es", "Fr", "It"]
	},
	"Dave Mirra BMX Challenge (USA)": {
		"languages": ["En"]
	},
	"Daxter (Europe) (En,Fr,De,Es,It)": {
		"languages": ["De", "En", "Es", "Fr", "It"]
	},
	"Daxter (USA) (Demo)": {
		"languages": ["En"]
	},
	"Daxter (USA) (En,Fr,De,Es,It)": {
		"languages": ["De", "En", "Es", "Fr", "It"]
	},
	"Dead Head Fred (Europe)": {
		"languages": ["En"]
	},
	"Dead Head Fred (Europe) (En,Fr,De,Es,It)": {
		"languages": ["De", "En", "Es", "Fr", "It"]
	},
	"Dead Head Fred (USA)": {
		"languages": ["En"]
	},
	"Dead Head Fred (USA) (Demo)": {
		"languages": ["En"]
	},
	"Dead or Alive - Paradise (Europe) (En,Fr,De) (ULES-01416)": {
		"languages": ["De", "En", "Fr"]
	},
	"Dead or Alive - Paradise (Europe) (En,Fr,De) (ULES-01431)": {
		"languages": ["De", "En", "Fr"]
	},
	"Dead or Alive - Paradise (Japan) (En,Ja,Fr,De)": {
		"languages": ["De", "En", "Fr", "Ja"]
	},
	"Dead or Alive - Paradise (USA) (En,Ja,Fr,De)": {
		"languages": ["De", "En", "Fr", "Ja"]
	},
	"Dead to Rights - Reckoning (Europe) (En,Fr,De,Es,It)": {
		"languages": ["De", "En", "Es", "Fr", "It"]
	},
	"Dead to Rights - Reckoning (USA)": {
		"languages": ["En"]
	},
	"Death Jr. (Europe) (En,Fr,De,Es,It)": {
		"languages": ["De", "En", "Es", "Fr", "It"]
	},
	"Death Jr. (USA)": {
		"languages": ["En"]
	},
	"Death Jr. II - Root of Evil (Europe) (En,Fr,De,Es,It)": {
		"languages": ["De", "En", "Es", "Fr", "It"]
	},
	"Death Jr. II - Root of Evil (USA)": {
		"languages": ["En"]
	},
	"Def Jam - Fight for NY - The Takeover (Europe)": {
		"languages": ["En"]
	},
	"Def Jam - Fight for NY - The Takeover (USA)": {
		"languages": []
	},
	"Demo Disc for PSP Vol. 1 (Australia)": {
		"languages": ["En"]
	},
	"Demo Disc for PSP Vol. 1 (Europe) (UCJB-98302)": {
		"languages": ["En"]
	},
	"Demo Disc for PSP Vol. 1 (Europe) (UCJB-98303)": {
		"languages": ["En"]
	},
	"Demo Disc for PSP Vol. 1 (Europe) (UCJB-98306)": {
		"languages": ["En"]
	},
	"Demo Disc for PSP Vol. 1 (Japan)": {
		"languages": ["Ja"]
	},
	"Demo Disc for PSP Vol. 2 (Japan)": {
		"languages": ["Ja"]
	},
	"Densetsu no Yuusha no Densetsu - Legendary Saga (Japan)": {
		"languages": ["Ja"]
	},
	"Densha de Go! Pocket - Chuuousen-hen (Japan)": {
		"languages": ["Ja"]
	},
	"Densha de Go! Pocket - Osaka Kanjousen-hen (Japan)": {
		"languages": ["Ja"]
	},
	"Densha de Go! Pocket - Tokaidosen-hen (Japan)": {
		"languages": ["Ja"]
	},
	"Densha de Go! Pocket - Yamanotesen-hen (Japan)": {
		"languages": ["Ja"]
	},
	"Derby Time 2006 (Japan)": {
		"languages": ["Ja"]
	},
	"Desi Adda - Games of India (India)": {
		"languages": []
	},
	"Despicable Me (Europe) (En,Fr,De,Es,It,Sv,No,Da,Fi)": {
		"languages": ["Da", "De", "En", "Es", "Fi", "Fr", "It", "No", "Sv"]
	},
	"Despicable Me - The Game (USA) (En,Fr,Es)": {
		"languages": ["En", "Es", "Fr"]
	},
	"DiRT 2 (USA)": {
		"languages": []
	},
	"Dia no Kuni no Alice - Wonderful Mirror World (Japan)": {
		"languages": ["Ja"]
	},
	"Diabolik - The Original Sin (Europe) (En,Fr,De,Es,It)": {
		"languages": ["De", "En", "Es", "Fr", "It"]
	},
	"Diabolik Lovers - Haunted Dark Bridal (Japan)": {
		"languages": ["Ja"]
	},
	"Diabolik Lovers - More, Blood (Japan)": {
		"languages": ["Ja"]
	},
	"Digimon Adventure (Japan)": {
		"languages": ["Ja"]
	},
	"Digimon World Re-Digitize (Japan)": {
		"languages": ["Ja"]
	},
	"Diner Dash (Europe) (En,Fr,De,Es,It)": {
		"languages": ["De", "En", "Es", "Fr", "It"]
	},
	"Diner Dash - Sizzle & Serve (USA)": {
		"languages": ["En"]
	},
	"Disgaea - Afternoon of Darkness (Asia)": {
		"languages": ["En"]
	},
	"Disgaea - Afternoon of Darkness (Europe)": {
		"languages": ["En"]
	},
	"Disgaea - Afternoon of Darkness (USA)": {
		"languages": ["En"]
	},
	"Disgaea 2 - Dark Hero Days (Europe)": {
		"languages": ["En"]
	},
	"Disgaea 2 - Dark Hero Days (USA)": {
		"languages": ["En"]
	},
	"Disgaea Infinite (USA)": {
		"languages": ["En"]
	},
	"Disgaea Infinite (USA) (Beta)": {
		"languages": []
	},
	"Disgaea Portable (Korea) (Zh,Ko)": {
		"languages": ["Ko", "Zh"]
	},
	"Disney - Pixar Ratatouille (Russia)": {
		"languages": ["Ru"]
	},
	"Disney - Pixar Rottatouille (Norway)": {
		"languages": ["No"]
	},
	"Disney G-Force (Europe) (De,It)": {
		"languages": ["De", "It"]
	},
	"Disney G-Force (Europe) (En,Fr,Es)": {
		"languages": ["En", "Es", "Fr"]
	},
	"Disney G-Force (Russia)": {
		"languages": ["Ru"]
	},
	"Disney G-Force (USA)": {
		"languages": []
	},
	"Disney Phineas and Ferb - Across the 2nd Dimension (Europe) (En,Fr,De,Es,It,Nl,Pt,Pl,Ru,El)": {
		"languages": ["De", "El", "En", "Es", "Fr", "It", "Nl", "Pl", "Pt", "Ru"]
	},
	"Disney Pirates of the Caribbean - At World's End (Europe) (En,Fr,De,Es,It,Nl)": {
		"languages": ["De", "En", "Es", "Fr", "It", "Nl"]
	},
	"Disney Pirates of the Caribbean - At World's End (Russia)": {
		"languages": ["Ru"]
	},
	"Disney Pirates of the Caribbean - At World's End (USA)": {
		"languages": ["En"]
	},
	"Disney TRON - Evolution (Europe) (En,Fr,De,Es,It,Nl)": {
		"languages": ["De", "En", "Es", "Fr", "It", "Nl"]
	},
	"Disney TRON - Evolution (Russia)": {
		"languages": ["Ru"]
	},
	"Disney TRON - Evolution (USA) (En,Fr,Es)": {
		"languages": ["En", "Es", "Fr"]
	},
	"Disney-Pixar Cars (Europe)": {
		"languages": ["En"]
	},
	"Disney-Pixar Cars (France)": {
		"languages": ["Fr"]
	},
	"Disney-Pixar Cars (Germany)": {
		"languages": ["De"]
	},
	"Disney-Pixar Cars (Italy)": {
		"languages": ["It"]
	},
	"Disney-Pixar Cars (Portugal)": {
		"languages": ["Pt"]
	},
	"Disney-Pixar Cars (Spain)": {
		"languages": ["Es"]
	},
	"Disney-Pixar Cars (USA)": {
		"languages": ["En"]
	},
	"Disney-Pixar Cars - Race-O-Rama (Europe) (En,Fr,De,Es,It)": {
		"languages": ["De", "En", "Es", "Fr", "It"]
	},
	"Disney-Pixar Cars - Race-O-Rama (USA)": {
		"languages": []
	},
	"Disney-Pixar Cars 2 (Europe) (En,Fr,De,Es,It,Nl,Pt,Pl,Ru)": {
		"languages": ["De", "En", "Es", "Fr", "It", "Nl", "Pl", "Pt", "Ru"]
	},
	"Disney-Pixar Cars 2 (USA)": {
		"languages": []
	},
	"Disney-Pixar Istoriya igrushek - Bol'shoj pobeg (Russia)": {
		"languages": ["Ru"]
	},
	"Disney-Pixar Oben (Germany)": {
		"languages": ["De"]
	},
	"Disney-Pixar Ratatouille (Europe)": {
		"languages": ["En"]
	},
	"Disney-Pixar Ratatouille (France)": {
		"languages": ["Fr"]
	},
	"Disney-Pixar Ratatouille (Germany)": {
		"languages": ["De"]
	},
	"Disney-Pixar Ratatouille (Greece)": {
		"languages": ["El"]
	},
	"Disney-Pixar Ratatouille (Italy)": {
		"languages": ["It"]
	},
	"Disney-Pixar Ratatouille (Netherlands)": {
		"languages": ["Nl"]
	},
	"Disney-Pixar Ratatouille (Spain)": {
		"languages": ["Es"]
	},
	"Disney-Pixar Ratatouille (USA)": {
		"languages": ["En"]
	},
	"Disney-Pixar Ratatui (Portugal)": {
		"languages": ["Pt"]
	},
	"Disney-Pixar Toy Story 3 (Europe) (En,Es) (v1.01)": {
		"languages": ["En", "Es"]
	},
	"Disney-Pixar Toy Story 3 (Europe) (En,Es) (v2.00)": {
		"languages": ["En", "Es"]
	},
	"Disney-Pixar Toy Story 3 (Europe) (Fr,De,It,Nl)": {
		"languages": ["De", "Fr", "It", "Nl"]
	},
	"Disney-Pixar Toy Story 3 (USA) (En,Fr,Es)": {
		"languages": ["En", "Es", "Fr"]
	},
	"Disney-Pixar Up (Europe) (En,Fr)": {
		"languages": ["En", "Fr"]
	},
	"Disney-Pixar Up (Italy)": {
		"languages": ["It"]
	},
	"Disney-Pixar Up (Russia)": {
		"languages": ["Ru"]
	},
	"Disney-Pixar Up (Spain)": {
		"languages": ["Es"]
	},
	"Disney-Pixar Up (USA)": {
		"languages": []
	},
	"Disney-Pixar Up - Altamente! (Portugal)": {
		"languages": ["Pt"]
	},
	"Disney-Pixar WALL-E (Europe)": {
		"languages": ["En"]
	},
	"Disney-Pixar WALL-E (Europe) (Es,Pt)": {
		"languages": ["Es", "Pt"]
	},
	"Disney-Pixar WALL-E (Europe) (Fr,Nl)": {
		"languages": ["Fr", "Nl"]
	},
	"Disney-Pixar WALL-E (Italy)": {
		"languages": ["It"]
	},
	"Disney-Pixar WALL-E (Russia)": {
		"languages": ["Ru"]
	},
	"Disney-Pixar WALL-E (USA)": {
		"languages": []
	},
	"Disney-Pixar WALL-E - Der Letzte raeumt die Erde auf (Germany)": {
		"languages": ["De"]
	},
	"Dissidia 012 - Duodecim Final Fantasy (Asia) (En,Zh,Ko)": {
		"languages": ["En", "Ko", "Zh"]
	},
	"Dissidia 012 - Duodecim Final Fantasy (Europe) (En,Fr,De,Es,It)": {
		"languages": ["De", "En", "Es", "Fr", "It"]
	},
	"Dissidia 012 - Duodecim Final Fantasy (Japan)": {
		"languages": ["Ja"]
	},
	"Dissidia 012 - Duodecim Final Fantasy (USA) (En,Fr,De,Es,It)": {
		"languages": ["De", "En", "Es", "Fr", "It"]
	},
	"Dissidia Final Fantasy (Asia)": {
		"languages": ["En"]
	},
	"Dissidia Final Fantasy (Europe) (En,Fr,De,Es,It)": {
		"languages": ["De", "En", "Es", "Fr", "It"]
	},
	"Dissidia Final Fantasy (Japan)": {
		"languages": ["Ja"]
	},
	"Dissidia Final Fantasy (Korea)": {
		"languages": ["Ja"]
	},
	"Dissidia Final Fantasy (Russia)": {
		"languages": ["Ru"]
	},
	"Dissidia Final Fantasy (USA)": {
		"languages": ["En"]
	},
	"Dissidia Final Fantasy - Universal Tuning (Japan)": {
		"languages": ["Ja"]
	},
	"Doko Demo Issho (Japan)": {
		"languages": ["Ja"]
	},
	"Doko Demo Issho - Let's Gakkou! (Japan)": {
		"languages": ["Ja"]
	},
	"Don 2 - The Game (India)": {
		"languages": []
	},
	"Donkey Xote (Europe) (En,Fr,De,Es,It)": {
		"languages": ["De", "En", "Es", "Fr", "It"]
	},
	"Dora-Slot - Kyojin no Hoshi II (Japan) (v2.02)": {
		"languages": ["Ja"]
	},
	"Dora-Slot - Oki Slot Ou! Pioneer 12 (Japan)": {
		"languages": ["Ja"]
	},
	"Dora-Slot - Shuyaku wa Zenigata (Japan)": {
		"languages": ["Ja"]
	},
	"Dot Hack Link (Japan)": {
		"languages": ["Ja"]
	},
	"Downstream Panic! (USA)": {
		"languages": ["En"]
	},
	"Dragon Ball Tag VS (Japan)": {
		"languages": ["Ja"]
	},
	"Dragon Ball Z - Jinmudohoe (Korea)": {
		"languages": ["Ja"]
	},
	"Dragon Ball Z - Shin Budokai (Europe) (En,Fr,De,Es,It)": {
		"languages": ["De", "En", "Es", "Fr", "It"]
	},
	"Dragon Ball Z - Shin Budokai (Japan)": {
		"languages": ["Ja"]
	},
	"Dragon Ball Z - Shin Budokai (USA)": {
		"languages": ["En"]
	},
	"Dragon Ball Z - Shin Budokai - Another Road (USA)": {
		"languages": ["En"]
	},
	"Dragon Ball Z - Shin Budokai 2 (Europe) (En,Fr,De,Es,It)": {
		"languages": ["De", "En", "Es", "Fr", "It"]
	},
	"Dragon Ball Z - Tenkaichi Tag Team (Europe) (En,Fr,De,Es,It)": {
		"languages": ["De", "En", "Es", "Fr", "It"]
	},
	"Dragon Ball Z - Tenkaichi Tag Team (USA) (En,Fr,Es)": {
		"languages": ["En", "Es", "Fr"]
	},
	"Dragon Quest & Final Fantasy in Itadaki Street Portable (Japan)": {
		"languages": ["Ja"]
	},
	"Dragonball - Evolution (Asia)": {
		"languages": ["En"]
	},
	"Dragonball - Evolution (Europe) (En,Fr,De,Es,It)": {
		"languages": ["De", "En", "Es", "Fr", "It"]
	},
	"Dragonball - Evolution (USA)": {
		"languages": []
	},
	"Dragoneer's Aria (Asia)": {
		"languages": ["En"]
	},
	"Dragoneer's Aria (Europe)": {
		"languages": ["En"]
	},
	"Dragoneer's Aria (USA)": {
		"languages": ["En"]
	},
	"Dragoneer's Aria - Ryu ga Nemuru Made (Asia) (En,Ja)": {
		"languages": ["En", "Ja"]
	},
	"DreamWorks Megamind - The Blue Defender (Europe) (En,Fr,De,Es,It,Nl)": {
		"languages": ["De", "En", "Es", "Fr", "It", "Nl"]
	},
	"DreamWorks Megamind - The Blue Defender (Russia)": {
		"languages": ["Ru"]
	},
	"DreamWorks Megamind - The Blue Defender (USA) (En,Fr)": {
		"languages": ["En", "Fr"]
	},
	"DreamWorks Over the Hedge - Hammy Goes Nuts! (Europe)": {
		"languages": ["En"]
	},
	"DreamWorks Over the Hedge - Hammy Goes Nuts! (Europe) (En,Fr,De,It,Nl)": {
		"languages": ["De", "En", "Fr", "It", "Nl"]
	},
	"DreamWorks Over the Hedge - Hammy Goes Nuts! (USA)": {
		"languages": []
	},
	"DreamWorks Shrek - Smash n' Crash Racing (Europe) (En,Fr,De,Es,It)": {
		"languages": ["De", "En", "Es", "Fr", "It"]
	},
	"DreamWorks Shrek - Smash n' Crash Racing (USA)": {
		"languages": ["En"]
	},
	"DreamWorks Shrek the Third (Europe)": {
		"languages": ["En"]
	},
	"DreamWorks Shrek the Third (Europe) (En,Fr,De,Es,It,Nl)": {
		"languages": ["De", "En", "Es", "Fr", "It", "Nl"]
	},
	"DreamWorks Shrek the Third (USA)": {
		"languages": []
	},
	"DreamWorks Vecinos Invasores - Hammy Enloquece (Spain)": {
		"languages": ["Es"]
	},
	"Driver 76 (Europe)": {
		"languages": ["En"]
	},
	"Driver 76 (USA)": {
		"languages": ["En"]
	},
	"Dungeon Explorer (Europe) (En,Fr,De,Es,It)": {
		"languages": ["De", "En", "Es", "Fr", "It"]
	},
	"Dungeon Explorer - Meiyaku no Tobira (Japan)": {
		"languages": ["Ja"]
	},
	"Dungeon Explorer - Warriors of Ancient Arts (USA)": {
		"languages": ["En"]
	},
	"Dungeon Maker - Hunting Ground (USA)": {
		"languages": ["En"]
	},
	"Dungeon Maker - Hunting Ground (USA) (Beta)": {
		"languages": []
	},
	"Dungeon Maker II - The Hidden War (USA)": {
		"languages": ["En"]
	},
	"Dungeon Siege - Throne of Agony (Europe) (En,Fr,De,Es,It)": {
		"languages": ["De", "En", "Es", "Fr", "It"]
	},
	"Dungeon Siege - Throne of Agony (USA)": {
		"languages": ["En"]
	},
	"Dungeons & Dragons - Tactics (Europe) (En,Fr,De,Es,It)": {
		"languages": ["De", "En", "Es", "Fr", "It"]
	},
	"Dungeons & Dragons - Tactics (USA)": {
		"languages": ["En"]
	},
	"Durarara!! 3way Standoff (Japan)": {
		"languages": ["Ja"]
	},
	"Durarara!! 3way Standoff - Alley (Japan)": {
		"languages": ["Ja"]
	},
	"Dynasty Warriors (Europe)": {
		"languages": ["En"]
	},
	"Dynasty Warriors (France)": {
		"languages": ["Fr"]
	},
	"Dynasty Warriors (Germany)": {
		"languages": ["En"]
	},
	"Dynasty Warriors (USA)": {
		"languages": ["En"]
	},
	"Dynasty Warriors - Strikeforce (Europe) (En,Fr,De)": {
		"languages": ["De", "En", "Fr"]
	},
	"Dynasty Warriors - Strikeforce (USA)": {
		"languages": ["En"]
	},
	"Dynasty Warriors Vol. 2 (Europe)": {
		"languages": ["En"]
	},
	"Dynasty Warriors Vol. 2 (Germany)": {
		"languages": ["De"]
	},
	"Dynasty Warriors Vol. 2 (USA)": {
		"languages": ["En"]
	},
	"E'ragon (Russia)": {
		"languages": ["Ru"]
	},
	"EA Replay (Europe) (En,De,Es,It,Nl)": {
		"languages": ["De", "En", "Es", "It", "Nl"]
	},
	"EA Replay (USA)": {
		"languages": ["En"]
	},
	"Echochrome (Europe) (En,Fr,De,Es,It,Nl,Pt,Ru) (Beta)": {
		"languages": ["De", "En", "Es", "Fr", "It", "Nl", "Pt", "Ru"]
	},
	"Echochrome (Europe) (En,Fr,De,Es,It,Nl,Pt,Ru) (Demo)": {
		"languages": ["De", "En", "Es", "Fr", "It", "Nl", "Pt", "Ru"]
	},
	"Echochrome (Europe, Australia) (En,Fr,De,Es,It,Nl,Pt,Ru)": {
		"languages": ["De", "En", "Es", "Fr", "It", "Nl", "Pt", "Ru"]
	},
	"Echochrome - Muhan Hoerang (Korea) (En,Zh,Ko)": {
		"languages": ["En", "Ko", "Zh"]
	},
	"Echoshift (Europe) (En,Fr,De,Es,It,Nl,Pt,Ru) (v1.00)": {
		"languages": ["De", "En", "Es", "Fr", "It", "Nl", "Pt", "Ru"]
	},
	"Echoshift (Europe) (En,Fr,De,Es,It,Nl,Pt,Ru) (v2.00)": {
		"languages": ["De", "En", "Es", "Fr", "It", "Nl", "Pt", "Ru"]
	},
	"Echoshift (Korea)": {
		"languages": ["En"]
	},
	"Eiyuu Densetsu - Ao no Kiseki (Japan)": {
		"languages": ["Ja"]
	},
	"Eiyuu Densetsu - Sora no Kiseki FC (Japan)": {
		"languages": ["Ja"]
	},
	"Eiyuu Densetsu - Sora no Kiseki SC (Japan) (Disc 1)": {
		"languages": ["Ja"]
	},
	"Eiyuu Densetsu - Sora no Kiseki SC (Japan) (Disc 2)": {
		"languages": ["Ja"]
	},
	"Eiyuu Densetsu - Zero no Kiseki (Japan)": {
		"languages": ["Ja"]
	},
	"Eiyuu Densetsu Gagharv Trilogy - Shiroki Majo (Japan)": {
		"languages": ["Ja"]
	},
	"Elkrone no Atelier - Dear for Otomate (Japan)": {
		"languages": ["Ja"]
	},
	"Elminage II - Sousei no Megami to Unmei no Daichi (Japan)": {
		"languages": ["Ja"]
	},
	"Elminage III - Ankoku no Shito to Taiyou no Kyuuden (Japan)": {
		"languages": ["Ja"]
	},
	"Elminage Original - Yami no Miko to Kamigami no Yubiwa (Japan)": {
		"languages": ["Ja"]
	},
	"Enkaku Sousa - Shinjitsu e no 23-nichi-kan (Japan)": {
		"languages": ["Ja"]
	},
	"Enkeltbillet (Japan)": {
		"languages": ["Ja"]
	},
	"Eragon (Europe) (En,Fr,De,Es,It)": {
		"languages": ["De", "En", "Es", "Fr", "It"]
	},
	"Eragon (USA)": {
		"languages": []
	},
	"Evangelion - Jo (Japan)": {
		"languages": ["Ja"]
	},
	"Evangelion Shin Gekijou-ban - 3nd Impact (Japan, Asia)": {
		"languages": ["Ja"]
	},
	"Every Extend Extra (Europe) (En,Fr,De,Es,It)": {
		"languages": ["De", "En", "Es", "Fr", "It"]
	},
	"Every Extend Extra (Japan)": {
		"languages": ["Ja"]
	},
	"Every Extend Extra (USA)": {
		"languages": ["En"]
	},
	"Everybody's Golf (Europe) (En,Fr,De,Es,It)": {
		"languages": ["De", "En", "Es", "Fr", "It"]
	},
	"Everybody's Golf (Korea)": {
		"languages": ["En"]
	},
	"Everybody's Golf 2 (Europe, Canada) (En,Fr,De,Es,It)": {
		"languages": ["De", "En", "Es", "Fr", "It"]
	},
	"Everybody's Stress Buster (Asia) (En,Zh,Ko)": {
		"languages": ["En", "Ko", "Zh"]
	},
	"Everybody's Tennis (Europe) (En,Fr,De,Es,It)": {
		"languages": ["De", "En", "Es", "Fr", "It"]
	},
	"Exit (Europe) (En,Fr,De,Es,It)": {
		"languages": ["De", "En", "Es", "Fr", "It"]
	},
	"Exit (Japan)": {
		"languages": ["Ja"]
	},
	"Exit (Korea)": {
		"languages": ["Ja"]
	},
	"Exit (USA)": {
		"languages": ["En"]
	},
	"Exit 2 (Europe) (En,Fr,De,Es,It)": {
		"languages": ["De", "En", "Es", "Fr", "It"]
	},
	"Eye of Judgment, The - Legends (Europe) (En,Fr,De,Es,It)": {
		"languages": ["De", "En", "Es", "Fr", "It"]
	},
	"Eye of Judgment, The - Legends (Europe) (En,Fr,De,Es,It) (Beta)": {
		"languages": ["De", "En", "Es", "Fr", "It"]
	},
	"Eye of Judgment, The - Shintaku no Wizard (Japan) (Demo)": {
		"languages": ["Ja"]
	},
	"EyePet (Europe) (En,Fr,De,Es,It,Nl,Pt,Sv,No,Da,Fi,Pl,Ru)": {
		"languages": ["Da", "De", "En", "Es", "Fi", "Fr", "It", "Nl", "No", "Pl", "Pt", "Ru", "Sv"]
	},
	"EyePet (USA) (En,Fr,Es,Pt)": {
		"languages": ["En", "Es", "Fr", "Pt"]
	},
	"EyePet Adventures (Europe) (En,Fr,De,Es,It,Nl,Pt,Sv,No,Da,Fi,Pl,Ru)": {
		"languages": ["Da", "De", "En", "Es", "Fi", "Fr", "It", "Nl", "No", "Pl", "Pt", "Ru", "Sv"]
	},
	"Eyeshield 21 - Portable Edition (Japan)": {
		"languages": ["Ja"]
	},
	"F1 06 Portable (Asia)": {
		"languages": ["Ja"]
	},
	"F1 2009 (Europe) (En,Fr,De,Es,It)": {
		"languages": ["De", "En", "Es", "Fr", "It"]
	},
	"F1 2009 (USA)": {
		"languages": []
	},
	"F1 Grand Prix (Europe) (En,Fr,De,Es,It) (v1.00)": {
		"languages": ["De", "En", "Es", "Fr", "It"]
	},
	"F1 Grand Prix (Europe) (En,Fr,De,Es,It) (v2.00)": {
		"languages": ["De", "En", "Es", "Fr", "It"]
	},
	"FIFA 06 (Europe)": {
		"languages": ["En"]
	},
	"FIFA 06 (France)": {
		"languages": ["Fr"]
	},
	"FIFA 06 (Germany)": {
		"languages": ["De"]
	},
	"FIFA 06 (Italy)": {
		"languages": ["It"]
	},
	"FIFA 06 (Japan)": {
		"languages": ["Ja"]
	},
	"FIFA 06 (Spain)": {
		"languages": ["Es"]
	},
	"FIFA 07 (Europe)": {
		"languages": ["En"]
	},
	"FIFA 07 (France)": {
		"languages": ["Fr"]
	},
	"FIFA 07 (Germany)": {
		"languages": ["De"]
	},
	"FIFA 07 (Italy)": {
		"languages": ["It"]
	},
	"FIFA 07 (Netherlands)": {
		"languages": ["Nl"]
	},
	"FIFA 07 (Spain)": {
		"languages": ["Es"]
	},
	"FIFA 08 (Europe)": {
		"languages": ["En"]
	},
	"FIFA 08 (France)": {
		"languages": ["Fr"]
	},
	"FIFA 08 (Germany)": {
		"languages": ["De"]
	},
	"FIFA 08 (Italy)": {
		"languages": ["It"]
	},
	"FIFA 08 (Korea)": {
		"languages": ["En"]
	},
	"FIFA 08 (Portugal)": {
		"languages": ["Pt"]
	},
	"FIFA 08 (Russia)": {
		"languages": ["Ru"]
	},
	"FIFA 08 (Spain)": {
		"languages": ["Es"]
	},
	"FIFA 09 (Asia) (En,Es)": {
		"languages": ["En", "Es"]
	},
	"FIFA 09 (Europe)": {
		"languages": ["En"]
	},
	"FIFA 09 (Europe) (Pl,Cs,Hu)": {
		"languages": ["Cs", "Hu", "Pl"]
	},
	"FIFA 09 (France)": {
		"languages": ["Fr"]
	},
	"FIFA 09 (Germany)": {
		"languages": ["De"]
	},
	"FIFA 09 (Italy)": {
		"languages": ["It"]
	},
	"FIFA 09 (Netherlands)": {
		"languages": ["Nl"]
	},
	"FIFA 09 (Portugal)": {
		"languages": ["Pt"]
	},
	"FIFA 09 (Russia)": {
		"languages": ["Ru"]
	},
	"FIFA 09 (Spain)": {
		"languages": ["Es"]
	},
	"FIFA 10 (Europe)": {
		"languages": ["En"]
	},
	"FIFA 10 (Europe) (Pl,Cs,Hu)": {
		"languages": ["Cs", "Hu", "Pl"]
	},
	"FIFA 10 (France)": {
		"languages": ["Fr"]
	},
	"FIFA 10 (Germany)": {
		"languages": ["De"]
	},
	"FIFA 10 (Italy)": {
		"languages": ["It"]
	},
	"FIFA 10 (Netherlands)": {
		"languages": ["Nl"]
	},
	"FIFA 10 (Portugal)": {
		"languages": ["Pt"]
	},
	"FIFA 10 (Russia)": {
		"languages": ["Ru"]
	},
	"FIFA 10 (Spain)": {
		"languages": ["Es"]
	},
	"FIFA 11 (Europe) (v1.01)": {
		"languages": ["En"]
	},
	"FIFA 11 (Europe) (v2.00)": {
		"languages": ["En"]
	},
	"FIFA 11 (France) (v1.00)": {
		"languages": ["Fr"]
	},
	"FIFA 11 (France) (v2.01)": {
		"languages": ["Fr"]
	},
	"FIFA 11 (Germany)": {
		"languages": ["De"]
	},
	"FIFA 11 (Italy) (v1.00)": {
		"languages": ["It"]
	},
	"FIFA 11 (Italy) (v2.01)": {
		"languages": ["It"]
	},
	"FIFA 11 (Netherlands) (v1.00)": {
		"languages": ["Nl"]
	},
	"FIFA 11 (Poland) (v1.00)": {
		"languages": ["Pl"]
	},
	"FIFA 11 (Poland) (v2.01)": {
		"languages": ["Pl"]
	},
	"FIFA 11 (Portugal) (v1.00)": {
		"languages": ["Pt"]
	},
	"FIFA 11 (Portugal) (v2.01)": {
		"languages": ["Pt"]
	},
	"FIFA 11 (Russia)": {
		"languages": ["Ru"]
	},
	"FIFA 11 (Spain) (v1.00)": {
		"languages": ["Es"]
	},
	"FIFA 11 (Spain) (v2.01)": {
		"languages": ["Es"]
	},
	"FIFA 12 (Europe)": {
		"languages": ["En"]
	},
	"FIFA 12 (France)": {
		"languages": ["Fr"]
	},
	"FIFA 12 (Germany)": {
		"languages": ["De"]
	},
	"FIFA 12 (Italy)": {
		"languages": ["It"]
	},
	"FIFA 12 (Netherlands)": {
		"languages": ["Nl"]
	},
	"FIFA 12 (Poland)": {
		"languages": ["Pl"]
	},
	"FIFA 12 (Portugal)": {
		"languages": ["Pt"]
	},
	"FIFA 12 (Spain)": {
		"languages": ["Es"]
	},
	"FIFA 12 - World Class Soccer (Japan)": {
		"languages": ["Ja"]
	},
	"FIFA 13 (Europe)": {
		"languages": ["En"]
	},
	"FIFA 13 (France)": {
		"languages": ["Fr"]
	},
	"FIFA 13 (Germany)": {
		"languages": ["De"]
	},
	"FIFA 13 (Italy)": {
		"languages": ["It"]
	},
	"FIFA 13 (Poland)": {
		"languages": ["Pl"]
	},
	"FIFA 13 (Portugal)": {
		"languages": []
	},
	"FIFA 13 (Russia)": {
		"languages": ["Ru"]
	},
	"FIFA 13 (Spain)": {
		"languages": ["Es"]
	},
	"FIFA 14 (Europe)": {
		"languages": ["En"]
	},
	"FIFA 14 (France)": {
		"languages": ["Fr"]
	},
	"FIFA 14 (Poland)": {
		"languages": ["Pl"]
	},
	"FIFA 14 (Portugal)": {
		"languages": ["Pt"]
	},
	"FIFA 14 (Russia)": {
		"languages": ["Ru"]
	},
	"FIFA 14 (Spain)": {
		"languages": ["Es"]
	},
	"FIFA 14 - Edicion Legado (Latin America) (En,Es)": {
		"languages": ["En", "Es"]
	},
	"FIFA 14 - Legacy Edition (Italy)": {
		"languages": ["It"]
	},
	"FIFA Fussball-Weltmeisterschaft Deutschland 2006 (Germany)": {
		"languages": ["De"]
	},
	"FIFA Soccer (Korea)": {
		"languages": ["En"]
	},
	"FIFA Soccer (USA)": {
		"languages": ["En"]
	},
	"FIFA Soccer 06 (USA)": {
		"languages": ["En"]
	},
	"FIFA Soccer 07 (USA)": {
		"languages": ["En"]
	},
	"FIFA Soccer 08 (USA)": {
		"languages": ["En"]
	},
	"FIFA Soccer 09 (Canada) (En,Fr)": {
		"languages": ["En", "Fr"]
	},
	"FIFA Soccer 09 (USA) (En,Es)": {
		"languages": ["En", "Es"]
	},
	"FIFA Soccer 10 (USA) (En,Es)": {
		"languages": ["En", "Es"]
	},
	"FIFA Soccer 11 (USA) (En,Es) (v1.00)": {
		"languages": ["En", "Es"]
	},
	"FIFA Soccer 11 (USA) (En,Es) (v2.00)": {
		"languages": ["En", "Es"]
	},
	"FIFA Soccer 12 (USA)": {
		"languages": []
	},
	"FIFA Soccer 13 (USA)": {
		"languages": []
	},
	"FIFA Street 2 (Europe) (En,Fr,De)": {
		"languages": ["De", "En", "Fr"]
	},
	"FIFA Street 2 (USA)": {
		"languages": ["En"]
	},
	"FIFA World Cup Deutsch Taikai 2006 (Japan)": {
		"languages": ["Ja"]
	},
	"FIFA World Cup Germany 2006 (Europe)": {
		"languages": ["En"]
	},
	"FIFA World Cup Germany 2006 (Spain)": {
		"languages": ["Es"]
	},
	"FIFA World Cup Germany 2006 (USA)": {
		"languages": ["En"]
	},
	"Fading Shadows (Europe) (En,Fr,De,Es,It,Nl,Ru)": {
		"languages": ["De", "En", "Es", "Fr", "It", "Nl", "Ru"]
	},
	"Fading Shadows (USA) (En,Fr,De,Es,It,Nl,Ru)": {
		"languages": ["De", "En", "Es", "Fr", "It", "Nl", "Ru"]
	},
	"Fairy Tail - Portable Guild (Japan)": {
		"languages": ["Ja"]
	},
	"Fairy Tail - Zerefu Kakusei (Japan)": {
		"languages": ["Ja"]
	},
	"Family Guy - Video Game! (Europe) (En,Fr,De,Es,It)": {
		"languages": ["De", "En", "Es", "Fr", "It"]
	},
	"Family Guy - Video Game! (Europe, Australia)": {
		"languages": ["En"]
	},
	"Family Guy - Video Game! (USA)": {
		"languages": ["En"]
	},
	"Fantasy Golf Pangya Portable (Japan)": {
		"languages": ["Ja"]
	},
	"Fantasy Golf Pangya Portable (Korea)": {
		"languages": ["Ko"]
	},
	"Fast and the Furious, The (Europe)": {
		"languages": ["En"]
	},
	"Fast and the Furious, The (USA)": {
		"languages": ["En"]
	},
	"Fat Princess - Fistful of Cake (Europe, Australia) (En,Fr,De,Es,It,Nl,Pt,Ru)": {
		"languages": ["De", "En", "Es", "Fr", "It", "Nl", "Pt", "Ru"]
	},
	"Fat Princess - Fistful of Cake (USA)": {
		"languages": ["En"]
	},
	"Fate-Extra (Europe)": {
		"languages": ["En"]
	},
	"Fate-Extra (Japan)": {
		"languages": ["Ja"]
	},
	"Fate-Extra (USA)": {
		"languages": ["En"]
	},
	"Fate-Extra CCC (Japan)": {
		"languages": ["Ja"]
	},
	"Fate-Unlimited Codes Portable (Japan)": {
		"languages": ["Ja"]
	},
	"Field Commander (Europe, Australia) (En,Fr,De,Es)": {
		"languages": ["De", "En", "Es", "Fr"]
	},
	"Field Commander (USA)": {
		"languages": ["En"]
	},
	"Field Commander (USA) (Beta 1)": {
		"languages": ["En"]
	},
	"Field Commander (USA) (Beta 2)": {
		"languages": ["En"]
	},
	"Fight Night Round 3 (Asia)": {
		"languages": ["En"]
	},
	"Fight Night Round 3 (Europe) (En,Fr)": {
		"languages": ["En", "Fr"]
	},
	"Fight Night Round 3 (USA)": {
		"languages": ["En"]
	},
	"Final Armada (Europe) (En,Fr,De,Es,It)": {
		"languages": ["De", "En", "Es", "Fr", "It"]
	},
	"Final Fantasy (Japan, Asia) (En,Ja)": {
		"languages": ["En", "Ja"]
	},
	"Final Fantasy - 20th Anniversary Edition (Europe) (En,Ja)": {
		"languages": ["En", "Ja"]
	},
	"Final Fantasy - 20th Anniversary Edition (USA) (En,Ja) (FW3.03)": {
		"languages": ["En", "Ja"]
	},
	"Final Fantasy - 20th Anniversary Edition (USA) (En,Ja) (FW6.00)": {
		"languages": ["En", "Ja"]
	},
	"Final Fantasy II (Japan, Asia) (En,Ja)": {
		"languages": ["En", "Ja"]
	},
	"Final Fantasy II - 20th Anniversary Edition (Europe) (En,Ja)": {
		"languages": ["En", "Ja"]
	},
	"Final Fantasy II - 20th Anniversary Edition (USA, Canada) (En,Ja)": {
		"languages": ["En", "Ja"]
	},
	"Final Fantasy III (Japan)": {
		"languages": ["Ja"]
	},
	"Final Fantasy IV - The Complete Collection (Europe) (En,Ja,Fr)": {
		"languages": ["En", "Fr", "Ja"]
	},
	"Final Fantasy IV - The Complete Collection (USA) (En,Ja,Fr)": {
		"languages": ["En", "Fr", "Ja"]
	},
	"Final Fantasy IV Complete Collection - Final Fantasy IV & The After Years (Japan) (En,Ja,Fr)": {
		"languages": ["En", "Fr", "Ja"]
	},
	"Final Fantasy Reishiki (Japan) (Disc 1)": {
		"languages": ["Ja"]
	},
	"Final Fantasy Reishiki (Japan) (Disc 2)": {
		"languages": ["Ja"]
	},
	"Final Fantasy Tactics - Shishi Sensou (Japan, Korea)": {
		"languages": ["Ja"]
	},
	"Final Fantasy Tactics - The War of the Lions (Europe)": {
		"languages": ["En"]
	},
	"Final Fantasy Tactics - The War of the Lions (USA)": {
		"languages": ["En"]
	},
	"Fired Up (Europe, Australia) (En,Fr,De,Es,It)": {
		"languages": ["De", "En", "Es", "Fr", "It"]
	},
	"Firmware 3.73 (Europe)": {
		"languages": []
	},
	"FlatOut - Head On (Europe) (En,Fr,De,Es,It)": {
		"languages": ["De", "En", "Es", "Fr", "It"]
	},
	"FlatOut - Head On (Germany)": {
		"languages": ["De"]
	},
	"FlatOut - Head On (USA)": {
		"languages": ["En"]
	},
	"Flowars (Korea)": {
		"languages": ["Ko"]
	},
	"Football Manager Handheld (Europe) (En,Fr,De,Es,It)": {
		"languages": ["De", "En", "Es", "Fr", "It"]
	},
	"Football Manager Handheld 2007 (Europe) (En,Fr,Es,It)": {
		"languages": ["En", "Es", "Fr", "It"]
	},
	"Football Manager Handheld 2008 (Europe) (En,Fr,Es,It)": {
		"languages": ["En", "Es", "Fr", "It"]
	},
	"Football Manager Handheld 2009 (Europe) (En,Fr,Es,It)": {
		"languages": ["En", "Es", "Fr", "It"]
	},
	"Football Manager Handheld 2010 (Europe) (En,Fr,Es,It)": {
		"languages": ["En", "Es", "Fr", "It"]
	},
	"Football Manager Handheld 2011 (Europe) (En,Fr,Es,It)": {
		"languages": ["En", "Es", "Fr", "It"]
	},
	"Football Manager Handheld 2012 (Europe) (En,Fr,Es,It)": {
		"languages": ["En", "Es", "Fr", "It"]
	},
	"Football Manager Handheld 2013 (Europe) (En,Fr,Es,It)": {
		"languages": ["En", "Es", "Fr", "It"]
	},
	"Ford Bold Moves Street Racing (USA)": {
		"languages": ["En"]
	},
	"Ford Racing - Off Road (USA)": {
		"languages": ["En"]
	},
	"Ford Street Racing - L.A. Duel (Europe) (En,Fr,De,Es,It)": {
		"languages": ["De", "En", "Es", "Fr", "It"]
	},
	"Ford Street Racing XR Edition (Australia)": {
		"languages": ["En"]
	},
	"Formula 1 - F1 05 Portable (Japan)": {
		"languages": ["Ja"]
	},
	"Formula One 06 (Europe) (En,Fr,De,Es,It,Pt,Fi)": {
		"languages": ["De", "En", "Es", "Fi", "Fr", "It", "Pt"]
	},
	"Formula One 06 (Europe) (En,Fr,De,Es,It,Pt,Fi) (Beta)": {
		"languages": ["De", "En", "Es", "Fi", "Fr", "It", "Pt"]
	},
	"Frantix (Europe) (En,Fr,De,Es,It)": {
		"languages": ["De", "En", "Es", "Fr", "It"]
	},
	"Frantix (USA)": {
		"languages": ["En"]
	},
	"Freak Out - Extreme Freeride (Europe) (En,Fr,De,Es,It)": {
		"languages": ["De", "En", "Es", "Fr", "It"]
	},
	"Free Running (Europe) (En,Fr,De,Es,It)": {
		"languages": ["De", "En", "Es", "Fr", "It"]
	},
	"Frogger - Helmet Chaos (Europe) (En,Fr,De,Es,It)": {
		"languages": ["De", "En", "Es", "Fr", "It"]
	},
	"Frogger - Helmet Chaos (USA)": {
		"languages": ["En"]
	},
	"Fukufuku no Shima (Japan)": {
		"languages": ["Ja"]
	},
	"Full Auto 2 - Battlelines (Europe) (En,Fr,De,Es,It)": {
		"languages": ["De", "En", "Es", "Fr", "It"]
	},
	"Full Auto 2 - Battlelines (USA)": {
		"languages": ["En"]
	},
	"Fullmetal Alchemist - Brotherhood (Europe) (En,De)": {
		"languages": ["De", "En"]
	},
	"Furtif + WipEout Pure (France)": {
		"languages": ["Fr"]
	},
	"Fushigi no Dungeon - Fuurai no Shiren 3 Portable (Japan)": {
		"languages": ["Ja"]
	},
	"Fushigi no Dungeon - Fuurai no Shiren 4 Plus - Kami no Hitomi to Akuma no Heso (Japan)": {
		"languages": ["Ja"]
	},
	"Fuuun Shinsengumi Bakumatsuden Portable (Japan)": {
		"languages": ["Ja"]
	},
	"G.I. Joe - The Rise of Cobra (Europe) (En,Fr,De,Es,It)": {
		"languages": ["De", "En", "Es", "Fr", "It"]
	},
	"G.I. Joe - The Rise of Cobra (USA)": {
		"languages": ["En"]
	},
	"Gachitora! Abarenbou Kyoushi in High School (Japan)": {
		"languages": ["Ja"]
	},
	"Gakuen Hetalia Portable (Japan)": {
		"languages": ["Ja"]
	},
	"Game Sharing Server Disc (Europe)": {
		"languages": []
	},
	"Gangs of London (Europe) (En,Fr,De,Es,It,Pt)": {
		"languages": ["De", "En", "Es", "Fr", "It", "Pt"]
	},
	"Gangs of London (Germany)": {
		"languages": ["De"]
	},
	"Gangs of London (USA)": {
		"languages": ["En"]
	},
	"Gangs of London (USA) (En,Fr,Es) (Demo)": {
		"languages": ["En", "Es", "Fr"]
	},
	"Geki Sengoku Musou (Japan, Asia)": {
		"languages": ["Ja"]
	},
	"Gekka Ryouran Romance (Japan)": {
		"languages": ["Ja"]
	},
	"Gendai Daisenryaku - Isshoku Sokuhatsu Gunji Balance Houkai (Japan)": {
		"languages": ["Ja"]
	},
	"Generation of Chaos (Europe)": {
		"languages": ["En"]
	},
	"Generation of Chaos (USA)": {
		"languages": ["En"]
	},
	"Genroh (Japan)": {
		"languages": ["Ja"]
	},
	"Gensan (Europe) (En,Fr,De,Es,It)": {
		"languages": ["De", "En", "Es", "Fr", "It"]
	},
	"Gensou Suikoden - Tsumugareshi Hyakunen no Toki (Japan)": {
		"languages": ["Ja"]
	},
	"Gensou Suikoden I & II (Japan) (v2.00)": {
		"languages": ["Ja"]
	},
	"Geronimo Stilton - Return to the Kingdom of Fantasy - The Videogame (Europe) (En,Fr,Es,It,Nl,Pt,El)": {
		"languages": ["El", "En", "Es", "Fr", "It", "Nl", "Pt"]
	},
	"Geronimo Stilton in the Kingdom of Fantasy (Europe) (En,Fr,Es,It,Nl,Pt)": {
		"languages": ["En", "Es", "Fr", "It", "Nl", "Pt"]
	},
	"Ghost Rider (Europe) (En,Fr,De,Es,It)": {
		"languages": ["De", "En", "Es", "Fr", "It"]
	},
	"Ghost Rider (USA)": {
		"languages": []
	},
	"Ghost in the Shell - Stand Alone Complex (Europe)": {
		"languages": ["En"]
	},
	"Ghost in the Shell - Stand Alone Complex (USA)": {
		"languages": ["En"]
	},
	"Ghostbusters - The Video Game (Europe) (En,Fr,Es,Nl)": {
		"languages": ["En", "Es", "Fr", "Nl"]
	},
	"Ghostbusters - The Video Game (Europe) (Fr,De,It)": {
		"languages": ["De", "Fr", "It"]
	},
	"Ghostbusters - The Video Game (USA)": {
		"languages": ["En"]
	},
	"Ginsei Shougi Portable - Fuun Ryuuko Raiden (Japan)": {
		"languages": ["Ja"]
	},
	"Gitaroo Man Lives! (Europe) (En,Fr,De)": {
		"languages": ["De", "En", "Fr"]
	},
	"Gitaroo Man Lives! (Korea)": {
		"languages": ["Ko"]
	},
	"Gitaroo Man Lives! (USA)": {
		"languages": ["En"]
	},
	"Gladiator Begins (Europe)": {
		"languages": ["En"]
	},
	"Gladiator Begins (USA)": {
		"languages": ["En"]
	},
	"Glass Heart Princess Platinum (Japan)": {
		"languages": ["Ja"]
	},
	"Glorace - Phantastic Carnival (Korea)": {
		"languages": ["Ko"]
	},
	"Go! Sudoku (Europe) (En,Fr,De,Es,It)": {
		"languages": ["De", "En", "Es", "Fr", "It"]
	},
	"Go! Sudoku (USA) (En,Fr,De,Es,It)": {
		"languages": ["De", "En", "Es", "Fr", "It"]
	},
	"Go!Explore (Belgium, Netherlands) (En,Fr,De,Es,It,Nl,Pt,Sv,No,Da,Fi)": {
		"languages": ["Da", "De", "En", "Es", "Fi", "Fr", "It", "Nl", "No", "Pt", "Sv"]
	},
	"Go!Explore (France) (En,Fr,De,Es,It,Nl,Pt,Sv,No,Da,Fi)": {
		"languages": ["Da", "De", "En", "Es", "Fi", "Fr", "It", "Nl", "No", "Pt", "Sv"]
	},
	"Go!Explore (Italy) (En,Fr,De,Es,It,Nl,Pt,Sv,No,Da,Fi) (v1.01)": {
		"languages": ["Da", "De", "En", "Es", "Fi", "Fr", "It", "Nl", "No", "Pt", "Sv"]
	},
	"Go!Explore (Spain, Portugal) (En,Fr,De,Es,It,Nl,Pt,Sv,No,Da,Fi)": {
		"languages": ["Da", "De", "En", "Es", "Fi", "Fr", "It", "Nl", "No", "Pt", "Sv"]
	},
	"Go!Explore (UK) (En,Fr,De,Es,It,Nl,Pt,Sv,No,Da,Fi)": {
		"languages": ["Da", "De", "En", "Es", "Fi", "Fr", "It", "Nl", "No", "Pt", "Sv"]
	},
	"God Eater (Japan)": {
		"languages": ["Ja"]
	},
	"God Eater 2 (Japan)": {
		"languages": ["Ja"]
	},
	"God Eater Burst (Japan)": {
		"languages": ["Ja"]
	},
	"God Eater Burst - Append-ban (Japan)": {
		"languages": ["Ja"]
	},
	"God of War - Chains of Olympus (Asia) (En,Zh)": {
		"languages": ["En", "Zh"]
	},
	"God of War - Chains of Olympus (Europe) (Beta)": {
		"languages": []
	},
	"God of War - Chains of Olympus (Europe) (Demo)": {
		"languages": ["En"]
	},
	"God of War - Chains of Olympus (Europe, Australia) (En,Fr,De,Es,It)": {
		"languages": ["De", "En", "Es", "Fr", "It"]
	},
	"God of War - Chains of Olympus (Korea)": {
		"languages": ["Ko"]
	},
	"God of War - Chains of Olympus (USA)": {
		"languages": ["En"]
	},
	"God of War - Chains of Olympus - Battle of Attica (USA) (Demo)": {
		"languages": ["En"]
	},
	"God of War - Chains of Olympus - Special Edition - Battle of Attica (USA) (Demo)": {
		"languages": ["En"]
	},
	"God of War - Ghost of Sparta (Asia) (En,Zh,Ko)": {
		"languages": ["En", "Ko", "Zh"]
	},
	"God of War - Ghost of Sparta (Europe) (En,Pl,Ru)": {
		"languages": ["En", "Pl", "Ru"]
	},
	"God of War - Ghost of Sparta (Europe, Australia) (En,Fr,De,Es,It)": {
		"languages": ["De", "En", "Es", "Fr", "It"]
	},
	"God of War - Ghost of Sparta (USA) (En,Fr,Es)": {
		"languages": ["En", "Es", "Fr"]
	},
	"God of War - Koutan no Kokuin (Japan) (En,Ja)": {
		"languages": ["En", "Ja"]
	},
	"God of War - Rakujitsu no Hisoukyoku (Japan)": {
		"languages": ["Ja"]
	},
	"Godfather, The (Europe) (En,Nl,Pl)": {
		"languages": ["En", "Nl", "Pl"]
	},
	"Godfather, The - Mob Wars (Asia)": {
		"languages": ["En"]
	},
	"Godfather, The - Mob Wars (USA)": {
		"languages": ["En"]
	},
	"Gods Eater Burst (Europe)": {
		"languages": ["En"]
	},
	"Gods Eater Burst (USA)": {
		"languages": ["En"]
	},
	"Goku Makaimura (Japan)": {
		"languages": ["Ja"]
	},
	"Goku Makaimura Kai (Japan)": {
		"languages": ["Ja"]
	},
	"Golden Compass, The (Europe) (En,Nl,Sv,No,Da)": {
		"languages": ["Da", "En", "Nl", "No", "Sv"]
	},
	"Golden Compass, The (USA)": {
		"languages": ["En"]
	},
	"Goldene Kompass, Der (Germany)": {
		"languages": ["De"]
	},
	"Gottlieb Pinball Classics (Europe)": {
		"languages": ["En"]
	},
	"Gottlieb Pinball Classics (Europe) (En,Fr,De,Es,It)": {
		"languages": ["De", "En", "Es", "Fr", "It"]
	},
	"Gradius Collection (Europe) (En,Fr,De,Es,It)": {
		"languages": ["De", "En", "Es", "Fr", "It"]
	},
	"Gradius Collection (USA)": {
		"languages": ["En"]
	},
	"Gradius Portable (Japan)": {
		"languages": ["Ja"]
	},
	"Gran Turismo (Europe) (En,Fr,De,Es,It) (v1.01)": {
		"languages": ["De", "En", "Es", "Fr", "It"]
	},
	"Gran Turismo (Europe) (En,Fr,De,Es,It,Nl,Pt,Ru) (v2.00)": {
		"languages": ["De", "En", "Es", "Fr", "It", "Nl", "Pt", "Ru"]
	},
	"Gran Turismo (Japan) (En,Ja) (v1.01)": {
		"languages": ["En", "Ja"]
	},
	"Gran Turismo (Japan) (En,Ja) (v2.00)": {
		"languages": ["En", "Ja"]
	},
	"Gran Turismo (USA) (En,Fr,Es) (v1.00)": {
		"languages": ["En", "Es", "Fr"]
	},
	"Gran Turismo (USA) (En,Fr,Es) (v2.00)": {
		"languages": ["En", "Es", "Fr"]
	},
	"Grand Knights History (Japan)": {
		"languages": ["Ja"]
	},
	"Grand Theft Auto - Chinatown Wars (Europe) (En,Fr,De,Es,It)": {
		"languages": ["De", "En", "Es", "Fr", "It"]
	},
	"Grand Theft Auto - Chinatown Wars (Europe) (En,Fr,De,Es,It) (v0.01) (Beta)": {
		"languages": ["De", "En", "Es", "Fr", "It"]
	},
	"Grand Theft Auto - Chinatown Wars (Europe) (En,Fr,De,Es,It) (v0.02) (Beta)": {
		"languages": ["De", "En", "Es", "Fr", "It"]
	},
	"Grand Theft Auto - Chinatown Wars (Japan)": {
		"languages": ["Ja"]
	},
	"Grand Theft Auto - Chinatown Wars (USA)": {
		"languages": ["En"]
	},
	"Grand Theft Auto - Liberty City Stories (Europe) (En,Fr,De,Es,It) (v1.05)": {
		"languages": ["De", "En", "Es", "Fr", "It"]
	},
	"Grand Theft Auto - Liberty City Stories (Europe) (En,Fr,De,Es,It) (v2.00)": {
		"languages": ["De", "En", "Es", "Fr", "It"]
	},
	"Grand Theft Auto - Liberty City Stories (Europe) (En,Fr,De,Es,It) (v3.00)": {
		"languages": ["De", "En", "Es", "Fr", "It"]
	},
	"Grand Theft Auto - Liberty City Stories (Germany) (v1.00)": {
		"languages": ["De"]
	},
	"Grand Theft Auto - Liberty City Stories (Germany) (v2.00)": {
		"languages": ["De"]
	},
	"Grand Theft Auto - Liberty City Stories (Japan)": {
		"languages": ["Ja"]
	},
	"Grand Theft Auto - Liberty City Stories (Japan) (Rockstar Classics)": {
		"languages": ["Ja"]
	},
	"Grand Theft Auto - Liberty City Stories (Korea) (En,Fr,De,Es,It)": {
		"languages": ["De", "En", "Es", "Fr", "It"]
	},
	"Grand Theft Auto - Liberty City Stories (USA) (En,Fr,De,Es,It) (v1.05)": {
		"languages": ["De", "En", "Es", "Fr", "It"]
	},
	"Grand Theft Auto - Liberty City Stories (USA) (En,Fr,De,Es,It) (v2.00)": {
		"languages": ["De", "En", "Es", "Fr", "It"]
	},
	"Grand Theft Auto - Liberty City Stories (USA) (En,Fr,De,Es,It) (v3.00)": {
		"languages": ["De", "En", "Es", "Fr", "It"]
	},
	"Grand Theft Auto - Vice City Stories (Europe) (En,Fr,De,Es,It)": {
		"languages": ["De", "En", "Es", "Fr", "It"]
	},
	"Grand Theft Auto - Vice City Stories (Germany)": {
		"languages": ["De"]
	},
	"Grand Theft Auto - Vice City Stories (Japan)": {
		"languages": ["Ja"]
	},
	"Grand Theft Auto - Vice City Stories (Japan) (Rockstar Classics)": {
		"languages": ["Ja"]
	},
	"Grand Theft Auto - Vice City Stories (USA)": {
		"languages": ["En"]
	},
	"Great Battle Fullblast (Japan)": {
		"languages": ["Ja"]
	},
	"Greatest Hits Vol. 1 (Europe)": {
		"languages": ["En"]
	},
	"Gretzky NHL (USA)": {
		"languages": ["En"]
	},
	"Gretzky NHL 06 (USA)": {
		"languages": ["En"]
	},
	"Gripshift (Europe) (En,Fr,De,Es,It)": {
		"languages": ["De", "En", "Es", "Fr", "It"]
	},
	"Gripshift (USA)": {
		"languages": ["En"]
	},
	"Grisaia no Meikyuu - Le Labyrinthe de la Grisaia (Japan)": {
		"languages": ["Ja"]
	},
	"Grisaia no Rakuen - Le Eden de la Grisaia (Japan)": {
		"languages": ["Ja"]
	},
	"Growlanser (Asia)": {
		"languages": ["Ja"]
	},
	"Growlanser - Wayfarer of Time (USA)": {
		"languages": ["En"]
	},
	"Guilty Gear Judgment (Europe)": {
		"languages": ["En"]
	},
	"Guilty Gear Judgment (Japan)": {
		"languages": ["Ja"]
	},
	"Guilty Gear Judgment (USA)": {
		"languages": ["En"]
	},
	"Guilty Gear XX Accent Core Plus (Europe)": {
		"languages": ["En"]
	},
	"Guilty Gear XX Accent Core Plus (Japan)": {
		"languages": ["Ja"]
	},
	"Guilty Gear XX Accent Core Plus (USA)": {
		"languages": ["En"]
	},
	"Guilty Gear XX Reload - The Midnight Carnival (Japan)": {
		"languages": ["Ja"]
	},
	"Gun Showdown (Europe) (En,Fr,Es,It)": {
		"languages": ["En", "Es", "Fr", "It"]
	},
	"Gun Showdown (Germany) (En,De)": {
		"languages": ["De", "En"]
	},
	"Gun Showdown (USA)": {
		"languages": ["En"]
	},
	"Gun Showdown (USA) (Beta)": {
		"languages": ["En"]
	},
	"Gundam Assault Survive (Japan)": {
		"languages": ["Ja"]
	},
	"Gundam Battle Chronicle (Japan)": {
		"languages": ["Ja"]
	},
	"Gundam Battle Chronicle (Korea)": {
		"languages": ["Ja"]
	},
	"Gundam Battle Royale (Japan, Asia)": {
		"languages": ["Ja"]
	},
	"Gundam Battle Tactics (Japan)": {
		"languages": ["Ja"]
	},
	"Gundam Battle Universe (Japan, Asia)": {
		"languages": ["Ja"]
	},
	"Gundam Memories - Tatakai no Kioku (Japan)": {
		"languages": ["Ja"]
	},
	"Gungnir (USA)": {
		"languages": ["En"]
	},
	"Gungnir - Masou no Gunshin to Eiyuu Sensou (Japan)": {
		"languages": ["Ja"]
	},
	"Gunpey (Europe) (En,Fr,De,Es,It)": {
		"languages": ["De", "En", "Es", "Fr", "It"]
	},
	"Gunpey (USA)": {
		"languages": ["En"]
	},
	"Gurumin (Japan)": {
		"languages": ["Ja"]
	},
	"Gurumin (Japan) (Falcom Super Price)": {
		"languages": ["Ja"]
	},
	"Gurumin - A Monstrous Adventure (Europe)": {
		"languages": ["En"]
	},
	"Gurumin - A Monstrous Adventure (USA)": {
		"languages": ["En"]
	},
	"Gurumin - Une Aventure Monstrueuse (France)": {
		"languages": ["Fr"]
	},
	"Hagane no Renkinjutsushi - Fullmetal Alchemist - Senaka o Takuseshi Mono (Japan)": {
		"languages": ["Ja"]
	},
	"Hagane no Renkinjutsushi - Yakusoku no Hi e (Japan)": {
		"languages": ["Ja"]
	},
	"Hajime no Ippo Portable - Victorious Spirits (Japan)": {
		"languages": ["Ja"]
	},
	"Hakuoki - Demon of the Fleeting Blossom (USA)": {
		"languages": ["En"]
	},
	"Hakuoki - Warriors of the Shinsengumi (USA)": {
		"languages": ["En"]
	},
	"Hakuouki - Reimeiroku Portable (Japan)": {
		"languages": ["Ja"]
	},
	"Hakuouki - Yuugiroku (Japan)": {
		"languages": ["Ja"]
	},
	"Half-Minute Hero (Europe)": {
		"languages": ["En"]
	},
	"Half-Minute Hero (USA)": {
		"languages": ["En"]
	},
	"Hammerin' Hero (USA)": {
		"languages": ["En"]
	},
	"Hammerin' Hero (USA) (Beta)": {
		"languages": []
	},
	"Hanakisou (Japan)": {
		"languages": ["Ja"]
	},
	"Hanaoni - Koisomeru Koku - Eikyuu no Shirushi (Japan)": {
		"languages": ["Ja"]
	},
	"Hanaoni - Yume no Tsuzuki (Japan)": {
		"languages": ["Ja"]
	},
	"Hanayaka Nari, Wa ga Ichizoku (Japan)": {
		"languages": ["Ja"]
	},
	"Hanayaka Nari, Wa ga Ichizoku - Kinema Mosaic (Japan)": {
		"languages": ["Ja"]
	},
	"Hannah Montana - Rock Out the Show (Europe) (En,Fr,De,Es,It)": {
		"languages": ["De", "En", "Es", "Fr", "It"]
	},
	"Hannah Montana - Rock Out the Show (Europe) (En,Sv,No,Da,Ru)": {
		"languages": ["Da", "En", "No", "Ru", "Sv"]
	},
	"Hannah Montana - Rock Out the Show (USA) (En,Fr)": {
		"languages": ["En", "Fr"]
	},
	"Hannspree Ten Kate Honda - SBK Superbike World Championship (USA) (En,Fr,Es)": {
		"languages": ["En", "Es", "Fr"]
	},
	"Hard Rock Casino (Europe) (En,Fr,De,Es,It)": {
		"languages": ["De", "En", "Es", "Fr", "It"]
	},
	"Hard Rock Casino (USA)": {
		"languages": []
	},
	"Harry Potter and the Goblet of Fire (Europe)": {
		"languages": ["En"]
	},
	"Harry Potter and the Goblet of Fire (Europe) (De,Nl)": {
		"languages": ["De", "Nl"]
	},
	"Harry Potter and the Goblet of Fire (Europe) (Es,It)": {
		"languages": ["Es", "It"]
	},
	"Harry Potter and the Goblet of Fire (USA)": {
		"languages": ["En"]
	},
	"Harry Potter and the Half-Blood Prince (Europe) (En,Fr,De,Es,It)": {
		"languages": ["De", "En", "Es", "Fr", "It"]
	},
	"Harry Potter and the Half-Blood Prince (USA) (En,Fr,Es)": {
		"languages": ["En", "Es", "Fr"]
	},
	"Harry Potter and the Order of the Phoenix (Asia)": {
		"languages": ["En"]
	},
	"Harry Potter and the Order of the Phoenix (Europe)": {
		"languages": ["En"]
	},
	"Harry Potter and the Order of the Phoenix (Europe) (Es,Nl,Pt)": {
		"languages": ["Es", "Nl", "Pt"]
	},
	"Harry Potter and the Order of the Phoenix (Europe) (Fr,De,It)": {
		"languages": ["De", "Fr", "It"]
	},
	"Harry Potter and the Order of the Phoenix (USA)": {
		"languages": ["En"]
	},
	"Harry Potter et la Coupe de Feu (France)": {
		"languages": ["Fr"]
	},
	"Harukanaru Toki no Naka de 3 with Izayoiki Aizouban (Japan)": {
		"languages": ["Ja"]
	},
	"Harukanaru Toki no Naka de 5 (Japan)": {
		"languages": ["Ja"]
	},
	"Harvest Moon - Boy & Girl (USA)": {
		"languages": ["En"]
	},
	"Harvest Moon - Hero of Leaf Valley (Europe)": {
		"languages": ["En"]
	},
	"Harvest Moon - Hero of Leaf Valley (USA)": {
		"languages": ["En"]
	},
	"Harvey Birdman - Attorney at Law (USA)": {
		"languages": ["En"]
	},
	"Hatsune Miku - Project Diva (Japan, Asia)": {
		"languages": ["Ja"]
	},
	"Hatsune Miku - Project Diva 2nd (Japan)": {
		"languages": ["Ja"]
	},
	"Hatsune Miku - Project Diva 2nd (Japan) (Okaidoku-ban)": {
		"languages": ["Ja"]
	},
	"Hatsune Miku - Project Diva Extend (Japan, Asia)": {
		"languages": ["Ja"]
	},
	"Hayarigami 2 Portable - Keishichou Kaii Jiken File (Japan)": {
		"languages": ["Ja"]
	},
	"Hayarigami 3 - Keishichou Kaii Jiken File (Japan)": {
		"languages": ["Ja"]
	},
	"Hayarigami Portable - Keishichou Kaii Jiken File (Japan)": {
		"languages": ["Ja"]
	},
	"Hayate no Gotoku!! Nightmare Paradise (Japan)": {
		"languages": ["Ja"]
	},
	"Heart no Kuni no Alice - Wonderful Wonder World (Japan) (Disc 1)": {
		"languages": ["Ja"]
	},
	"Heart no Kuni no Alice - Wonderful Wonder World (Japan) (Disc 2)": {
		"languages": ["Ja"]
	},
	"Heatseeker (Europe) (En,Fr,De,Es,It)": {
		"languages": ["De", "En", "Es", "Fr", "It"]
	},
	"Heatseeker (Europe) (En,Fr,De,Es,It) (Beta)": {
		"languages": ["De", "En", "Es", "Fr", "It"]
	},
	"Heatseeker (USA)": {
		"languages": ["En"]
	},
	"Hellboy - The Science of Evil (Europe) (En,Fr,De,Es,It)": {
		"languages": ["De", "En", "Es", "Fr", "It"]
	},
	"Hellboy - The Science of Evil (USA)": {
		"languages": ["En"]
	},
	"Hello Kitty - Puzzle Party (Europe) (En,Fr,De,Es,It)": {
		"languages": ["De", "En", "Es", "Fr", "It"]
	},
	"Heroes Phantasia (Japan)": {
		"languages": ["Ja"]
	},
	"Herr der Ringe, Der - Taktiken (Germany)": {
		"languages": ["De"]
	},
	"Hexyz Force (Japan)": {
		"languages": ["Ja"]
	},
	"Hexyz Force (USA)": {
		"languages": ["En"]
	},
	"Hg Hydrium (Korea)": {
		"languages": ["Ko"]
	},
	"Hiiro no Kakera Portable (Japan)": {
		"languages": ["Ja"]
	},
	"Hilton Garden Inn - Ultimate Team Play (USA)": {
		"languages": []
	},
	"Himawari - Pebble in the Sky Portable (Japan)": {
		"languages": ["Ja"]
	},
	"Hisshou Pachinko - Pachi-Slot Kouryaku Series Portable Vol. 1 - Shin Seiki Evangelion - Tamashii no Kiseki (Japan)": {
		"languages": ["Ja"]
	},
	"History Channel, The - Great Battles of Rome (Europe) (En,Fr,De,Es,It)": {
		"languages": ["De", "En", "Es", "Fr", "It"]
	},
	"Holy Invasion of Privacy, Badman! What Did I Do to Deserve This (Europe, Australia) (En,Fr,De,Es,It)": {
		"languages": ["De", "En", "Es", "Fr", "It"]
	},
	"Holy Invasion of Privacy, Badman! What Did I Do to Deserve This (USA) (Proto)": {
		"languages": []
	},
	"Hot Brain (Europe) (En,Fr,De,Es,It)": {
		"languages": ["De", "En", "Es", "Fr", "It"]
	},
	"Hot Brain (USA) (En,Fr,De,Es,It)": {
		"languages": ["De", "En", "Es", "Fr", "It"]
	},
	"Hot Pixel (Europe)": {
		"languages": ["En"]
	},
	"Hot Pixel (USA)": {
		"languages": ["En"]
	},
	"Hot Shots Golf - Open Tee (Asia)": {
		"languages": ["En"]
	},
	"Hot Shots Golf - Open Tee (USA) (v1.00)": {
		"languages": ["En"]
	},
	"Hot Shots Golf - Open Tee (USA) (v2.00)": {
		"languages": ["En"]
	},
	"Hot Shots Golf - Open Tee 2 (Asia)": {
		"languages": ["En"]
	},
	"Hot Shots Golf - Open Tee 2 (USA) (FW3.80)": {
		"languages": ["En"]
	},
	"Hot Shots Golf - Open Tee 2 (USA) (FW3.96)": {
		"languages": ["En"]
	},
	"Hot Shots Golf - Open Tee 2 (USA) (Sample)": {
		"languages": ["En"]
	},
	"Hot Shots Tennis - Get a Grip (USA) (En,Fr,Es)": {
		"languages": ["En", "Es", "Fr"]
	},
	"Hot Wheels - Ultimate Racing (Europe) (En,Fr,De,Es,It)": {
		"languages": ["De", "En", "Es", "Fr", "It"]
	},
	"Hot Wheels - Ultimate Racing (USA)": {
		"languages": []
	},
	"Hustle, The - Detroit Streets (Europe) (En,Fr,De)": {
		"languages": ["De", "En", "Fr"]
	},
	"Hustle, The - Detroit Streets (USA)": {
		"languages": ["En"]
	},
	"IL-2 Sturmovik - Birds of Prey (Europe) (En,Fr,De,Es,It)": {
		"languages": ["De", "En", "Es", "Fr", "It"]
	},
	"IL-2 Sturmovik - Birds of Prey (USA) (En,Fr)": {
		"languages": ["En", "Fr"]
	},
	"Idolmaster SP, The - Missing Moon (Japan, Asia)": {
		"languages": ["Ja"]
	},
	"Idolmaster SP, The - Perfect Sun (Japan, Asia)": {
		"languages": ["Ja"]
	},
	"Idolmaster SP, The - Wandering Star (Japan, Asia)": {
		"languages": ["Ja"]
	},
	"Idolmaster Shiny Festa, The - Funky Note (Japan)": {
		"languages": ["Ja"]
	},
	"Idolmaster Shiny Festa, The - Groovy Tune (Japan)": {
		"languages": ["Ja"]
	},
	"Idolmaster Shiny Festa, The - Honey Sound (Japan)": {
		"languages": ["Ja"]
	},
	"Ikuze! Gen-san - Yuuyake Daiku Monogatari (Korea)": {
		"languages": ["Ja"]
	},
	"Il-2 Shturmovik - Krylatye xishhniki (Russia)": {
		"languages": ["Ru"]
	},
	"Imagine - Champion Rider (Europe) (En,Fr,De,Es,It,Nl,Sv,No,Da)": {
		"languages": ["Da", "De", "En", "Es", "Fr", "It", "Nl", "No", "Sv"]
	},
	"Imagine - Champion Rider (Russia)": {
		"languages": ["Ru"]
	},
	"Impossible Mission (Europe) (En,Fr,De,Es,It)": {
		"languages": ["De", "En", "Es", "Fr", "It"]
	},
	"Impossible Mission (Europe) (En,Fr,De,Es,It) (Beta)": {
		"languages": ["De", "En", "Es", "Fr", "It"]
	},
	"Indiana Jones and the Staff of Kings (Europe) (En,Fr,De,Es,It)": {
		"languages": ["De", "En", "Es", "Fr", "It"]
	},
	"Indiana Jones and the Staff of Kings (USA) (En,Fr)": {
		"languages": ["En", "Fr"]
	},
	"Infected (Europe)": {
		"languages": ["En"]
	},
	"Infected (Europe) (En,Fr,Es)": {
		"languages": ["En", "Es", "Fr"]
	},
	"Infected (USA)": {
		"languages": ["En"]
	},
	"Infinite Loop - Kojou ga Miseta Yume (Japan)": {
		"languages": ["Ja"]
	},
	"Initial D - Street Stage (Japan)": {
		"languages": ["Ja"]
	},
	"Initial D - Street Stage (Japan) (Taikenban)": {
		"languages": ["Ja"]
	},
	"Innocent Life - A Futuristic Harvest Moon (Europe) (En,Fr,De,Es,It)": {
		"languages": ["De", "En", "Es", "Fr", "It"]
	},
	"Innocent Life - A Futuristic Harvest Moon (USA)": {
		"languages": ["En"]
	},
	"Innocent Life - Shin Bokujou Monogatari (Japan)": {
		"languages": ["Ja"]
	},
	"Innocent Life - Shin Bokujou Monogatari (Japan) (Best Collection)": {
		"languages": ["Ja"]
	},
	"Intelligent License 2 (Japan)": {
		"languages": ["Ja"]
	},
	"International Athletics (Europe) (En,Fr,De,Es,It)": {
		"languages": ["De", "En", "Es", "Fr", "It"]
	},
	"International Cricket Captain III (Europe)": {
		"languages": ["En"]
	},
	"Invizimals (Europe) (En,Fr,De,Es,It,Nl,Pt,Sv,No,Da,Fi,Pl,Ru)": {
		"languages": ["Da", "De", "En", "Es", "Fi", "Fr", "It", "Nl", "No", "Pl", "Pt", "Ru", "Sv"]
	},
	"Invizimals (USA) (En,Fr,Es)": {
		"languages": ["En", "Es", "Fr"]
	},
	"Invizimals - Shadow Zone (Europe) (En,Fr,De,Es,It,Nl,Pt,Sv,No,Da,Fi,Pl)": {
		"languages": ["Da", "De", "En", "Es", "Fi", "Fr", "It", "Nl", "No", "Pl", "Pt", "Sv"]
	},
	"Invizimals - Shadow Zone (Greece) (En,Es,Pt,El)": {
		"languages": ["El", "En", "Es", "Pt"]
	},
	"Invizimals - Shadow Zone (USA)": {
		"languages": []
	},
	"Invizimals - The Lost Tribes (Europe) (En,Fr,De,Es,It,Nl,Pt,Pl,Ru)": {
		"languages": ["De", "En", "Es", "Fr", "It", "Nl", "Pl", "Pt", "Ru"]
	},
	"Irem Taikenban Shuu 2007 Kaki Tokubetsugou (Japan)": {
		"languages": ["Ja"]
	},
	"Irem Taikenban Shuu 2008 Shunki Tokubetsugou (Japan)": {
		"languages": ["Ja"]
	},
	"Iron Man (Europe) (En,De,It)": {
		"languages": ["De", "En", "It"]
	},
	"Iron Man (Europe) (En,Fr,Es)": {
		"languages": ["En", "Es", "Fr"]
	},
	"Iron Man (USA) (En,Fr,Es)": {
		"languages": ["En", "Es", "Fr"]
	},
	"Iron Man 2 (USA) (En,Fr,De,Es,It)": {
		"languages": ["De", "En", "Es", "Fr", "It"]
	},
	"Iron Man 2 - The Video Game (Europe) (En,Fr,De,Es,It)": {
		"languages": ["De", "En", "Es", "Fr", "It"]
	},
	"Irregular Hunter X (Japan, Asia)": {
		"languages": ["Ja"]
	},
	"Iza, Shutsujin! Koi Ikusa (Japan)": {
		"languages": ["Ja"]
	},
	"J.League Pro Soccer Club o Tsukurou! 6 - Pride of J (Japan)": {
		"languages": ["Ja"]
	},
	"J.League Pro Soccer Club o Tsukurou! 7 - Euro Plus (Japan)": {
		"languages": ["Ja"]
	},
	"Jackass - The Game (Europe) (En,Fr,De,Es,It)": {
		"languages": ["De", "En", "Es", "Fr", "It"]
	},
	"Jackass - The Game (USA)": {
		"languages": ["En"]
	},
	"Jak and Daxter - The Lost Frontier (Europe) (En,Fr,De,Es,It,Nl,Pt,Sv,No,Da,Fi,Pl)": {
		"languages": ["Da", "De", "En", "Es", "Fi", "Fr", "It", "Nl", "No", "Pl", "Pt", "Sv"]
	},
	"Jak and Daxter - The Lost Frontier (Europe) (En,Fr,De,Es,It,Nl,Pt,Sv,No,Da,Fi,Pl) (UCES-01378)": {
		"languages": ["Da", "De", "En", "Es", "Fi", "Fr", "It", "Nl", "No", "Pl", "Pt", "Sv"]
	},
	"Jak and Daxter - The Lost Frontier (Korea)": {
		"languages": ["En"]
	},
	"Jak and Daxter - The Lost Frontier (USA) (En,Fr,Es)": {
		"languages": ["En", "Es", "Fr"]
	},
	"James Cameron's Avatar - The Game (Europe) (En,Fr,De,Es,It)": {
		"languages": ["De", "En", "Es", "Fr", "It"]
	},
	"James Cameron's Avatar - The Game (USA) (En,Fr,Es)": {
		"languages": ["En", "Es", "Fr"]
	},
	"Jeanne d'Arc (Japan)": {
		"languages": ["Ja"]
	},
	"Jeanne d'Arc (Japan) (Beta)": {
		"languages": []
	},
	"Jeanne d'Arc (Japan) (Senkou Taikenban)": {
		"languages": ["Ja"]
	},
	"Jeanne d'Arc (USA)": {
		"languages": ["En"]
	},
	"Jeanne d'Arc (USA) (Demo)": {
		"languages": ["En"]
	},
	"Jet de Go! Pocket (Asia)": {
		"languages": ["Ja"]
	},
	"Jewelic Nightmare (Japan)": {
		"languages": ["Ja"]
	},
	"Jigen Kairou (Japan)": {
		"languages": ["Ja"]
	},
	"Jikandia - The Timeless Land (USA)": {
		"languages": ["En"]
	},
	"Jikkyou Powerful Pro Yakyuu 2010 (Japan)": {
		"languages": ["Ja"]
	},
	"Jikkyou Powerful Pro Yakyuu 2011 (Japan)": {
		"languages": ["Ja"]
	},
	"Jikkyou Powerful Pro Yakyuu 2011 Ketteiban (Japan)": {
		"languages": ["Ja"]
	},
	"Jikkyou Powerful Pro Yakyuu 2012 (Japan)": {
		"languages": ["Ja"]
	},
	"Jikkyou Powerful Pro Yakyuu 2013 (Japan)": {
		"languages": ["Ja"]
	},
	"Jikkyou Powerful Pro Yakyuu Portable (Japan)": {
		"languages": ["Ja"]
	},
	"Jikkyou Powerful Pro Yakyuu Portable 2 (Japan)": {
		"languages": ["Ja"]
	},
	"Jikkyou Powerful Pro Yakyuu Portable 3 (Japan) (v1.04)": {
		"languages": ["Ja"]
	},
	"Jikkyou Powerful Pro Yakyuu Portable 3 (Japan) (v2.00)": {
		"languages": ["Ja"]
	},
	"Jikkyou Powerful Pro Yakyuu Portable 4 (Japan)": {
		"languages": ["Ja"]
	},
	"Jin Samguk Mussang (Korea)": {
		"languages": ["Ko"]
	},
	"Jin Samguk Mussang 2nd Evolution (Korea)": {
		"languages": ["Ko"]
	},
	"Jissen Pachi-Slot Hisshouhou! Hokuto no Ken Portable (Japan)": {
		"languages": ["Ja"]
	},
	"Jitsuroku Oniyome Nikki - Shiuchi ni Taeru Otto no Rifujin Taiken Adventure (Japan)": {
		"languages": ["Ja"]
	},
	"Judie no Atelier - Gramnad no Renkinjutsushi - Toraware no Moribito (Japan)": {
		"languages": ["Ja"]
	},
	"Jui - Dr. Touma Jotarou (Japan)": {
		"languages": ["Ja"]
	},
	"Juiced - Eliminator (Europe)": {
		"languages": ["En"]
	},
	"Juiced - Eliminator (Europe) (En,Fr,De,Es,It) (Beta)": {
		"languages": ["De", "En", "Es", "Fr", "It"]
	},
	"Juiced - Eliminator (USA)": {
		"languages": ["En"]
	},
	"Juiced 2 - Hot Import Nights (Europe) (En,Fr,De,Es,It)": {
		"languages": ["De", "En", "Es", "Fr", "It"]
	},
	"Juiced 2 - Hot Import Nights (USA)": {
		"languages": ["En"]
	},
	"Jungle Party (Europe) (En,Fr,De,Es,It,Nl,Pt,Sv,No,Da,Fi,Pl,Ru,El)": {
		"languages": ["Da", "De", "El", "En", "Es", "Fi", "Fr", "It", "Nl", "No", "Pl", "Pt", "Ru", "Sv"]
	},
	"Justice League Heroes (Europe) (En,Fr,De,Es,It)": {
		"languages": ["De", "En", "Es", "Fr", "It"]
	},
	"Justice League Heroes (USA)": {
		"languages": ["En"]
	},
	"Juusei to Diamond (Japan)": {
		"languages": ["Ja"]
	},
	"Juuza Engi - Engetsu Sangokuden (Japan)": {
		"languages": ["Ja"]
	},
	"K-ON! Houkago Live!! (Japan)": {
		"languages": ["Ja"]
	},
	"Kaitou Apricot Portable (Japan)": {
		"languages": ["Ja"]
	},
	"Kaleido-Eve (Japan)": {
		"languages": ["Ja"]
	},
	"Kamaitachi no Yoru 2 Tokubetsu-hen (Japan)": {
		"languages": ["Ja"]
	},
	"Kameleon (Europe)": {
		"languages": ["En"]
	},
	"Kamen Rider - Climax Heroes OOO (Japan)": {
		"languages": ["Ja"]
	},
	"Kamen Rider - Super Climax Heroes (Japan)": {
		"languages": ["Ja"]
	},
	"Kamen no Maid Guy - Boyoyon Battle Royale (Japan, Asia)": {
		"languages": ["Ja"]
	},
	"Kanji Trainer Portable (Japan)": {
		"languages": ["Ja"]
	},
	"Kannou Mukashi-banashi Portable (Japan)": {
		"languages": ["Ja"]
	},
	"Kanon (Japan)": {
		"languages": ["Ja"]
	},
	"Kao Challengers (Europe) (En,Fr,De,Es,It) (Beta)": {
		"languages": ["De", "En", "Es", "Fr", "It"]
	},
	"Kao Challengers (Europe) (En,Fr,De,Es,It) (v1.00)": {
		"languages": ["De", "En", "Es", "Fr", "It"]
	},
	"Kao Challengers (Europe) (En,Fr,De,Es,It) (v2.01)": {
		"languages": ["De", "En", "Es", "Fr", "It"]
	},
	"Kao Challengers (USA)": {
		"languages": ["En"]
	},
	"Karakuri (Japan) (Beta)": {
		"languages": ["Ja"]
	},
	"Karakuri (Japan) (Taikenban)": {
		"languages": ["Ja"]
	},
	"Karakuri (Japan, Asia)": {
		"languages": ["Ja"]
	},
	"Katekyoo Hitman Reborn! Battle Arena 2 - Spirits Burst (Japan)": {
		"languages": ["Ja"]
	},
	"Katekyoo Hitman Reborn! Kizuna no Tag Battle (Japan)": {
		"languages": ["Ja"]
	},
	"Kazook (Europe) (En,Fr,De,It)": {
		"languages": ["De", "En", "Fr", "It"]
	},
	"Kazuo (Japan)": {
		"languages": ["Ja"]
	},
	"Ken to Mahou to Gakuen Mono. (Japan)": {
		"languages": ["Ja"]
	},
	"Ken to Mahou to Gakuen Mono. 2 (Japan)": {
		"languages": ["Ja"]
	},
	"Ken to Mahou to Gakuen Mono. 3 (Japan)": {
		"languages": ["Ja"]
	},
	"Ken to Mahou to Gakuen Mono. Final - Shinnyuusei wa Ohime-sama! (Japan)": {
		"languages": ["Ja"]
	},
	"Kenka Bancho - Badass Rumble (USA)": {
		"languages": ["En"]
	},
	"Kenka Banchou 3 - Zenkoku Seiha (Japan) (PSP the Best)": {
		"languages": ["Ja"]
	},
	"Kenka Banchou 3 - Zenkoku Seiha (Japan, Asia)": {
		"languages": ["Ja"]
	},
	"Kenka Banchou 4 - Ichinen Sensou (Japan, Asia)": {
		"languages": ["Ja"]
	},
	"Kenka Banchou 5 - Otoko no Rule (Japan) (v1.02)": {
		"languages": ["Ja"]
	},
	"Kenka Banchou 5 - Otoko no Rule (Japan) (v2.00)": {
		"languages": []
	},
	"Kenka Banchou Bros. Tokyo Battle Royale (Japan)": {
		"languages": ["Ja"]
	},
	"Key of Heaven (Europe) (En,Fr,De,Es,It)": {
		"languages": ["De", "En", "Es", "Fr", "It"]
	},
	"Key of Heaven (Europe) (En,Ja,Fr,De,Es,It) (Beta)": {
		"languages": ["De", "En", "Es", "Fr", "It", "Ja"]
	},
	"Kidou Keisatsu Patlabor - Kamubakku MiniPato (Japan)": {
		"languages": ["Ja"]
	},
	"Kidou Senshi Gundam - Gihren no Yabou - Axis no Kyoui (Japan)": {
		"languages": ["Ja"]
	},
	"Kidou Senshi Gundam - Gihren no Yabou - Axis no Kyoui V (Japan)": {
		"languages": ["Ja"]
	},
	"Kidou Senshi Gundam - Gundam vs. Gundam (Japan, Asia)": {
		"languages": ["Ja"]
	},
	"Kidou Senshi Gundam - Gundam vs. Gundam Next Plus (Japan, Asia)": {
		"languages": ["Ja"]
	},
	"Kidou Senshi Gundam - Senjou no Kizuna Portable (Japan, Asia)": {
		"languages": ["Ja"]
	},
	"Kidou Senshi Gundam - Senjou no Kizuna Portable (Korea)": {
		"languages": ["Ja"]
	},
	"Kidou Senshi Gundam AGE - Universe Accel (Japan)": {
		"languages": ["Ja"]
	},
	"Kidou Senshi Gundam Seed - Rengou vs. Z.A.F.T. Portable (Japan) (Demo)": {
		"languages": ["Ja"]
	},
	"Kidou Senshi Gundam Seed - Rengou vs. Z.A.F.T. Portable (Japan, Asia)": {
		"languages": ["Ja"]
	},
	"Killzone - Liberation (Europe) (En,Fr,De,Es,It,Nl,Pl,Ru)": {
		"languages": ["De", "En", "Es", "Fr", "It", "Nl", "Pl", "Ru"]
	},
	"Killzone - Liberation (USA) (Demo)": {
		"languages": ["En"]
	},
	"Killzone - Liberation (USA) (En,Fr,De,Es,It,Nl,Pl,Ru)": {
		"languages": ["De", "En", "Es", "Fr", "It", "Nl", "Pl", "Ru"]
	},
	"Killzone - Liberation (USA) (En,Fr,De,Es,It,Nl,Pt,Ru) (DEV)": {
		"languages": ["De", "En", "Es", "Fr", "It", "Nl", "Pt", "Ru"]
	},
	"Kimikare - Shin Gakki (Japan)": {
		"languages": ["Ja"]
	},
	"Kin'iro no Corda (Japan)": {
		"languages": ["Ja"]
	},
	"Kin'iro no Corda 3 - Another Sky feat. Jinnan (Japan)": {
		"languages": ["Ja"]
	},
	"Kin'iro no Corda 3 - Full Voice Special (Japan)": {
		"languages": ["Ja"]
	},
	"King of Clubs (Europe) (En,Fr,De,Es,It,Nl)": {
		"languages": ["De", "En", "Es", "Fr", "It", "Nl"]
	},
	"King of Fighters Collection, The - The Orochi Saga (Europe)": {
		"languages": ["En"]
	},
	"King of Fighters Collection, The - The Orochi Saga (USA)": {
		"languages": ["En"]
	},
	"King of Pool (Europe) (En,Fr,De,Es,It)": {
		"languages": ["De", "En", "Es", "Fr", "It"]
	},
	"King's Field - Additional I (Asia)": {
		"languages": ["Ja"]
	},
	"King's Field - Additional II (Asia)": {
		"languages": ["Ja"]
	},
	"Kingdom Hearts - Birth by Sleep (Europe) (En,Fr,De,Es,It)": {
		"languages": ["De", "En", "Es", "Fr", "It"]
	},
	"Kingdom Hearts - Birth by Sleep (Japan, Asia)": {
		"languages": ["Ja"]
	},
	"Kingdom Hearts - Birth by Sleep (USA) (En,Fr,Es)": {
		"languages": ["En", "Es", "Fr"]
	},
	"Kingdom Hearts - Birth by Sleep - Final Mix (Japan)": {
		"languages": ["Ja"]
	},
	"Kingdom of Paradise (USA)": {
		"languages": ["En"]
	},
	"Kiniro no Corda 2f Encore (Japan)": {
		"languages": ["Ja"]
	},
	"Kirameki School Life SP - The Wonder Years (Japan)": {
		"languages": ["Ja"]
	},
	"Kisou Ryouhei Gunhound EX (Japan)": {
		"languages": ["Ja"]
	},
	"Knights in the Nightmare (USA)": {
		"languages": ["En"]
	},
	"Koibana Days - Pure Flower Garden (Japan)": {
		"languages": ["Ja"]
	},
	"Kokoro Connect - Yochi Random (Japan)": {
		"languages": ["Ja"]
	},
	"Kollon (Japan)": {
		"languages": ["Ja"]
	},
	"Kollon (Korea)": {
		"languages": ["Ja"]
	},
	"Koloomn (Europe) (En,Fr,De,Es,It)": {
		"languages": ["De", "En", "Es", "Fr", "It"]
	},
	"Koori no Haka - Ichiyanagi Nagomu, 3-dome no Junan (Japan)": {
		"languages": ["Ja"]
	},
	"Kotoba no Puzzle - Mojipittan Daijiten (Japan)": {
		"languages": ["Ja"]
	},
	"Koukyou Shihen Eureka Seven (Japan)": {
		"languages": ["Ja"]
	},
	"Kuon no Kizuna - Sairinshou Portable (Japan)": {
		"languages": ["Ja"]
	},
	"Kurohyou - Ryu ga Gotoku Shinshou (Japan, Asia)": {
		"languages": ["Ja"]
	},
	"Kurohyou 2 - Ryu ga Gotoku Ashura-hen (Japan)": {
		"languages": ["Ja"]
	},
	"Kuroko no Baske - Kiseki no Game (Japan)": {
		"languages": ["Ja"]
	},
	"Kuroyuki-hime - Snow Black (Japan)": {
		"languages": ["Ja"]
	},
	"Kuru Kuru Chameleon (Asia)": {
		"languages": ["Zh"]
	},
	"Kuru Kuru Chameleon (Japan)": {
		"languages": ["Ja"]
	},
	"L.A. Rush (Europe) (En,Fr,De,Es,It)": {
		"languages": ["De", "En", "Es", "Fr", "It"]
	},
	"LEGO Batman - The Videogame (Europe) (En,Fr,De,Es,It,Da)": {
		"languages": ["Da", "De", "En", "Es", "Fr", "It"]
	},
	"LEGO Batman - The Videogame (USA) (En,Fr,Es)": {
		"languages": ["En", "Es", "Fr"]
	},
	"LEGO Harry Potter - Years 1-4 (Europe) (En,Fr,De,Es,It,Da) (v2.01)": {
		"languages": ["Da", "De", "En", "Es", "Fr", "It"]
	},
	"LEGO Harry Potter - Years 1-4 (USA) (En,Fr,Es)": {
		"languages": ["En", "Es", "Fr"]
	},
	"LEGO Harry Potter - Years 5-7 (Europe) (En,Fr,De,Es,It,Nl,Da)": {
		"languages": ["Da", "De", "En", "Es", "Fr", "It", "Nl"]
	},
	"LEGO Harry Potter - Years 5-7 (Europe) (En,Pl,Ru)": {
		"languages": ["En", "Pl", "Ru"]
	},
	"LEGO Harry Potter - Years 5-7 (USA) (En,Fr,Es,Pt)": {
		"languages": ["En", "Es", "Fr", "Pt"]
	},
	"LEGO Indiana Jones - The Original Adventures (Europe) (En,Fr,De,Es,It,Da)": {
		"languages": ["Da", "De", "En", "Es", "Fr", "It"]
	},
	"LEGO Indiana Jones - The Original Adventures (USA) (En,Fr,Es)": {
		"languages": ["En", "Es", "Fr"]
	},
	"LEGO Indiana Jones 2 - The Adventure Continues (Europe) (En,Fr,De,Es,It,Pt)": {
		"languages": ["De", "En", "Es", "Fr", "It", "Pt"]
	},
	"LEGO Indiana Jones 2 - The Adventure Continues (USA) (En,Fr,Es)": {
		"languages": ["En", "Es", "Fr"]
	},
	"LEGO Pirates of the Caribbean - The Video Game (Europe) (En,Fr,De,Es,It,Nl,Sv,No,Da,Fi)": {
		"languages": ["Da", "De", "En", "Es", "Fi", "Fr", "It", "Nl", "No", "Sv"]
	},
	"LEGO Pirates of the Caribbean - The Video Game (USA) (En,Fr,Es)": {
		"languages": ["En", "Es", "Fr"]
	},
	"LEGO Piraty Karibskogo morya - Videoigra (Russia)": {
		"languages": ["Ru"]
	},
	"LEGO Star Wars II - The Original Trilogy (Europe) (En,Fr,De,Es,It,Da)": {
		"languages": ["Da", "De", "En", "Es", "Fr", "It"]
	},
	"LEGO Star Wars II - The Original Trilogy (USA)": {
		"languages": ["En"]
	},
	"LEGO Star Wars III - The Clone Wars (Europe) (En,Fr,De,Es,It,Da)": {
		"languages": ["Da", "De", "En", "Es", "Fr", "It"]
	},
	"LEGO Star Wars III - The Clone Wars (USA) (En,Fr,Es)": {
		"languages": ["En", "Es", "Fr"]
	},
	"Lanfeust of Troy (Europe) (En,Fr,De,Es,It)": {
		"languages": ["De", "En", "Es", "Fr", "It"]
	},
	"Lara Croft Tomb Raider - Anniversary (Europe) (En,Fr,De,Es,It)": {
		"languages": ["De", "En", "Es", "Fr", "It"]
	},
	"Lara Croft Tomb Raider - Anniversary (Japan) (En,Ja)": {
		"languages": ["En", "Ja"]
	},
	"Lara Croft Tomb Raider - Anniversary (USA) (En,Fr,De,Es,It)": {
		"languages": ["De", "En", "Es", "Fr", "It"]
	},
	"Lara Croft Tomb Raider - Legend (Europe) (En,Fr,De,Es,It)": {
		"languages": ["De", "En", "Es", "Fr", "It"]
	},
	"Lara Croft Tomb Raider - Legend (Japan) (En,Ja)": {
		"languages": ["En", "Ja"]
	},
	"Lara Croft Tomb Raider - Legend (USA) (En,Fr,De,Es,It)": {
		"languages": ["De", "En", "Es", "Fr", "It"]
	},
	"Last Escort - Club Katze (Japan)": {
		"languages": ["Ja"]
	},
	"Last Ranker (Japan)": {
		"languages": ["Ja"]
	},
	"Legend of Heroes II, The - Prophecy of the Moonlight Witch (USA)": {
		"languages": ["En"]
	},
	"Legend of Heroes III, The - Song of the Ocean (USA)": {
		"languages": ["En"]
	},
	"Legend of Heroes, The - A Tear of Vermillion (USA)": {
		"languages": ["En"]
	},
	"Legend of Heroes, The - Trails in the Sky (Europe)": {
		"languages": ["En"]
	},
	"Legend of Heroes, The - Trails in the Sky (USA)": {
		"languages": ["En"]
	},
	"Legend of the Dragon (Europe) (En,Fr,De,Es,It)": {
		"languages": ["De", "En", "Es", "Fr", "It"]
	},
	"Legend of the Dragon (USA)": {
		"languages": ["En"]
	},
	"Lemmings & Go! Sudoku (Europe) (En,Fr,De,Es,It) (Demo)": {
		"languages": ["De", "En", "Es", "Fr", "It"]
	},
	"Lemmings (Europe) (En,Fr,De,Es,It)": {
		"languages": ["De", "En", "Es", "Fr", "It"]
	},
	"Lemmings (Europe) (En,Fr,De,Es,It,Nl,Sv,No,Da,Fi) (Beta)": {
		"languages": ["Da", "De", "En", "Es", "Fi", "Fr", "It", "Nl", "No", "Sv"]
	},
	"Lemmings (USA)": {
		"languages": ["En"]
	},
	"Lemmings (USA) (Demo)": {
		"languages": ["En"]
	},
	"Little Aid Portable (Japan)": {
		"languages": ["Ja"]
	},
	"Little Britain - The Video Game (Europe)": {
		"languages": ["En"]
	},
	"LittleBigPlanet (Asia) (En,Zh,Ko)": {
		"languages": ["En", "Ko", "Zh"]
	},
	"LittleBigPlanet (Europe) (En,Fr,De,Es,It,Nl,Pt,Sv,No,Da,Fi,Pl,Ru)": {
		"languages": ["Da", "De", "En", "Es", "Fi", "Fr", "It", "Nl", "No", "Pl", "Pt", "Ru", "Sv"]
	},
	"LittleBigPlanet (USA) (En,Fr,De,Es,It,Nl,Pt,Sv,No,Da,Fi,Pl)": {
		"languages": ["Da", "De", "En", "Es", "Fi", "Fr", "It", "Nl", "No", "Pl", "Pt", "Sv"]
	},
	"LittleBigPlanet Portable (Japan)": {
		"languages": ["Ja"]
	},
	"LocoRoco (Europe) (Demo)": {
		"languages": ["En"]
	},
	"LocoRoco (Europe) (En,Fr,De,Es,It,Nl,Pt,Sv,No,Da,Fi,Ru) (Beta)": {
		"languages": ["Da", "De", "En", "Es", "Fi", "Fr", "It", "Nl", "No", "Pt", "Ru", "Sv"]
	},
	"LocoRoco (Europe, Australia) (En,Fr,De,Es,It,Nl,Pt,Sv,No,Da,Fi,Ru)": {
		"languages": ["Da", "De", "En", "Es", "Fi", "Fr", "It", "Nl", "No", "Pt", "Ru", "Sv"]
	},
	"LocoRoco (Japan)": {
		"languages": ["Ja"]
	},
	"LocoRoco (Japan) (Toku Toku Pack)": {
		"languages": ["Ja"]
	},
	"LocoRoco (USA) (Demo)": {
		"languages": ["En"]
	},
	"LocoRoco (USA) (En,Ja,Fr,De,Es,It,Nl,Pt,Sv,No,Da,Fi,Zh,Ko,Ru)": {
		"languages": ["Da", "De", "En", "Es", "Fi", "Fr", "It", "Ja", "Ko", "Nl", "No", "Pt", "Ru", "Sv", "Zh"]
	},
	"LocoRoco (USA) (En,Ja,Fr,De,Es,It,Nl,Pt,Sv,No,Da,Fi,Zh,Ko,Ru) (Beta)": {
		"languages": ["Da", "De", "En", "Es", "Fi", "Fr", "It", "Ja", "Ko", "Nl", "No", "Pt", "Ru", "Sv", "Zh"]
	},
	"LocoRoco 2 (Asia) (En,Zh,Ko)": {
		"languages": ["En", "Ko", "Zh"]
	},
	"LocoRoco 2 (Europe) (En,Fr,De,Es,It,Nl,Pt,Sv,No,Da,Fi,Ru)": {
		"languages": ["Da", "De", "En", "Es", "Fi", "Fr", "It", "Nl", "No", "Pt", "Ru", "Sv"]
	},
	"LocoRoco 2 (Japan)": {
		"languages": ["Ja"]
	},
	"LocoRoco 2 (Japan) (Beta)": {
		"languages": []
	},
	"LocoRoco 2 (Japan) (Beta) (v1.00)": {
		"languages": ["Ja"]
	},
	"LocoRoco 2 (USA) (En,Ja,Fr,De,Es,It,Nl,Pt,Sv,No,Da,Fi,Ko,Ru)": {
		"languages": ["Da", "De", "En", "Es", "Fi", "Fr", "It", "Ja", "Ko", "Nl", "No", "Pt", "Ru", "Sv"]
	},
	"Lord of Apocalypse (Japan)": {
		"languages": ["Ja"]
	},
	"Lord of Arcana (Europe) (En,Fr,De,Es)": {
		"languages": ["De", "En", "Es", "Fr"]
	},
	"Lord of Arcana (Japan)": {
		"languages": ["Ja"]
	},
	"Lord of Arcana (Korea)": {
		"languages": ["Ja"]
	},
	"Lord of Arcana (USA)": {
		"languages": ["En"]
	},
	"Lord of the Rings, The - Aragorn's Quest (Europe) (En,Fr,De,Es,It,Nl)": {
		"languages": ["De", "En", "Es", "Fr", "It", "Nl"]
	},
	"Lord of the Rings, The - Aragorn's Quest (USA) (En,Fr,Es,Pt)": {
		"languages": ["En", "Es", "Fr", "Pt"]
	},
	"Lord of the Rings, The - Tactics (Europe)": {
		"languages": ["En"]
	},
	"Lord of the Rings, The - Tactics (USA)": {
		"languages": ["En"]
	},
	"Lucky Star - Net Idol Meister (Japan)": {
		"languages": ["Ja"]
	},
	"Lumines (Japan)": {
		"languages": ["Ja"]
	},
	"Lumines (Japan) (PSP the Best)": {
		"languages": ["Ja"]
	},
	"Lumines - Puzzle Fusion (Europe) (En,Fr,De,Es,It)": {
		"languages": ["De", "En", "Es", "Fr", "It"]
	},
	"Lumines - Puzzle Fusion (USA) (En,Ja)": {
		"languages": ["En", "Ja"]
	},
	"Lumines II (Europe) (En,Fr,De,Es,It)": {
		"languages": ["De", "En", "Es", "Fr", "It"]
	},
	"Lumines II (Japan)": {
		"languages": ["Ja"]
	},
	"Lumines II (USA)": {
		"languages": ["En"]
	},
	"Lunar - Silver Star Harmony (USA)": {
		"languages": ["En"]
	},
	"Luxor - Pharaoh's Challenge (Europe) (En,Fr,De,Es,It)": {
		"languages": ["De", "En", "Es", "Fr", "It"]
	},
	"Luxor - Pharaoh's Challenge (USA)": {
		"languages": ["En"]
	},
	"Luxor - The Wrath of Set (USA)": {
		"languages": ["En"]
	},
	"M.A.C.H. - Modified Air Combat Heroes (Europe) (En,Fr,De,Es,It)": {
		"languages": ["De", "En", "Es", "Fr", "It"]
	},
	"M.A.C.H. - Modified Air Combat Heroes (Russia)": {
		"languages": ["Ru"]
	},
	"M.A.C.H. - Modified Air Combat Heroes (USA)": {
		"languages": []
	},
	"MLB (Korea)": {
		"languages": ["En"]
	},
	"MLB (USA)": {
		"languages": ["En"]
	},
	"MLB 06 - The Show (USA)": {
		"languages": ["En"]
	},
	"MLB 07 - The Show (USA)": {
		"languages": ["En"]
	},
	"MLB 07 - The Show (USA) (Demo)": {
		"languages": ["En"]
	},
	"MLB 08 - The Show (Korea)": {
		"languages": ["En"]
	},
	"MLB 08 - The Show (USA)": {
		"languages": ["En"]
	},
	"MLB 09 - The Show (Asia) (Sample)": {
		"languages": ["En"]
	},
	"MLB 09 - The Show (USA)": {
		"languages": ["En"]
	},
	"MLB 10 - The Show (USA)": {
		"languages": ["En"]
	},
	"MLB 11 - The Show (USA)": {
		"languages": ["En"]
	},
	"MTV Pimp My Ride (Europe)": {
		"languages": ["En"]
	},
	"MTV Pimp My Ride (USA)": {
		"languages": ["En"]
	},
	"MTX Mototrax (Europe)": {
		"languages": ["En"]
	},
	"MTX Mototrax (USA)": {
		"languages": ["En"]
	},
	"MVP Baseball (Korea)": {
		"languages": ["En"]
	},
	"MVP Baseball (USA)": {
		"languages": ["En"]
	},
	"MX vs. ATV Extreme Limite (France)": {
		"languages": ["Fr"]
	},
	"MX vs. ATV On the Edge (Europe)": {
		"languages": ["En"]
	},
	"MX vs. ATV On the Edge (USA)": {
		"languages": ["En"]
	},
	"MX vs. ATV Reflex (Europe) (En,Fr,De,Es,It)": {
		"languages": ["De", "En", "Es", "Fr", "It"]
	},
	"MX vs. ATV Reflex (USA) (En,Fr)": {
		"languages": ["En", "Fr"]
	},
	"MX vs. ATV Untamed (Europe, Australia)": {
		"languages": ["En"]
	},
	"MX vs. ATV Untamed (USA)": {
		"languages": ["En"]
	},
	"Machi - Unmei no Kousaten Tokubetsu-hen (Japan)": {
		"languages": ["Ja"]
	},
	"Macross - Triangle Frontier (Japan)": {
		"languages": ["Ja"]
	},
	"Macross Ace Frontier (Japan)": {
		"languages": ["Ja"]
	},
	"Macross Ultimate Frontier (Japan)": {
		"languages": ["Ja"]
	},
	"Madden NFL 06 (Europe)": {
		"languages": ["En"]
	},
	"Madden NFL 06 (USA)": {
		"languages": ["En"]
	},
	"Madden NFL 07 (USA)": {
		"languages": ["En"]
	},
	"Madden NFL 08 (Europe)": {
		"languages": ["En"]
	},
	"Madden NFL 08 (USA)": {
		"languages": ["En"]
	},
	"Madden NFL 09 (Europe)": {
		"languages": ["En"]
	},
	"Madden NFL 09 (USA)": {
		"languages": ["En"]
	},
	"Madden NFL 10 (USA)": {
		"languages": []
	},
	"Madden NFL 11 (USA)": {
		"languages": ["En"]
	},
	"Madden NFL 12 (USA)": {
		"languages": ["En"]
	},
	"Magic Sudoku (Asia)": {
		"languages": ["En"]
	},
	"Magic Sudoku (Europe)": {
		"languages": ["En"]
	},
	"Magna Carta Portable (Japan)": {
		"languages": ["Ja"]
	},
	"MagusTale Eternity - Sekaiju to Koi suru Mahoutsukai (Japan)": {
		"languages": ["Ja"]
	},
	"Mahjong Fight Club (Japan)": {
		"languages": ["Ja"]
	},
	"Mahjong Fight Club - Zenkoku Taisenban (Japan)": {
		"languages": ["Ja"]
	},
	"Mahjong Taikai (Japan)": {
		"languages": ["Ja"]
	},
	"Mahou Shoujo Lyrical Nanoha A's Portable - The Battle of Aces (Japan)": {
		"languages": ["Ja"]
	},
	"Mahou Shoujo Lyrical Nanoha A's Portable - The Gears of Destiny (Japan)": {
		"languages": ["Ja"]
	},
	"Mahou Shoujo Madoka Magica Portable (Japan)": {
		"languages": ["Ja"]
	},
	"Major League Baseball 2K10 (USA)": {
		"languages": ["En"]
	},
	"Major League Baseball 2K11 (USA)": {
		"languages": ["En"]
	},
	"Major League Baseball 2K12 (USA)": {
		"languages": ["En"]
	},
	"Major League Baseball 2K6 (USA)": {
		"languages": ["En"]
	},
	"Major League Baseball 2K7 (USA)": {
		"languages": ["En"]
	},
	"Major League Baseball 2K8 (USA)": {
		"languages": ["En"]
	},
	"Major League Baseball 2K9 (Japan)": {
		"languages": ["En"]
	},
	"Major League Baseball 2K9 (USA)": {
		"languages": ["En"]
	},
	"Makai Senki Disgaea 2 Portable (Japan)": {
		"languages": ["Ja"]
	},
	"Makai Senki Disgaea Portable (Japan)": {
		"languages": ["Ja"]
	},
	"Makai Senki Disgaea Portable - Tsuushin Taisen Hajimemashita. (Japan, Korea)": {
		"languages": ["Ja"]
	},
	"Mana Khemia - Student Alliance (Europe)": {
		"languages": ["En"]
	},
	"Mana Khemia - Student Alliance (USA)": {
		"languages": ["En"]
	},
	"Mana Khemia - Student Alliance (USA) (Beta)": {
		"languages": []
	},
	"Mana-Khemia - Gakuen no Renkinjutsushi-tachi Portable + (Japan)": {
		"languages": ["Ja"]
	},
	"Manhunt 2 (Europe) (En,Fr,De,Es,It)": {
		"languages": ["De", "En", "Es", "Fr", "It"]
	},
	"Manhunt 2 (USA)": {
		"languages": ["En"]
	},
	"Maplus - Portable Navi (Japan) (GPS Receiver Doukonban)": {
		"languages": ["Ja"]
	},
	"Marriage Royale - Prism Story (Japan)": {
		"languages": ["Ja"]
	},
	"Marvel - Ultimate Alliance (Europe) (En,It)": {
		"languages": ["En", "It"]
	},
	"Marvel - Ultimate Alliance (USA) (v1.02)": {
		"languages": []
	},
	"Marvel - Ultimate Alliance (USA) (v2.00)": {
		"languages": ["En"]
	},
	"Marvel - Ultimate Alliance 2 (Europe)": {
		"languages": ["En"]
	},
	"Marvel - Ultimate Alliance 2 (USA)": {
		"languages": ["En"]
	},
	"Marvel Nemesis - Rise of the Imperfects (Europe) (En,Fr,De,It)": {
		"languages": ["De", "En", "Fr", "It"]
	},
	"Marvel Nemesis - Rise of the Imperfects (USA)": {
		"languages": ["En"]
	},
	"Marvel Super Hero Squad (Europe) (En,Fr,De,Es,It)": {
		"languages": ["De", "En", "Es", "Fr", "It"]
	},
	"Marvel Super Hero Squad (USA)": {
		"languages": ["En"]
	},
	"Marvel Trading Card Game (Europe) (En,Fr,De,Es,It)": {
		"languages": ["De", "En", "Es", "Fr", "It"]
	},
	"Marvel Trading Card Game (USA)": {
		"languages": ["En"]
	},
	"Mashiro Iro Symphony - Mutsu-no-hana (Japan)": {
		"languages": ["Ja"]
	},
	"Matching Maker 3 x Tousouchuu (Japan)": {
		"languages": ["Ja"]
	},
	"Mawaskes - Based on Carton-kun (Asia)": {
		"languages": ["Ja"]
	},
	"Mawaskes Puzzle (Europe) (En,Fr,De,Es,It,Nl)": {
		"languages": ["De", "En", "Es", "Fr", "It", "Nl"]
	},
	"Me & My Katamari (Europe)": {
		"languages": ["En"]
	},
	"Me & My Katamari (USA)": {
		"languages": ["En"]
	},
	"Medal of Honor - Heroes (Europe)": {
		"languages": ["En"]
	},
	"Medal of Honor - Heroes (France)": {
		"languages": ["Fr"]
	},
	"Medal of Honor - Heroes (Italy)": {
		"languages": ["It"]
	},
	"Medal of Honor - Heroes (Japan)": {
		"languages": ["Ja"]
	},
	"Medal of Honor - Heroes (Netherlands)": {
		"languages": ["Nl"]
	},
	"Medal of Honor - Heroes (Spain)": {
		"languages": ["Es"]
	},
	"Medal of Honor - Heroes (USA)": {
		"languages": ["En"]
	},
	"Medal of Honor - Heroes 2 (Asia)": {
		"languages": ["En"]
	},
	"Medal of Honor - Heroes 2 (Australia)": {
		"languages": ["En"]
	},
	"Medal of Honor - Heroes 2 (Europe)": {
		"languages": ["En"]
	},
	"Medal of Honor - Heroes 2 (Europe) (Fr,De,Es,It)": {
		"languages": ["De", "Es", "Fr", "It"]
	},
	"Medal of Honor - Heroes 2 (Japan)": {
		"languages": ["Ja"]
	},
	"Medal of Honor - Heroes 2 (USA)": {
		"languages": ["En"]
	},
	"MediEvil - Resurrection (Europe) (En,Fr,De,Es,It)": {
		"languages": ["De", "En", "Es", "Fr", "It"]
	},
	"MediEvil - Resurrection (USA)": {
		"languages": ["En"]
	},
	"Mega Man - Maverick Hunter X (Europe)": {
		"languages": ["En"]
	},
	"Mega Man - Maverick Hunter X (USA)": {
		"languages": ["En"]
	},
	"Mega Man - Powered Up (Europe)": {
		"languages": ["En"]
	},
	"Mega Man - Powered Up (USA)": {
		"languages": ["En"]
	},
	"Mega Minis Volume 1 (Europe)": {
		"languages": ["En"]
	},
	"Mega Minis Volume 2 (Europe)": {
		"languages": ["En"]
	},
	"Mega minis Volume 3 (Europe)": {
		"languages": ["En"]
	},
	"Megpoid the Music (Japan)": {
		"languages": ["Ja"]
	},
	"Meitantei Conan - Kako kara no Prelude (Japan)": {
		"languages": ["Ja"]
	},
	"Memories Off (Japan)": {
		"languages": ["Ja"]
	},
	"Memories Off 5 Encore (Japan)": {
		"languages": ["Ja"]
	},
	"Mercury Meltdown (Europe) (En,Fr,De,Es,It)": {
		"languages": ["De", "En", "Es", "Fr", "It"]
	},
	"Mercury Meltdown (USA) (Beta) (v1.00)": {
		"languages": ["En"]
	},
	"Mercury Meltdown (USA) (En,Fr,Es)": {
		"languages": ["En", "Es", "Fr"]
	},
	"Metal Fight Beyblade Portable - Chouzetsu Tensei! Vulcan Horuseus (Japan)": {
		"languages": ["Ja"]
	},
	"Metal Gear Ac!d (Europe) (En,Fr,De,Es,It)": {
		"languages": ["De", "En", "Es", "Fr", "It"]
	},
	"Metal Gear Ac!d (Japan)": {
		"languages": ["Ja"]
	},
	"Metal Gear Ac!d (USA)": {
		"languages": ["En"]
	},
	"Metal Gear Ac!d^2 (Europe) (En,Fr,De,Es,It)": {
		"languages": ["De", "En", "Es", "Fr", "It"]
	},
	"Metal Gear Ac!d^2 (Japan, Asia)": {
		"languages": ["Ja"]
	},
	"Metal Gear Ac!d^2 (Korea)": {
		"languages": ["Ko"]
	},
	"Metal Gear Ac!d^2 (USA)": {
		"languages": ["En"]
	},
	"Metal Gear Solid - Digital Graphic Novel (Europe) (En,Fr,De,Es,It)": {
		"languages": ["De", "En", "Es", "Fr", "It"]
	},
	"Metal Gear Solid - Digital Graphic Novel (USA)": {
		"languages": ["En"]
	},
	"Metal Gear Solid - Peace Walker (Europe, Australia) (En,Fr,De,Es,It)": {
		"languages": ["De", "En", "Es", "Fr", "It"]
	},
	"Metal Gear Solid - Peace Walker (Japan) (v1.03)": {
		"languages": []
	},
	"Metal Gear Solid - Peace Walker (Japan, Asia) (v1.02)": {
		"languages": ["Ja"]
	},
	"Metal Gear Solid - Peace Walker (USA) (En,Fr,Es) (v1.01)": {
		"languages": ["En", "Es", "Fr"]
	},
	"Metal Gear Solid - Peace Walker (USA) (En,Fr,Es) (v2.00)": {
		"languages": ["En", "Es", "Fr"]
	},
	"Metal Gear Solid - Portable Ops (Europe) (En,Fr,De,Es,It)": {
		"languages": ["De", "En", "Es", "Fr", "It"]
	},
	"Metal Gear Solid - Portable Ops (Japan) (v1.00)": {
		"languages": ["Ja"]
	},
	"Metal Gear Solid - Portable Ops (Japan, Asia) (v1.02)": {
		"languages": ["Ja"]
	},
	"Metal Gear Solid - Portable Ops (Korea)": {
		"languages": ["Ja"]
	},
	"Metal Gear Solid - Portable Ops (USA) (v1.02)": {
		"languages": ["En"]
	},
	"Metal Gear Solid - Portable Ops Plus (Asia)": {
		"languages": ["En"]
	},
	"Metal Gear Solid - Portable Ops Plus (Europe) (En,Fr,De,Es,It)": {
		"languages": ["De", "En", "Es", "Fr", "It"]
	},
	"Metal Gear Solid - Portable Ops Plus (Japan)": {
		"languages": ["Ja"]
	},
	"Metal Gear Solid - Portable Ops Plus (USA)": {
		"languages": ["En"]
	},
	"Metal Slug Anthology (Europe)": {
		"languages": ["En"]
	},
	"Metal Slug Anthology (USA)": {
		"languages": ["En"]
	},
	"Metal Slug Complete (Japan, Korea)": {
		"languages": ["Ja"]
	},
	"Metal Slug XX (Europe) (En,Fr,De,Es,It)": {
		"languages": ["De", "En", "Es", "Fr", "It"]
	},
	"Metal Slug XX (USA)": {
		"languages": ["En"]
	},
	"Metal Slug XX (USA) (Beta)": {
		"languages": []
	},
	"Miami Vice - The Game (Europe)": {
		"languages": ["En"]
	},
	"Miami Vice - The Game (Russia)": {
		"languages": ["Ru"]
	},
	"Miami Vice - The Game (USA)": {
		"languages": ["En"]
	},
	"Michael Jackson - The Experience (Europe) (En,Fr,De,Es,It,Pl,Ru)": {
		"languages": ["De", "En", "Es", "Fr", "It", "Pl", "Ru"]
	},
	"Michael Jackson - The Experience (USA) (En,Fr,De,Es,It,Pl,Ru)": {
		"languages": ["De", "En", "Es", "Fr", "It", "Pl", "Ru"]
	},
	"Micro Machines V4 (Europe) (En,Fr,De,Es,It)": {
		"languages": ["De", "En", "Es", "Fr", "It"]
	},
	"Micro Machines V4 (USA)": {
		"languages": ["En"]
	},
	"Midnight Club - L. A. Remix (Japan)": {
		"languages": ["Ja"]
	},
	"Midnight Club - L.A. Remix (Europe) (En,Fr,De,Es,It)": {
		"languages": ["De", "En", "Es", "Fr", "It"]
	},
	"Midnight Club - L.A. Remix (Japan) (Rockstar Classics)": {
		"languages": ["Ja"]
	},
	"Midnight Club - L.A. Remix (USA)": {
		"languages": ["En"]
	},
	"Midnight Club 3 - DUB Edition (Europe) (En,Fr,De,Es,It)": {
		"languages": ["De", "En", "Es", "Fr", "It"]
	},
	"Midnight Club 3 - DUB Edition (USA) (v1.00)": {
		"languages": ["En"]
	},
	"Midnight Club 3 - DUB Edition (USA) (v2.02)": {
		"languages": ["En"]
	},
	"Midway Arcade Treasures - Extended Play (Europe)": {
		"languages": ["En"]
	},
	"Midway Arcade Treasures - Extended Play (USA)": {
		"languages": ["En"]
	},
	"Military History - Commander - Europe at War (Europe) (En,Fr,De,Es,It)": {
		"languages": ["De", "En", "Es", "Fr", "It"]
	},
	"Mimana - IYAR Chronicle (USA)": {
		"languages": ["En"]
	},
	"Mind Quiz - Exercise Your Brain (Europe) (En,Fr,De)": {
		"languages": ["De", "En", "Fr"]
	},
	"Mind Quiz - Exercise Your Brain (Europe) (En,Fr,De,Es,It)": {
		"languages": ["De", "En", "Es", "Fr", "It"]
	},
	"Mind Quiz - Exercise Your Brain (USA)": {
		"languages": ["En"]
	},
	"Minna no Chizu (Japan)": {
		"languages": ["Ja"]
	},
	"Minna no Chizu 2 (Japan) (GPS Receiver Doukonban)": {
		"languages": ["Ja"]
	},
	"Minna no Chizu 3 (Japan) (Disc 1)": {
		"languages": ["Ja"]
	},
	"Minna no Chizu 3 (Japan) (Disc 2)": {
		"languages": ["Ja"]
	},
	"Minna no Golf Portable (Japan)": {
		"languages": ["Ja"]
	},
	"Minna no Golf Portable - Coca-Cola Special Edition (Japan)": {
		"languages": ["Ja"]
	},
	"Minna no Golf Portable 2 (Japan) (v2.01)": {
		"languages": ["Ja"]
	},
	"Minna no Golf Portable 2 (Japan, Korea) (v1.09)": {
		"languages": ["Ja"]
	},
	"Minna no Golf-jou Vol. 1 (Japan) (Disc 2)": {
		"languages": ["Ja"]
	},
	"Minna no Golf-jou Vol. 2 (Japan) (Disc 1)": {
		"languages": ["Ja"]
	},
	"Minna no Golf-jou Vol. 2 (Japan) (Disc 2)": {
		"languages": ["Ja"]
	},
	"Minna no Golf-jou Vol. 3 (Japan) (Disc 1)": {
		"languages": ["Ja"]
	},
	"Minna no Golf-jou Vol. 3 (Japan) (Disc 2)": {
		"languages": ["Ja"]
	},
	"Minna no Navi (Japan) (Disc 1)": {
		"languages": ["Ja"]
	},
	"Minna no Navi (Japan) (Disc 2)": {
		"languages": ["Ja"]
	},
	"Minna no Sukkiri (Asia)": {
		"languages": ["Ja"]
	},
	"Minna no Tennis Portable (Japan)": {
		"languages": ["Ja"]
	},
	"Mite Kiite Nou de Kanjite Crossword Tengoku (Japan)": {
		"languages": ["Ja"]
	},
	"Mizu no Senritsu (Japan)": {
		"languages": ["Ja"]
	},
	"Mobile Train Simulator - Keisei Toei Asakusa Keikyuusen (Japan)": {
		"languages": ["Ja"]
	},
	"Mobile Train Simulator plus Densha de Go! Tokyo Kyuukou-hen (Japan)": {
		"languages": ["Ja"]
	},
	"ModNation Racers (Asia) (En,Zh)": {
		"languages": ["En", "Zh"]
	},
	"ModNation Racers (Europe) (En,Fr,De,Es,It,Nl,Pt,Sv,No,Da,Fi,Pl,Ru)": {
		"languages": ["Da", "De", "En", "Es", "Fi", "Fr", "It", "Nl", "No", "Pl", "Pt", "Ru", "Sv"]
	},
	"ModNation Racers (USA) (En,Fr,Es)": {
		"languages": ["En", "Es", "Fr"]
	},
	"Moegaku @ Portable (Japan) (En,Ja)": {
		"languages": ["En", "Ja"]
	},
	"MonHun Nikki - Poka Poka Ailu Mura G (Japan, Asia)": {
		"languages": ["Ja"]
	},
	"MonHun Nikki - Poka Poka Airuu Mura (Japan)": {
		"languages": ["Ja"]
	},
	"Mondiali FIFA 2006 (Italy)": {
		"languages": ["It"]
	},
	"Monster Hunter Freedom (Europe, Australia) (En,Fr,De,Es,It)": {
		"languages": ["De", "En", "Es", "Fr", "It"]
	},
	"Monster Hunter Freedom (USA)": {
		"languages": ["En"]
	},
	"Monster Hunter Freedom 2 (Asia)": {
		"languages": ["En"]
	},
	"Monster Hunter Freedom 2 (Europe) (En,Fr,De,Es,It)": {
		"languages": ["De", "En", "Es", "Fr", "It"]
	},
	"Monster Hunter Freedom 2 (USA)": {
		"languages": ["En"]
	},
	"Monster Hunter Freedom Unite (Europe) (En,Fr,De,Es,It)": {
		"languages": ["De", "En", "Es", "Fr", "It"]
	},
	"Monster Hunter Freedom Unite (Europe) (En,Fr,De,Es,It) (Demo)": {
		"languages": ["De", "En", "Es", "Fr", "It"]
	},
	"Monster Hunter Freedom Unite (USA) (Beta)": {
		"languages": []
	},
	"Monster Hunter Freedom Unite (USA) (Demo)": {
		"languages": ["En"]
	},
	"Monster Hunter Freedom Unite (USA) (En,Fr,De,Es,It)": {
		"languages": ["De", "En", "Es", "Fr", "It"]
	},
	"Monster Hunter Portable (Japan)": {
		"languages": ["Ja"]
	},
	"Monster Hunter Portable 2nd (Japan, Korea)": {
		"languages": ["Ja"]
	},
	"Monster Hunter Portable 2nd G (Japan, Asia)": {
		"languages": ["Ja"]
	},
	"Monster Hunter Portable 3rd (Japan, Asia)": {
		"languages": ["Ja"]
	},
	"Monster Jam - Path of Destruction (USA)": {
		"languages": ["En"]
	},
	"Monster Jam - Urban Assault (Europe) (En,Fr,De,Es,It)": {
		"languages": ["De", "En", "Es", "Fr", "It"]
	},
	"Monster Jam - Urban Assault (USA)": {
		"languages": ["En"]
	},
	"Monster Kingdom - Jewel Summoner (USA)": {
		"languages": ["En"]
	},
	"Monster Kingdom - Jewel Summoner (USA) (Demo)": {
		"languages": ["En"]
	},
	"Mortal Kombat - Unchained (Europe) (En,Fr,De,Es,It)": {
		"languages": ["De", "En", "Es", "Fr", "It"]
	},
	"Mortal Kombat - Unchained (USA)": {
		"languages": ["En"]
	},
	"Mother Goose no Himitsu no Yakata - Blue Label (Japan)": {
		"languages": ["Ja"]
	},
	"Mother Goose no Himitsu no Yakata - Nursery Rhymes for you (Japan)": {
		"languages": ["Ja"]
	},
	"MotoGP (Europe) (En,Fr,De,It,Nl)": {
		"languages": ["De", "En", "Fr", "It", "Nl"]
	},
	"MotoGP (USA)": {
		"languages": ["En"]
	},
	"MotorStorm - Arctic Edge (Europe) (En,Fr,De,Es,It,Nl,Pt,Sv,No,Da,Fi,Pl,Ru,El)": {
		"languages": ["Da", "De", "El", "En", "Es", "Fi", "Fr", "It", "Nl", "No", "Pl", "Pt", "Ru", "Sv"]
	},
	"MotorStorm - Arctic Edge (Korea)": {
		"languages": ["Ko"]
	},
	"MotorStorm - Arctic Edge (USA) (En,Fr,De,Es,It,Nl,Pt,Ru)": {
		"languages": ["De", "En", "Es", "Fr", "It", "Nl", "Pt", "Ru"]
	},
	"Moujuutsukai to Oujisama Portable (Japan)": {
		"languages": ["Ja"]
	},
	"Mugen Kairou (Japan)": {
		"languages": ["Ja"]
	},
	"Mugen Kairou (Japan) (Beta)": {
		"languages": []
	},
	"Musou Orochi (Japan, Korea)": {
		"languages": ["Ja"]
	},
	"Musou Orochi - Maou Sairin (Japan)": {
		"languages": ["Ja"]
	},
	"Musou Orochi - Maou Sairin Enhanced Version (Asia)": {
		"languages": ["Zh"]
	},
	"Musou Orochi 2 Special (Japan)": {
		"languages": ["Ja"]
	},
	"Musou Tourou (Japan)": {
		"languages": ["Ja"]
	},
	"Mussang Orochi - Mawang Jaerim Plus (Korea)": {
		"languages": ["Ko"]
	},
	"My Spanish Coach (USA)": {
		"languages": ["En"]
	},
	"Myst (Australia)": {
		"languages": ["En"]
	},
	"Myst (Europe) (En,Fr,De)": {
		"languages": ["De", "En", "Fr"]
	},
	"Mystereet Portable - Yasogami Kaoru no Chousen! (Japan)": {
		"languages": ["Ja"]
	},
	"Mystery Team, The (Europe) (En,Fr,De,Es,It,Nl,Pt)": {
		"languages": ["De", "En", "Es", "Fr", "It", "Nl", "Pt"]
	},
	"Mytran Wars (Europe) (En,Fr,De,Es,It)": {
		"languages": ["De", "En", "Es", "Fr", "It"]
	},
	"Mytran Wars (USA) (En,Fr)": {
		"languages": ["En", "Fr"]
	},
	"N Plus (Europe)": {
		"languages": ["En"]
	},
	"N Plus (USA)": {
		"languages": ["En"]
	},
	"NASCAR (Europe)": {
		"languages": ["En"]
	},
	"NASCAR (USA)": {
		"languages": []
	},
	"NBA (USA)": {
		"languages": ["En"]
	},
	"NBA 06 (USA)": {
		"languages": ["En"]
	},
	"NBA 07 (USA)": {
		"languages": ["En"]
	},
	"NBA 07 (USA) (Demo)": {
		"languages": ["En"]
	},
	"NBA 08 (Asia) (Sample)": {
		"languages": ["En"]
	},
	"NBA 08 (USA)": {
		"languages": ["En"]
	},
	"NBA 09 - The Inside (USA)": {
		"languages": ["En"]
	},
	"NBA 09 - The Inside (USA) (Beta) (v0.30)": {
		"languages": ["En"]
	},
	"NBA 10 - The Inside (Asia)": {
		"languages": []
	},
	"NBA 10 - The Inside (USA)": {
		"languages": []
	},
	"NBA 2K10 (Europe)": {
		"languages": ["En"]
	},
	"NBA 2K10 (USA)": {
		"languages": []
	},
	"NBA 2K11 (Europe)": {
		"languages": ["En"]
	},
	"NBA 2K11 (Japan)": {
		"languages": ["Ja"]
	},
	"NBA 2K11 (USA)": {
		"languages": ["En"]
	},
	"NBA 2K12 (Europe) (En,Fr,De,Es,It)": {
		"languages": ["De", "En", "Es", "Fr", "It"]
	},
	"NBA 2K12 (USA)": {
		"languages": ["En"]
	},
	"NBA 2K13 (Europe) (En,Fr,De,Es,It)": {
		"languages": ["De", "En", "Es", "Fr", "It"]
	},
	"NBA 2K13 (USA)": {
		"languages": ["En"]
	},
	"NBA Ballers - Rebound (USA)": {
		"languages": ["En"]
	},
	"NBA Live 06 (Europe) (En,De,It)": {
		"languages": ["De", "En", "It"]
	},
	"NBA Live 06 (France)": {
		"languages": ["Fr"]
	},
	"NBA Live 06 (Japan)": {
		"languages": ["Ja"]
	},
	"NBA Live 06 (Korea)": {
		"languages": ["En"]
	},
	"NBA Live 06 (Spain)": {
		"languages": ["Es"]
	},
	"NBA Live 06 (USA)": {
		"languages": ["En"]
	},
	"NBA Live 07 (Asia)": {
		"languages": []
	},
	"NBA Live 07 (Europe) (En,De,It)": {
		"languages": ["De", "En", "It"]
	},
	"NBA Live 07 (France)": {
		"languages": ["Fr"]
	},
	"NBA Live 07 (Spain)": {
		"languages": ["Es"]
	},
	"NBA Live 07 (USA)": {
		"languages": ["En"]
	},
	"NBA Live 08 (Europe)": {
		"languages": ["En"]
	},
	"NBA Live 08 (Europe) (En,Fr,Es,It)": {
		"languages": ["En", "Es", "Fr", "It"]
	},
	"NBA Live 08 (USA)": {
		"languages": ["En"]
	},
	"NBA Live 09 (Europe) (En,De,It)": {
		"languages": ["De", "En", "It"]
	},
	"NBA Live 09 (France)": {
		"languages": ["Fr"]
	},
	"NBA Live 09 (Japan)": {
		"languages": ["Ja"]
	},
	"NBA Live 09 (Spain)": {
		"languages": ["Es"]
	},
	"NBA Live 09 (USA) (En,Fr)": {
		"languages": ["En", "Fr"]
	},
	"NBA Live 10 (Asia)": {
		"languages": ["En"]
	},
	"NBA Live 10 (Europe) (En,De,It)": {
		"languages": ["De", "En", "It"]
	},
	"NBA Live 10 (Japan)": {
		"languages": ["Ja"]
	},
	"NBA Live 10 (Spain)": {
		"languages": ["Es"]
	},
	"NBA Live 10 (USA)": {
		"languages": []
	},
	"NBA Street Showdown (Asia)": {
		"languages": ["En"]
	},
	"NBA Street Showdown (Europe) (En,Fr,De)": {
		"languages": ["De", "En", "Fr"]
	},
	"NBA Street Showdown (USA)": {
		"languages": ["En"]
	},
	"NCAA Football 07 (USA) (v1.00)": {
		"languages": []
	},
	"NCAA Football 07 (USA) (v2.00)": {
		"languages": ["En"]
	},
	"NCAA Football 09 (USA)": {
		"languages": ["En"]
	},
	"NCAA Football 10 (USA)": {
		"languages": []
	},
	"NFL Street 2 - Unleashed (Europe)": {
		"languages": ["En"]
	},
	"NFL Street 2 - Unleashed (USA)": {
		"languages": ["En"]
	},
	"NFL Street 3 (Europe)": {
		"languages": ["En"]
	},
	"NFL Street 3 (USA)": {
		"languages": ["En"]
	},
	"NHL 07 (Europe) (En,Fr,De)": {
		"languages": ["De", "En", "Fr"]
	},
	"NHL 07 (USA)": {
		"languages": ["En"]
	},
	"NHRA Drag Racing - Countdown to the Championship (USA)": {
		"languages": ["En"]
	},
	"Namco Museum (Japan, Asia)": {
		"languages": ["Ja"]
	},
	"Namco Museum (Korea)": {
		"languages": ["Ko"]
	},
	"Namco Museum Battle Collection (Asia)": {
		"languages": ["En"]
	},
	"Namco Museum Battle Collection (Europe) (En,Fr,De,Es,It)": {
		"languages": ["De", "En", "Es", "Fr", "It"]
	},
	"Namco Museum Battle Collection (USA)": {
		"languages": ["En"]
	},
	"Namco Museum Battle Collection (USA) (Beta)": {
		"languages": ["En"]
	},
	"Namco Museum Vol. 2 (Japan)": {
		"languages": ["Ja"]
	},
	"Napoleon Dynamite - The Game (USA)": {
		"languages": ["En"]
	},
	"Naruto - Narutimate Portable - Mugenjou no Maki (Japan)": {
		"languages": ["Ja"]
	},
	"Naruto - Narutimate Portable - Muhwanseongui Gwon (Korea)": {
		"languages": []
	},
	"Naruto - Ultimate Ninja Heroes (Europe) (En,Fr,De,Es,It)": {
		"languages": ["De", "En", "Es", "Fr", "It"]
	},
	"Naruto - Ultimate Ninja Heroes (USA)": {
		"languages": ["En"]
	},
	"Naruto - Ultimate Ninja Heroes 2 - The Phantom Fortress (Europe) (En,Fr,De,Es,It)": {
		"languages": ["De", "En", "Es", "Fr", "It"]
	},
	"Naruto - Ultimate Ninja Heroes 2 - The Phantom Fortress (USA)": {
		"languages": ["En"]
	},
	"Naruto Shippuden - Kizuna Drive (Europe) (En,Fr,De,Es,It)": {
		"languages": ["De", "En", "Es", "Fr", "It"]
	},
	"Naruto Shippuden - Kizuna Drive (USA) (En,Fr,Es)": {
		"languages": ["En", "Es", "Fr"]
	},
	"Naruto Shippuden - Legends - Akatsuki Rising (Europe) (En,Fr,De,Es,It)": {
		"languages": ["De", "En", "Es", "Fr", "It"]
	},
	"Naruto Shippuden - Legends - Akatsuki Rising (USA)": {
		"languages": ["En"]
	},
	"Naruto Shippuden - Ultimate Ninja Heroes 3 (Europe) (En,Fr,De,Es,It)": {
		"languages": ["De", "En", "Es", "Fr", "It"]
	},
	"Naruto Shippuden - Ultimate Ninja Heroes 3 (USA)": {
		"languages": ["En"]
	},
	"Naruto Shippuden - Ultimate Ninja Impact (Europe) (En,Fr,De,Es,It)": {
		"languages": ["De", "En", "Es", "Fr", "It"]
	},
	"Naruto Shippuden - Ultimate Ninja Impact (France) (Demo)": {
		"languages": ["Fr"]
	},
	"Naruto Shippuden - Ultimate Ninja Impact (USA) (En,Fr,Es)": {
		"languages": ["En", "Es", "Fr"]
	},
	"Naruto Shippuuden - Kizuna Drive (Japan, Asia)": {
		"languages": ["Ja"]
	},
	"Naruto Shippuuden - Narutimate Accel 3 (Japan)": {
		"languages": ["Ja"]
	},
	"Naruto Shippuuden - Narutimate Impact (Japan, Asia)": {
		"languages": ["Ja"]
	},
	"Navi-Chu (Japan) (Beta)": {
		"languages": []
	},
	"Nayuta no Kiseki (Japan)": {
		"languages": ["Ja"]
	},
	"Need for Speed - Carbon - Own the City (Asia)": {
		"languages": ["En"]
	},
	"Need for Speed - Carbon - Own the City (Europe)": {
		"languages": ["En"]
	},
	"Need for Speed - Carbon - Own the City (Europe) (En,Fr,De,Es,It,Nl)": {
		"languages": ["De", "En", "Es", "Fr", "It", "Nl"]
	},
	"Need for Speed - Carbon - Own the City (Korea)": {
		"languages": ["Ko"]
	},
	"Need for Speed - Carbon - Own the City (USA)": {
		"languages": ["En"]
	},
	"Need for Speed - Most Wanted - 5-1-0 (Asia)": {
		"languages": ["En"]
	},
	"Need for Speed - Most Wanted - 5-1-0 (Europe) (En,Fr,De,Es,It)": {
		"languages": ["De", "En", "Es", "Fr", "It"]
	},
	"Need for Speed - Most Wanted - 5-1-0 (Japan)": {
		"languages": ["Ja"]
	},
	"Need for Speed - Most Wanted - 5-1-0 (USA)": {
		"languages": ["En"]
	},
	"Need for Speed - ProStreet (Asia)": {
		"languages": ["En"]
	},
	"Need for Speed - ProStreet (Europe)": {
		"languages": ["En"]
	},
	"Need for Speed - ProStreet (Europe) (En,Fr,De,Es,It,Nl)": {
		"languages": ["De", "En", "Es", "Fr", "It", "Nl"]
	},
	"Need for Speed - ProStreet (Japan)": {
		"languages": ["Ja"]
	},
	"Need for Speed - ProStreet (USA)": {
		"languages": ["En"]
	},
	"Need for Speed - Shift (Asia) (En,Fr,Es)": {
		"languages": ["En", "Es", "Fr"]
	},
	"Need for Speed - Shift (Europe) (En,Fr,De,Es,It,Nl,Pl,Ru,Cs)": {
		"languages": ["Cs", "De", "En", "Es", "Fr", "It", "Nl", "Pl", "Ru"]
	},
	"Need for Speed - Shift (Japan)": {
		"languages": ["Ja"]
	},
	"Need for Speed - Shift (USA) (En,Fr,Es)": {
		"languages": ["En", "Es", "Fr"]
	},
	"Need for Speed - Undercover (Asia) (En,Fr)": {
		"languages": ["En", "Fr"]
	},
	"Need for Speed - Undercover (Europe) (En,Fr,De,Es,It,Nl,Pl,Ru,Cs,Hu)": {
		"languages": ["Cs", "De", "En", "Es", "Fr", "Hu", "It", "Nl", "Pl", "Ru"]
	},
	"Need for Speed - Undercover (USA)": {
		"languages": []
	},
	"Need for Speed - Underground Rivals (Europe, Australia) (En,Fr,De,Es,It)": {
		"languages": ["De", "En", "Es", "Fr", "It"]
	},
	"Need for Speed - Underground Rivals (Japan)": {
		"languages": ["Ja"]
	},
	"Need for Speed - Underground Rivals (Korea)": {
		"languages": ["Ko"]
	},
	"Need for Speed - Underground Rivals (USA)": {
		"languages": ["En"]
	},
	"Nendoroid Generation (Japan)": {
		"languages": ["Ja"]
	},
	"Neo Angelique Special (Japan)": {
		"languages": ["Ja"]
	},
	"Neopets - Petpet Adventures - The Wand of Wishing (USA)": {
		"languages": ["En"]
	},
	"Network Utility Disc - Chinese Ver. 1.00C (Asia)": {
		"languages": ["Zh"]
	},
	"Network Utility Disc Ver. 1.00 (Korea)": {
		"languages": ["Ko"]
	},
	"Neverland Card Battles (USA)": {
		"languages": ["En"]
	},
	"Nickelodeon Avatar - The Last Airbender (USA)": {
		"languages": ["En"]
	},
	"Nickelodeon Avatar - The Legend of Aang (Europe) (En,Fr,De,Nl)": {
		"languages": ["De", "En", "Fr", "Nl"]
	},
	"Nickelodeon Bob Esponja - Atrapados en el Congelador (Spain)": {
		"languages": ["Es"]
	},
	"Nickelodeon SpongeBob SquarePants - SpongeBob's Truth or Square (Europe) (En,De,It,Nl)": {
		"languages": ["De", "En", "It", "Nl"]
	},
	"Nickelodeon SpongeBob SquarePants - The Yellow Avenger (Europe) (En,Fr,De,Es,It,Nl)": {
		"languages": ["De", "En", "Es", "Fr", "It", "Nl"]
	},
	"Nickelodeon SpongeBob SquarePants - The Yellow Avenger (USA)": {
		"languages": ["En"]
	},
	"Nickelodeon SpongeBob's Truth or Square (USA)": {
		"languages": ["En"]
	},
	"Nikoli no Sudoku Lite Daisan-shuu (Japan)": {
		"languages": ["Ja"]
	},
	"Nippon no Asoko de (Japan)": {
		"languages": ["Ja"]
	},
	"Nise no Chigiri (Japan)": {
		"languages": ["Ja"]
	},
	"Nobunaga no Yabou - Shouseiroku (Japan)": {
		"languages": ["Ja"]
	},
	"Nogizaka Haruka no Himitsu - Cosplay, Hajimemashita - Himitsu no Radio (Japan)": {
		"languages": ["Ja"]
	},
	"Nouryoku Trainer Portable (Japan)": {
		"languages": ["Ja"]
	},
	"Nouryoku Trainer Portable 2 (Japan)": {
		"languages": ["Ja"]
	},
	"Numpla & Oekaki Puzzle (Japan)": {
		"languages": ["Ja"]
	},
	"O.G.A Onigokko Royal - Hunter wa Field de Koi o Suru (Japan)": {
		"languages": ["Ja"]
	},
	"Oblachno, vozmozhny osadki v vide frikadelek (Russia)": {
		"languages": ["Ru"]
	},
	"ObsCure - The Aftermath (Europe) (En,Fr,De,Es,It)": {
		"languages": ["De", "En", "Es", "Fr", "It"]
	},
	"ObsCure - The Aftermath (USA) (En,Fr,Es)": {
		"languages": ["En", "Es", "Fr"]
	},
	"Off Road (Europe, Australia) (En,Fr,De,Es,It)": {
		"languages": ["De", "En", "Es", "Fr", "It"]
	},
	"Oh's Talk English (Korea) (En,Ko) (Disc 1)": {
		"languages": ["En", "Ko"]
	},
	"Oh's Talk English (Korea) (En,Ko) (Disc 2)": {
		"languages": ["En", "Ko"]
	},
	"One Piece - Romance Dawn - Bouken no Yoake (Japan, Korea)": {
		"languages": ["Ja"]
	},
	"Online Chess Kingdoms (Europe) (En,Fr,De,Es,It)": {
		"languages": ["De", "En", "Es", "Fr", "It"]
	},
	"Online Chess Kingdoms (USA)": {
		"languages": []
	},
	"Onore no Shinzuru Michi o Yuke (Japan)": {
		"languages": ["Ja"]
	},
	"Ooedo Senryoubako (Japan)": {
		"languages": ["Ja"]
	},
	"Ookami Kakushi (Japan)": {
		"languages": ["Ja"]
	},
	"Open Season (Europe) (En,Fr,De,Es,It,Sv,No,Da,Fi)": {
		"languages": ["Da", "De", "En", "Es", "Fi", "Fr", "It", "No", "Sv"]
	},
	"Open Season (Europe) (En,Fr,Es,Da)": {
		"languages": ["Da", "En", "Es", "Fr"]
	},
	"Open Season (USA) (En,Fr,Es,Nl)": {
		"languages": ["En", "Es", "Fr", "Nl"]
	},
	"Ore no Imouto Maker EX - Imouto to Koishiyo Portable (Japan)": {
		"languages": ["Ja"]
	},
	"Ore no Imouto ga Konna ni Kawaii Wake ga Nai Portable ga Tsuzuku Wake ga Nai (Japan) (Disc 1)": {
		"languages": ["Ja"]
	},
	"Ore no Imouto ga Konna ni Kawaii Wake ga Nai Portable ga Tsuzuku Wake ga Nai (Japan) (Disc 2)": {
		"languages": ["Ja"]
	},
	"Ore no Imouto ga Konna ni Kawaii wake ga Nai Portable (Japan)": {
		"languages": ["Ja"]
	},
	"Ore no Shikabane o Koete Yuke (Japan)": {
		"languages": ["Ja"]
	},
	"Otome wa Oanesama Boku ni Koi Shiteru Portable (Japan)": {
		"languages": ["Ja"]
	},
	"OutRun 2006 - Coast 2 Coast (Europe) (En,Fr,De,Es,It)": {
		"languages": ["De", "En", "Es", "Fr", "It"]
	},
	"OutRun 2006 - Coast 2 Coast (USA)": {
		"languages": ["En"]
	},
	"P3P - Yeosin Jeonsaeng - Persona 3 Portable (Korea)": {
		"languages": ["Ko"]
	},
	"PC Engine Best Collection - Ginga Ojousama Densetsu Collection (Japan)": {
		"languages": ["Ja"]
	},
	"PDC World Championship Darts (Europe) (En,Fr,De,Es,It,Nl)": {
		"languages": ["De", "En", "Es", "Fr", "It", "Nl"]
	},
	"PDC World Championship Darts (USA) (En,Fr,De,Es,It,Nl)": {
		"languages": ["De", "En", "Es", "Fr", "It", "Nl"]
	},
	"PES 2008 - Pro Evolution Soccer (Europe) (En,Fr,De,Es,It,Pt)": {
		"languages": ["De", "En", "Es", "Fr", "It", "Pt"]
	},
	"PES 2008 - Pro Evolution Soccer (USA)": {
		"languages": []
	},
	"PES 2009 - Pro Evolution Soccer (Europe) (En,Fr,De,Es,It,Pt)": {
		"languages": ["De", "En", "Es", "Fr", "It", "Pt"]
	},
	"PES 2009 - Pro Evolution Soccer (USA)": {
		"languages": []
	},
	"PES 2010 - Pro Evolution Soccer (Europe) (En,Nl,Sv,Ru)": {
		"languages": ["En", "Nl", "Ru", "Sv"]
	},
	"PES 2010 - Pro Evolution Soccer (Europe) (Fr,De,Es,It,Pt)": {
		"languages": ["De", "Es", "Fr", "It", "Pt"]
	},
	"PES 2010 - Pro Evolution Soccer (USA) (En,Fr,Es,Pt)": {
		"languages": ["En", "Es", "Fr", "Pt"]
	},
	"PES 2011 - Pro Evolution Soccer (Canada) (En,Fr)": {
		"languages": ["En", "Fr"]
	},
	"PES 2011 - Pro Evolution Soccer (Europe) (En,Nl,Sv,Ru)": {
		"languages": ["En", "Nl", "Ru", "Sv"]
	},
	"PES 2011 - Pro Evolution Soccer (Europe) (Es,Pt)": {
		"languages": ["Es", "Pt"]
	},
	"PES 2011 - Pro Evolution Soccer (Europe) (Fr,De)": {
		"languages": ["De", "Fr"]
	},
	"PES 2011 - Pro Evolution Soccer (Europe) (It,El)": {
		"languages": ["El", "It"]
	},
	"PES 2011 - Pro Evolution Soccer (Latin America) (Es,Pt)": {
		"languages": ["Es", "Pt"]
	},
	"PES 2011 - Pro Evolution Soccer (USA) (En,Es)": {
		"languages": ["En", "Es"]
	},
	"PES 2012 - Pro Evolution Soccer (Europe) (En,Nl,Sv,Ru,Tr)": {
		"languages": ["En", "Nl", "Ru", "Sv", "Tr"]
	},
	"PES 2012 - Pro Evolution Soccer (Europe) (Es,It,Pt,El)": {
		"languages": ["El", "Es", "It", "Pt"]
	},
	"PES 2012 - Pro Evolution Soccer (Europe) (Fr,De)": {
		"languages": ["De", "Fr"]
	},
	"PES 2012 - Pro Evolution Soccer (USA)": {
		"languages": []
	},
	"PES 2013 - Pro Evolution Soccer (Europe) (En,Nl,Sv,Ru,Tr)": {
		"languages": ["En", "Nl", "Ru", "Sv", "Tr"]
	},
	"PES 2013 - Pro Evolution Soccer (Europe) (Es,Pt)": {
		"languages": ["Es", "Pt"]
	},
	"PES 2013 - Pro Evolution Soccer (Europe) (It,El)": {
		"languages": ["El", "It"]
	},
	"PES 2013 - Pro Evolution Soccer (USA) (En,Fr,Es,Pt)": {
		"languages": ["En", "Es", "Fr", "Pt"]
	},
	"PES 2014 - Pro Evolution Soccer (Europe) (En,Nl,Sv,Ru,Tr)": {
		"languages": ["En", "Nl", "Ru", "Sv", "Tr"]
	},
	"PES 2014 - Pro Evolution Soccer (Europe) (Es,Pt)": {
		"languages": ["Es", "Pt"]
	},
	"PES 2014 - Pro Evolution Soccer (Europe) (Fr,De)": {
		"languages": ["De", "Fr"]
	},
	"PES 2014 - Pro Evolution Soccer (Europe) (It,El)": {
		"languages": ["El", "It"]
	},
	"PES 2014 - Pro Evolution Soccer (USA)": {
		"languages": ["En"]
	},
	"PQ - Practical Intelligence Quotient (Europe)": {
		"languages": ["En"]
	},
	"PQ - Practical Intelligence Quotient (USA)": {
		"languages": ["En"]
	},
	"PQ2 - Practical Intelligence Quotient 2 (USA)": {
		"languages": ["En"]
	},
	"PSP (PlayStation Portable) Go Promotional Disc (Europe)": {
		"languages": []
	},
	"PSP Camera 01 (Japan)": {
		"languages": []
	},
	"PSP Camera 03 (Japan)": {
		"languages": []
	},
	"PSP Seizou Kensa Disc (1) (Japan)": {
		"languages": []
	},
	"PSP System Kiosk Disc 1 (USA)": {
		"languages": ["En"]
	},
	"PSP System Kiosk Disc 3 - Yellow (USA)": {
		"languages": ["En"]
	},
	"PSP System Kiosk Disc 4 (USA)": {
		"languages": ["En"]
	},
	"PSP System Software Update Disc Ver. 3.11 (Japan)": {
		"languages": []
	},
	"PSP Update Disc 1.00 (Japan)": {
		"languages": []
	},
	"PaRappa the Rapper (Europe, Australia) (En,Fr,De,Es,It)": {
		"languages": ["De", "En", "Es", "Fr", "It"]
	},
	"PaRappa the Rapper (Japan, Asia) (En,Ja)": {
		"languages": ["En", "Ja"]
	},
	"PaRappa the Rapper (USA)": {
		"languages": ["En"]
	},
	"Pac-Man Rally (Europe) (En,Fr,De,Es,It) (Beta)": {
		"languages": ["De", "En", "Es", "Fr", "It"]
	},
	"Pac-Man World 3 (Europe) (En,Fr,De,Es,It)": {
		"languages": ["De", "En", "Es", "Fr", "It"]
	},
	"Pac-Man World 3 (USA)": {
		"languages": ["En"]
	},
	"Pac-Man World Rally (USA)": {
		"languages": ["En"]
	},
	"Padrino, El (Spain)": {
		"languages": ["Es"]
	},
	"Padrino, Il (Italy)": {
		"languages": ["It"]
	},
	"Page Zero (Europe) (En,Fr,De,Es,It) (Beta)": {
		"languages": ["De", "En", "Es", "Fr", "It"]
	},
	"Pangya - Fantasy Golf (USA)": {
		"languages": ["En"]
	},
	"Panic Palette Portable (Japan)": {
		"languages": ["Ja"]
	},
	"Parodius Portable (Japan)": {
		"languages": ["Ja"]
	},
	"Parrain, Le (France)": {
		"languages": ["Fr"]
	},
	"Passport to... Amsterdam (Europe) (En,Fr,De,Es,It)": {
		"languages": ["De", "En", "Es", "Fr", "It"]
	},
	"Passport to... Barcelona (Europe) (En,Fr,De,Es,It)": {
		"languages": ["De", "En", "Es", "Fr", "It"]
	},
	"Passport to... London (Europe) (En,Fr,De,Es,It)": {
		"languages": ["De", "En", "Es", "Fr", "It"]
	},
	"Passport to... Paris (Europe) (En,Fr,De,Es,It)": {
		"languages": ["De", "En", "Es", "Fr", "It"]
	},
	"Passport to... Prague (Europe) (En,Fr,De,Es,It)": {
		"languages": ["De", "En", "Es", "Fr", "It"]
	},
	"Passport to... Rome (Europe) (En,Fr,De,Es,It)": {
		"languages": ["De", "En", "Es", "Fr", "It"]
	},
	"Passport to... Rome (Europe) (En,Fr,De,Es,It) (Beta)": {
		"languages": ["De", "En", "Es", "Fr", "It"]
	},
	"Patapon (Europe) (Demo)": {
		"languages": []
	},
	"Patapon (Europe) (En,Fr,De,Es,It)": {
		"languages": ["De", "En", "Es", "Fr", "It"]
	},
	"Patapon (Japan)": {
		"languages": ["Ja"]
	},
	"Patapon (Japan) (Beta)": {
		"languages": []
	},
	"Patapon (Korea)": {
		"languages": ["Ko"]
	},
	"Patapon (USA)": {
		"languages": ["En"]
	},
	"Patapon (USA) (Demo)": {
		"languages": ["En"]
	},
	"Patapon 2 (Europe) (En,Fr,De,Es,It)": {
		"languages": ["De", "En", "Es", "Fr", "It"]
	},
	"Patapon 2 (USA)": {
		"languages": ["En"]
	},
	"Patapon 2 - Don-Chaka (Japan)": {
		"languages": ["Ja"]
	},
	"Patapon 2 - Don-Chaka (Japan) (Demo)": {
		"languages": ["Ja"]
	},
	"Patapon 2 - Don-Chaka (Korea) (Zh,Ko)": {
		"languages": ["Ko", "Zh"]
	},
	"Patapon 3 (Europe) (En,Fr,De,Es,It,Nl,Pt,Pl,Ru)": {
		"languages": ["De", "En", "Es", "Fr", "It", "Nl", "Pl", "Pt", "Ru"]
	},
	"Patapon 3 (Japan)": {
		"languages": ["Ja"]
	},
	"Patapon 3 (USA) (En,Fr,Es,Pt)": {
		"languages": ["En", "Es", "Fr", "Pt"]
	},
	"Pate, Der (Germany)": {
		"languages": ["De"]
	},
	"Patito Feo (Europe) (Es,It,Pt)": {
		"languages": ["Es", "It", "Pt"]
	},
	"Payout - Poker & Casino (USA)": {
		"languages": []
	},
	"Persona (Japan)": {
		"languages": ["Ja"]
	},
	"Persona 2 - Tsumi - Innocent Sin (Japan)": {
		"languages": ["Ja"]
	},
	"Persona 3 Portable (Japan)": {
		"languages": ["Ja"]
	},
	"Personal Utility Disc Ver. 1.0 (Korea)": {
		"languages": ["Ko"]
	},
	"Peter Jackson's King Kong - The Official Game of the Movie (Europe) (En,Fr,De,Es,It,Nl,Sv,No,Da,Fi)": {
		"languages": ["Da", "De", "En", "Es", "Fi", "Fr", "It", "Nl", "No", "Sv"]
	},
	"Peter Jackson's King Kong - The Official Game of the Movie (USA)": {
		"languages": ["En"]
	},
	"Petz - Dogz Family (USA)": {
		"languages": ["En"]
	},
	"Petz - Hamsterz Bunch (USA)": {
		"languages": ["En"]
	},
	"Petz - My Baby Hamster (Europe) (En,Fr,De,Es)": {
		"languages": ["De", "En", "Es", "Fr"]
	},
	"Petz - My Puppy Family (Europe) (En,Fr,De,Es,It)": {
		"languages": ["De", "En", "Es", "Fr", "It"]
	},
	"Petz - Saddle Club (USA)": {
		"languages": ["En"]
	},
	"Phantasy Star Portable (Europe)": {
		"languages": ["En"]
	},
	"Phantasy Star Portable (Japan)": {
		"languages": ["Ja"]
	},
	"Phantasy Star Portable (Japan) (Taikenban)": {
		"languages": ["Ja"]
	},
	"Phantasy Star Portable (USA)": {
		"languages": ["En"]
	},
	"Phantasy Star Portable 2 (Europe)": {
		"languages": ["En"]
	},
	"Phantasy Star Portable 2 (Japan)": {
		"languages": ["Ja"]
	},
	"Phantasy Star Portable 2 (Japan) (Taikenban)": {
		"languages": ["Ja"]
	},
	"Phantasy Star Portable 2 (USA)": {
		"languages": ["En"]
	},
	"Phantasy Star Portable 2 Infinity (Japan)": {
		"languages": ["Ja"]
	},
	"Phantasy Star Portable 2 Infinity (Japan) (Taikenban)": {
		"languages": ["Ja"]
	},
	"Phantom Brave - The Hermuda Triangle (USA)": {
		"languages": ["En"]
	},
	"PhotoKano (Japan)": {
		"languages": ["Ja"]
	},
	"Pia Carrot e Youkoso!! G.P. Gakuen Princess Portable (Japan)": {
		"languages": ["Ja"]
	},
	"Pilot Academy (Europe) (En,Ja,Fr,De,Es,It)": {
		"languages": ["De", "En", "Es", "Fr", "It", "Ja"]
	},
	"Pilot ni Narou! Flying All Stars (Japan)": {
		"languages": ["Ja"]
	},
	"Pinball Hall of Fame - The Gottlieb Collection (USA)": {
		"languages": ["En"]
	},
	"Pinball Hall of Fame - The Williams Collection (USA)": {
		"languages": []
	},
	"Pipe Mania (Asia) (En,Fr)": {
		"languages": ["En", "Fr"]
	},
	"Pipe Mania (Europe) (En,Fr,De,Es,It)": {
		"languages": ["De", "En", "Es", "Fr", "It"]
	},
	"Pipe Mania (USA) (En,Fr)": {
		"languages": ["En", "Fr"]
	},
	"Piposaru Academia - Dossari! Saruge Daizenshuu (Japan)": {
		"languages": ["Ja"]
	},
	"Piposaru Academia - Sagomungchi Neungryeokpyeongga Wanjeonjeongbog (Korea)": {
		"languages": ["Ko"]
	},
	"Piposaru Academia 2 - Aiai Saruge Janken Battle (Japan)": {
		"languages": ["Ja"]
	},
	"Piposarugetchu P (Korea)": {
		"languages": ["Ko"]
	},
	"Pirates of the Caribbean - Dead Man's Chest (Europe) (En,Fr,De,Es,It)": {
		"languages": ["De", "En", "Es", "Fr", "It"]
	},
	"Pirates of the Caribbean - Dead Man's Chest (USA) (En,Fr)": {
		"languages": ["En", "Fr"]
	},
	"PixelJunk Monsters - Deluxe (USA)": {
		"languages": ["En"]
	},
	"PixelJunk Monsters UMD Limited Edition (Asia) (En,Ja)": {
		"languages": ["En", "Ja"]
	},
	"Planetarian - Chiisa na Hoshi no Yume (Japan)": {
		"languages": ["Ja"]
	},
	"Planetarium Creator Oohira Takayuki Kanshuu - Homestar Portable (Japan)": {
		"languages": ["Ja"]
	},
	"Platypus (Europe) (En,Fr,De,Es,It)": {
		"languages": ["De", "En", "Es", "Fr", "It"]
	},
	"Platypus (USA)": {
		"languages": []
	},
	"PlayChapas Football Edition (Spain)": {
		"languages": ["Es"]
	},
	"PlayEnglish (Portugal)": {
		"languages": ["Pt"]
	},
	"PlayEnglish (Spain)": {
		"languages": ["Es"]
	},
	"PlayStation Network Collection - Power Pack (Europe) (En,Fr,De,Es,It)": {
		"languages": ["De", "En", "Es", "Fr", "It"]
	},
	"PlayStation Network Collection - Puzzle Pack (Europe) (En,Fr,De,Es,It)": {
		"languages": ["De", "En", "Es", "Fr", "It"]
	},
	"PlayStation Spot (Japan)": {
		"languages": []
	},
	"PlayStation Spot Sen'you UMD Version 2.00 (Japan)": {
		"languages": []
	},
	"PlayStation Spot Sen'you UMD Vol. 1 (Japan)": {
		"languages": []
	},
	"PlayStation Spot Sen'you UMD Vol. 2 (Japan)": {
		"languages": ["Ja"]
	},
	"PlayStation Spot Sen'you UMD Vol. 3 (Japan)": {
		"languages": []
	},
	"PlayStation Spot Sen'you UMD Vol. 4 (Japan)": {
		"languages": []
	},
	"PlayStation Spot Sen'you UMD Vol. 5 (Japan)": {
		"languages": ["Ja"]
	},
	"PlayStation Spot Sen'you UMD Vol. 6 (Japan)": {
		"languages": ["Ja"]
	},
	"PlayStation Spot Sen'you UMD Vol. 7 (Japan)": {
		"languages": ["Ja"]
	},
	"Plus Plum 2 Again (Japan)": {
		"languages": ["Ja"]
	},
	"PoPoLoCrois (Europe)": {
		"languages": ["En"]
	},
	"PoPoLoCrois (USA)": {
		"languages": ["En"]
	},
	"PoPoLoCrois Monogatari - Pietro Ouji no Bouken (Japan) (v1.03)": {
		"languages": ["Ja"]
	},
	"PoPoLoCrois Monogatari - Pietro Ouji no Bouken (Japan) (v2.01)": {
		"languages": ["Ja"]
	},
	"Pocket Pool (USA)": {
		"languages": ["En"]
	},
	"Pocket Racers (Europe)": {
		"languages": ["En"]
	},
	"Pocket Racers (USA)": {
		"languages": ["En"]
	},
	"Pop'n Music Portable (Japan)": {
		"languages": ["Ja"]
	},
	"Pop'n Music Portable 2 (Japan)": {
		"languages": ["Ja"]
	},
	"Power Pro Success Legends (Japan)": {
		"languages": ["Ja"]
	},
	"Power Smash - New Generation (Japan, Asia)": {
		"languages": ["Ja"]
	},
	"Power Stone Collection (Europe)": {
		"languages": ["En"]
	},
	"Power Stone Collection (USA)": {
		"languages": ["En"]
	},
	"Practical IQ - Test Your Intelligence (Europe) (En,Fr,De,Es,It)": {
		"languages": ["De", "En", "Es", "Fr", "It"]
	},
	"Prince of Persia - Boukyaku no Suna (Japan) (En,Ja)": {
		"languages": ["En", "Ja"]
	},
	"Prince of Persia - Revelations (Europe) (En,Fr,De,Es,It)": {
		"languages": ["De", "En", "Es", "Fr", "It"]
	},
	"Prince of Persia - Revelations (USA) (En,Fr,Es)": {
		"languages": ["En", "Es", "Fr"]
	},
	"Prince of Persia - Rival Swords (Europe) (En,Fr,De,Es,It)": {
		"languages": ["De", "En", "Es", "Fr", "It"]
	},
	"Prince of Persia - Rival Swords (USA) (En,Fr,Es)": {
		"languages": ["En", "Es", "Fr"]
	},
	"Prince of Persia - The Forgotten Sands (Europe) (En,Fr,De,Es,It)": {
		"languages": ["De", "En", "Es", "Fr", "It"]
	},
	"Prince of Persia - The Forgotten Sands (USA) (En,Fr,Es)": {
		"languages": ["En", "Es", "Fr"]
	},
	"Prince of Persia - Zabytye peski (Russia)": {
		"languages": ["Ru"]
	},
	"Princess Crown (Japan)": {
		"languages": ["Ja"]
	},
	"Prinny - Can I Really Be the Hero (Europe) (En,Fr)": {
		"languages": ["En", "Fr"]
	},
	"Prinny - Can I Really Be the Hero (USA)": {
		"languages": ["En"]
	},
	"Prinny - Ore ga Shujinkou de Iinsuka (Japan)": {
		"languages": ["Ja"]
	},
	"Prinny 2 - Dawn of Operation Panties, Dood! (USA)": {
		"languages": ["En"]
	},
	"Pro Cycling Season 2007 - Le Tour de France (Europe) (En,Fr,Es,It,Nl)": {
		"languages": ["En", "Es", "Fr", "It", "Nl"]
	},
	"Pro Cycling Season 2008 - Le Tour de France (Europe) (En,Fr,De,Es,It,Nl)": {
		"languages": ["De", "En", "Es", "Fr", "It", "Nl"]
	},
	"Pro Cycling Season 2009 - Le Tour de France (Europe) (En,Fr,De,Es,It)": {
		"languages": ["De", "En", "Es", "Fr", "It"]
	},
	"Pro Cycling Season 2010 - Le Tour de France (Europe) (En,Fr,De,Es,It,Nl)": {
		"languages": ["De", "En", "Es", "Fr", "It", "Nl"]
	},
	"Pro Evolution Soccer 5 (Europe) (En,Fr,De,Es,It)": {
		"languages": ["De", "En", "Es", "Fr", "It"]
	},
	"Pro Evolution Soccer 6 (Europe) (En,Fr,De,Es,It)": {
		"languages": ["De", "En", "Es", "Fr", "It"]
	},
	"Pro Yagu Spirits 2010 (Korea)": {
		"languages": ["Ja"]
	},
	"Pro Yagu Spirits 2012 (Korea)": {
		"languages": ["Ja"]
	},
	"Pro Yakyuu Spirits 2010 (Japan)": {
		"languages": ["Ja"]
	},
	"Pro Yakyuu Spirits 2011 (Japan)": {
		"languages": ["Ja"]
	},
	"Pro Yakyuu Spirits 2012 (Japan)": {
		"languages": ["Ja"]
	},
	"Pro Yakyuu Spirits 2013 (Japan)": {
		"languages": ["Ja"]
	},
	"Pro Yakyuu Spirits 2014 (Japan) (v1.00)": {
		"languages": ["Ja"]
	},
	"Pro Yakyuu Spirits 2014 (Japan) (v2.00)": {
		"languages": ["Ja"]
	},
	"ProStroke Golf - World Tour 2007 (Europe)": {
		"languages": ["En"]
	},
	"ProStroke Golf - World Tour 2007 (USA)": {
		"languages": ["En"]
	},
	"Professor Sudoku (Europe) (En,Es,It)": {
		"languages": ["En", "Es", "It"]
	},
	"Pucelle, La - Ragnarok (Japan)": {
		"languages": ["Ja"]
	},
	"Pump It Up - Exceed Portable (Korea) (En,Ko)": {
		"languages": ["En", "Ko"]
	},
	"Pump It Up - Zero Portable (Korea)": {
		"languages": ["Ko"]
	},
	"Pursuit Force (Europe) (En,Fr,De,Es,It)": {
		"languages": ["De", "En", "Es", "Fr", "It"]
	},
	"Pursuit Force (Europe) (En,Fr,De,Es,It) (Demo)": {
		"languages": ["De", "En", "Es", "Fr", "It"]
	},
	"Pursuit Force (USA)": {
		"languages": ["En"]
	},
	"Pursuit Force (USA) (Demo)": {
		"languages": ["En"]
	},
	"Pursuit Force - Extreme Justice (Europe) (En,Fr,De,Es,It)": {
		"languages": ["De", "En", "Es", "Fr", "It"]
	},
	"Pursuit Force - Extreme Justice (Europe) (En,Pl,Ru,Cs,Hu)": {
		"languages": ["Cs", "En", "Hu", "Pl", "Ru"]
	},
	"Pursuit Force - Extreme Justice (USA) (Demo)": {
		"languages": ["En"]
	},
	"Pursuit Force - Extreme Justice (USA) (En,Fr,Es)": {
		"languages": ["En", "Es", "Fr"]
	},
	"Puyo Pop Fever (Europe)": {
		"languages": ["En"]
	},
	"Puyo Puyo 7 (Japan)": {
		"languages": ["Ja"]
	},
	"Puyo Puyo Fever (Japan) (En,Ja)": {
		"languages": ["En", "Ja"]
	},
	"Puyo Puyo Fever 2 (Japan)": {
		"languages": ["Ja"]
	},
	"Puyo Puyo! Puyopuyo 15th Anniversary (Japan, Asia)": {
		"languages": ["Ja"]
	},
	"Puyo Puyo!! Puyopuyo 20th Anniversary (Japan)": {
		"languages": ["Ja"]
	},
	"Puzzle Bobble Pocket (Japan)": {
		"languages": ["Ja"]
	},
	"Puzzle Bobble Pocket (Korea) (En,Ja)": {
		"languages": ["En", "Ja"]
	},
	"Puzzle Challenge - Crosswords and More! (USA)": {
		"languages": ["En"]
	},
	"Puzzle Chronicles (Europe) (En,Fr,De,Es,It)": {
		"languages": ["De", "En", "Es", "Fr", "It"]
	},
	"Puzzle Chronicles (USA)": {
		"languages": ["En"]
	},
	"Puzzle Guzzle (USA)": {
		"languages": ["En"]
	},
	"Puzzle Quest - Challenge of the Warlords (Europe)": {
		"languages": ["En"]
	},
	"Puzzle Quest - Challenge of the Warlords (Europe) (En,Fr,De,Es,It)": {
		"languages": ["De", "En", "Es", "Fr", "It"]
	},
	"Puzzle Quest - Challenge of the Warlords (USA)": {
		"languages": ["En"]
	},
	"Puzzle Quest - Challenge of the Warlords (USA) (Demo)": {
		"languages": ["En"]
	},
	"Puzzle Quest - Challenge of the Warlords (USA) (Trade Demo)": {
		"languages": ["En"]
	},
	"Puzzle Scape (USA)": {
		"languages": ["En"]
	},
	"Puzzler Collection (Europe)": {
		"languages": ["En"]
	},
	"Puzzler Collection (Europe) (Fr,De,Es,It,Nl)": {
		"languages": ["De", "Es", "Fr", "It", "Nl"]
	},
	"Queen's Blade - Spiral Chaos (Japan)": {
		"languages": ["Ja"]
	},
	"Queen's Gate - Spiral Chaos (Japan)": {
		"languages": ["Ja"]
	},
	"Quiz Kidou Senshi Gundam Toi Senshi Deluxe (Japan)": {
		"languages": ["Ja"]
	},
	"R-Type Command (USA)": {
		"languages": ["En"]
	},
	"R-Type Tactics (Europe) (En,Fr,De,Es,It)": {
		"languages": ["De", "En", "Es", "Fr", "It"]
	},
	"R-Type Tactics (Japan)": {
		"languages": ["Ja"]
	},
	"R-Type Tactics (Korea)": {
		"languages": ["Ko"]
	},
	"Race Driver 2006 (USA)": {
		"languages": ["En"]
	},
	"Ragnarok - Hikari to Yami no Koujo (Japan)": {
		"languages": ["Ja"]
	},
	"Ragnarok Tactics (USA)": {
		"languages": ["En"]
	},
	"Rainbow Islands Evolution (Europe) (En,Ja,Fr,De,Es,It)": {
		"languages": ["De", "En", "Es", "Fr", "It", "Ja"]
	},
	"Rainbow Islands Evolution (USA) (En,Fr,Es)": {
		"languages": ["En", "Es", "Fr"]
	},
	"Rapala Pro Bass Fishing (USA)": {
		"languages": ["En"]
	},
	"Rapala Trophies (USA)": {
		"languages": ["En"]
	},
	"Ratchet & Clank - Size Matters (Asia)": {
		"languages": ["En"]
	},
	"Ratchet & Clank - Size Matters (Europe) (En,Fr,De,Es,It,Nl,Pt,Sv,No,Da,Fi)": {
		"languages": ["Da", "De", "En", "Es", "Fi", "Fr", "It", "Nl", "No", "Pt", "Sv"]
	},
	"Ratchet & Clank - Size Matters (Europe) (En,Fr,De,Es,It,Nl,Pt,Sv,No,Da,Fi) (Beta)": {
		"languages": ["Da", "De", "En", "Es", "Fi", "Fr", "It", "Nl", "No", "Pt", "Sv"]
	},
	"Ratchet & Clank - Size Matters (USA) (Beta)": {
		"languages": []
	},
	"Ratchet & Clank - Size Matters (USA) (Demo)": {
		"languages": ["En"]
	},
	"Ratchet & Clank - Size Matters (USA) (En,Fr,De,Es,It)": {
		"languages": ["De", "En", "Es", "Fr", "It"]
	},
	"Ratchet & Clank 5 - Gekitotsu! Dodeka Ginga no MiriMiri Gundan (Japan)": {
		"languages": ["Ja"]
	},
	"Ratchet & Clank 5 - Gekitotsu! Dodeka Ginga no MiriMiri Gundan (Japan) (Beta)": {
		"languages": []
	},
	"Real Madrid - The Game (Europe) (En,Fr,Es,It,Pt)": {
		"languages": ["En", "Es", "Fr", "It", "Pt"]
	},
	"Reel Fishing - The Great Outdoors (Europe)": {
		"languages": ["En"]
	},
	"Reel Fishing - The Great Outdoors (USA)": {
		"languages": []
	},
	"Rei Chou Aniki (Japan)": {
		"languages": ["Ja"]
	},
	"Ren'ai Banchou 2 - Midnight Lesson!!! (Japan)": {
		"languages": ["Ja"]
	},
	"Rengoku - The Tower of Purgatory (Europe) (En,Fr,De,Es,It)": {
		"languages": ["De", "En", "Es", "Fr", "It"]
	},
	"Rengoku - The Tower of Purgatory (USA)": {
		"languages": ["En"]
	},
	"Rengoku II - The Stairway to H.E.A.V.E.N. (Europe) (En,Fr,De,Es,It)": {
		"languages": ["De", "En", "Es", "Fr", "It"]
	},
	"Rengoku II - The Stairway to H.E.A.V.E.N. (Japan)": {
		"languages": ["Ja"]
	},
	"Rengoku II - The Stairway to H.E.A.V.E.N. (USA)": {
		"languages": ["En"]
	},
	"Resistance - Houfuku no Toki (Japan) (Test-ban)": {
		"languages": []
	},
	"Resistance - Retribution (Europe) (En,Fr,De,Es,It)": {
		"languages": ["De", "En", "Es", "Fr", "It"]
	},
	"Resistance - Retribution (USA) (En,Fr,Es)": {
		"languages": ["En", "Es", "Fr"]
	},
	"Retail Sampler No. 3 for PSP (Europe)": {
		"languages": ["En"]
	},
	"Retail Sampler No. 4 (Europe)": {
		"languages": []
	},
	"Rezel Cross (Asia)": {
		"languages": ["Zh"]
	},
	"Rezel Cross (Japan)": {
		"languages": ["Ja"]
	},
	"Ricky Ponting 2007 - Pressure Play (Australia)": {
		"languages": ["En"]
	},
	"Ridge Racer (Asia) (En,Fr,De,Es,It)": {
		"languages": ["De", "En", "Es", "Fr", "It"]
	},
	"Ridge Racer (Europe, Australia) (En,Fr,De,Es,It)": {
		"languages": ["De", "En", "Es", "Fr", "It"]
	},
	"Ridge Racer (Korea) (En,Fr,De,Es,It)": {
		"languages": ["De", "En", "Es", "Fr", "It"]
	},
	"Ridge Racer (USA) (En,Fr,De,Es,It)": {
		"languages": ["De", "En", "Es", "Fr", "It"]
	},
	"Ridge Racer 2 (Asia) (En,Fr,De,Es,It)": {
		"languages": ["De", "En", "Es", "Fr", "It"]
	},
	"Ridge Racer 2 (Europe, Australia) (En,Fr,De,Es,It)": {
		"languages": ["De", "En", "Es", "Fr", "It"]
	},
	"Ridge Racers (Japan)": {
		"languages": ["Ja"]
	},
	"Ridge Racers 2 (Asia)": {
		"languages": ["Ja"]
	},
	"Riviera - The Promised Land (Europe) (En,Fr,It)": {
		"languages": ["En", "Fr", "It"]
	},
	"Riviera - The Promised Land (USA)": {
		"languages": ["En"]
	},
	"Riviera - Yakusoku no Chi (Japan)": {
		"languages": ["Ja"]
	},
	"Ro-Kyu-Bu! (Japan)": {
		"languages": ["Ja"]
	},
	"Rock Band Unplugged (Europe) (En,Fr,De,Es,It)": {
		"languages": ["De", "En", "Es", "Fr", "It"]
	},
	"Rock Band Unplugged (USA)": {
		"languages": ["En"]
	},
	"Rockman Dash - Hagane no Boukenshin (Japan)": {
		"languages": ["Ja"]
	},
	"Rockman Dash 2 - Episode 2 - Ooinaru Isan (Japan)": {
		"languages": ["Ja"]
	},
	"Rockman Rockman (Asia)": {
		"languages": ["Zh"]
	},
	"Rockman Rockman (Japan)": {
		"languages": ["Ja"]
	},
	"Rocky Balboa (Europe) (En,Fr,De,Es,It)": {
		"languages": ["De", "En", "Es", "Fr", "It"]
	},
	"Rocky Balboa (USA)": {
		"languages": ["En"]
	},
	"Rugby League Challenge (Europe)": {
		"languages": ["En"]
	},
	"Rurouni Kenshin - Meiji Kenkaku Romantan Saisen (Japan)": {
		"languages": ["Ja"]
	},
	"Rush (USA)": {
		"languages": ["En"]
	},
	"S.Y.K Renshouden Portable (Japan)": {
		"languages": ["Ja"]
	},
	"SBK - Superbike World Championship (USA)": {
		"languages": ["En"]
	},
	"SBK 08 - Superbike World Championship (Europe) (En,Fr,De,Es,It)": {
		"languages": ["De", "En", "Es", "Fr", "It"]
	},
	"SBK 09 - Superbike World Championship (Europe) (En,Fr,De,Es,It)": {
		"languages": ["De", "En", "Es", "Fr", "It"]
	},
	"SBK-07 - Superbike World Championship (Europe) (En,Fr,De,Es,It)": {
		"languages": ["De", "En", "Es", "Fr", "It"]
	},
	"SCEJ PSP Browser (Japan) (UTST-99261)": {
		"languages": []
	},
	"SCEJ PSP Browser (Japan) (UTST-99281)": {
		"languages": []
	},
	"SD Gundam - GGeneration Portable (Japan)": {
		"languages": ["Ja"]
	},
	"SD Gundam - GGeneration World (Japan, Korea)": {
		"languages": ["Ja"]
	},
	"SD Gundam GGeneration Overworld (Japan)": {
		"languages": ["Ja"]
	},
	"SNK Arcade Classics Vol. 1 (Europe)": {
		"languages": ["En"]
	},
	"SNK Arcade Classics Vol. 1 (Japan) (En,Ja)": {
		"languages": ["En", "Ja"]
	},
	"SNK Arcade Classics Vol. 1 (Korea)": {
		"languages": ["En"]
	},
	"SNK Arcade Classics Vol. 1 (USA)": {
		"languages": ["En"]
	},
	"SOCOM - U.S. Navy SEALs - Fireteam Bravo (Europe) (En,Fr,De,Es,It)": {
		"languages": ["De", "En", "Es", "Fr", "It"]
	},
	"SOCOM - U.S. Navy SEALs - Fireteam Bravo (Korea)": {
		"languages": ["Ko"]
	},
	"SOCOM - U.S. Navy SEALs - Fireteam Bravo (USA)": {
		"languages": ["En"]
	},
	"SOCOM - U.S. Navy SEALs - Fireteam Bravo (USA) (Beta)": {
		"languages": ["En"]
	},
	"SOCOM - U.S. Navy SEALs - Fireteam Bravo (USA) (Demo)": {
		"languages": ["En"]
	},
	"SOCOM - U.S. Navy SEALs - Fireteam Bravo 2 (Europe) (En,Fr,De,Es,It)": {
		"languages": ["De", "En", "Es", "Fr", "It"]
	},
	"SOCOM - U.S. Navy SEALs - Fireteam Bravo 2 (Europe) (En,Fr,De,Es,It) (Press Disc)": {
		"languages": ["De", "En", "Es", "Fr", "It"]
	},
	"SOCOM - U.S. Navy SEALs - Fireteam Bravo 2 (Korea)": {
		"languages": ["En"]
	},
	"SOCOM - U.S. Navy SEALs - Fireteam Bravo 2 (USA)": {
		"languages": ["En"]
	},
	"SOCOM - U.S. Navy SEALs - Fireteam Bravo 2 (USA) (Demo) (UCUS-98677)": {
		"languages": ["En"]
	},
	"SOCOM - U.S. Navy SEALs - Fireteam Bravo 2 (USA) (Demo) (UCUS-98691)": {
		"languages": ["En"]
	},
	"SOCOM - U.S. Navy SEALs - Fireteam Bravo 2 (USA) (Demo) (UCUS-98692)": {
		"languages": ["En"]
	},
	"SOCOM - U.S. Navy SEALs - Fireteam Bravo 3 (Europe) (En,Fr,De,Es,It,Nl,Pt,Sv,No,Da,Fi,Pl,Ru)": {
		"languages": ["Da", "De", "En", "Es", "Fi", "Fr", "It", "Nl", "No", "Pl", "Pt", "Ru", "Sv"]
	},
	"SOCOM - U.S. Navy SEALs - Fireteam Bravo 3 (Korea)": {
		"languages": ["En"]
	},
	"SOCOM - U.S. Navy SEALs - Fireteam Bravo 3 (USA)": {
		"languages": ["En"]
	},
	"SOCOM - U.S. Navy SEALs - Tactical Strike (Europe) (En,Fr,De,Es,It,Nl,Ko)": {
		"languages": ["De", "En", "Es", "Fr", "It", "Ko", "Nl"]
	},
	"SOCOM - U.S. Navy SEALs - Tactical Strike (USA)": {
		"languages": ["En"]
	},
	"SOCOM - U.S. Navy SEALs - Tactical Strike (USA) (Demo)": {
		"languages": ["En"]
	},
	"SOCOM - U.S. Navy SEALs Portable (Japan) (En,Ja)": {
		"languages": ["En", "Ja"]
	},
	"SSX On Tour (Europe) (En,Fr,De)": {
		"languages": ["De", "En", "Fr"]
	},
	"SSX On Tour (Korea)": {
		"languages": ["Ko"]
	},
	"SSX On Tour (USA)": {
		"languages": ["En"]
	},
	"SWAT - Target Liberty (Europe)": {
		"languages": ["En"]
	},
	"SWAT - Target Liberty (USA)": {
		"languages": ["En"]
	},
	"Saigo no Yakusoku no Monogatari (Japan)": {
		"languages": ["Ja"]
	},
	"Saki Portable (Japan)": {
		"languages": ["Ja"]
	},
	"Sakura Sakura - Haru Urara (Japan)": {
		"languages": ["Ja"]
	},
	"Sakura Taisen 1 & 2 (Japan, Asia)": {
		"languages": ["Ja"]
	},
	"Sakura-sou no Pet na Kanojo (Japan)": {
		"languages": ["Ja"]
	},
	"Salamander Portable (Japan, Asia)": {
		"languages": ["Ja"]
	},
	"Sampler Disc for PSP Vol. 1 (USA)": {
		"languages": ["En"]
	},
	"Samurai Dou 2 Portable (Asia)": {
		"languages": ["Ja"]
	},
	"Samurai Dou Portable (Japan)": {
		"languages": ["Ja"]
	},
	"Samurai Shodown Anthology (Europe)": {
		"languages": ["En"]
	},
	"Samurai Shodown Anthology (USA)": {
		"languages": ["En"]
	},
	"Samurai Warriors - State of War (Europe)": {
		"languages": ["En"]
	},
	"Samurai Warriors - State of War (Germany)": {
		"languages": ["De"]
	},
	"Samurai Warriors - State of War (USA)": {
		"languages": ["En"]
	},
	"Sangoku-hime - Sangoku Ransei - Haten no Saihai (Japan)": {
		"languages": ["Ja"]
	},
	"Sangokushi VIII (Japan)": {
		"languages": ["Ja"]
	},
	"Sanguozhi V (Asia)": {
		"languages": ["Zh"]
	},
	"Saru! Get You! P! (Japan) (Beta)": {
		"languages": []
	},
	"Saru! Get You! P! (Japan) (v1.06)": {
		"languages": ["Ja"]
	},
	"Saru! Get You! P! (Japan, Asia) (v2.00)": {
		"languages": ["Ja"]
	},
	"Saru! Get You! Piposaru Racer (Japan, Asia)": {
		"languages": ["Ja"]
	},
	"Saru! Get You! Piposaru Senki (Japan)": {
		"languages": ["Ja"]
	},
	"Saru! Get You! SaruSaru Daisakusen (Japan)": {
		"languages": ["Ja"]
	},
	"Satomi Hakkenden - Hamaji Hime no Ki (Japan)": {
		"languages": ["Ja"]
	},
	"Scarface - Money. Power. Respect. (Europe)": {
		"languages": ["En"]
	},
	"Scarface - Money. Power. Respect. (Europe) (En,Fr,Es,It)": {
		"languages": ["En", "Es", "Fr", "It"]
	},
	"Scarface - Money. Power. Respect. (Germany)": {
		"languages": ["De"]
	},
	"Scarface - Money. Power. Respect. (USA)": {
		"languages": ["En"]
	},
	"School Wars - Sotsugyou Sensen (Japan)": {
		"languages": ["Ja"]
	},
	"Scooby-Doo! Qui Regarde Qui (France) (En,Fr)": {
		"languages": ["En", "Fr"]
	},
	"Scooby-Doo! Who's Watching Who (Europe)": {
		"languages": ["En"]
	},
	"Scooby-Doo! Who's Watching Who (Europe) (Es,It)": {
		"languages": ["Es", "It"]
	},
	"Scooby-Doo! Who's Watching Who (USA)": {
		"languages": ["En"]
	},
	"Scrabble (USA)": {
		"languages": []
	},
	"Scudetto 2006 - Championship Manager (Italy)": {
		"languages": ["It"]
	},
	"Secret Agent Clank (Asia) (En,Fr,De,Es,It)": {
		"languages": ["De", "En", "Es", "Fr", "It"]
	},
	"Secret Agent Clank (Europe) (En,Fr,De,Es,It,Nl,Pt,Sv,No,Da,Fi,Pl)": {
		"languages": ["Da", "De", "En", "Es", "Fi", "Fr", "It", "Nl", "No", "Pl", "Pt", "Sv"]
	},
	"Secret Agent Clank (Korea)": {
		"languages": ["Ko"]
	},
	"Secret Agent Clank (USA) (Demo)": {
		"languages": ["En"]
	},
	"Secret Agent Clank (USA) (En,Fr,De,Es,It)": {
		"languages": ["De", "En", "Es", "Fr", "It"]
	},
	"Secret Agent Clank (USA) (En,Fr,De,Es,It) (Beta)": {
		"languages": ["De", "En", "Es", "Fr", "It"]
	},
	"Secret Saturdays, The - Beasts of the 5th Sun (Europe) (En,Fr,De,Es,It)": {
		"languages": ["De", "En", "Es", "Fr", "It"]
	},
	"Secret Saturdays, The - Beasts of the 5th Sun (USA)": {
		"languages": []
	},
	"Sega Genesis Collection (USA)": {
		"languages": ["En"]
	},
	"Sega Mega Drive Collection (Europe) (En,Fr,De,Es,It)": {
		"languages": ["De", "En", "Es", "Fr", "It"]
	},
	"Sega Rally (Europe) (En,Fr,De,Es,It) (v1.00)": {
		"languages": ["De", "En", "Es", "Fr", "It"]
	},
	"Sega Rally (Europe) (En,Fr,De,Es,It) (v2.00)": {
		"languages": ["De", "En", "Es", "Fr", "It"]
	},
	"Sega Rally (Russia)": {
		"languages": ["Ru"]
	},
	"Sega Rally Revo (USA)": {
		"languages": ["En"]
	},
	"Seigneur des Anneaux, Le - Tactics (France)": {
		"languages": ["Fr"]
	},
	"Sengoku Basara - Battle Heroes (Japan)": {
		"languages": ["Ja"]
	},
	"Sengoku Basara - Chronicle Heroes (Japan, Korea)": {
		"languages": ["Ja"]
	},
	"Sengoku Cannon - Sengoku Ace Episode III (Japan, Asia) (En,Ja)": {
		"languages": ["En", "Ja"]
	},
	"Sengoku Efuda Yuugi - Hototogisu Tairan (Japan)": {
		"languages": ["Ja"]
	},
	"Sengoku Musou 3 Z Special (Japan)": {
		"languages": ["Ja"]
	},
	"Senjou no Valkyria 2 - Gallia Ouritsu Shikan Gakkou (Japan)": {
		"languages": ["Ja"]
	},
	"Senjou no Valkyria 3 - Unrecorded Chronicles (Japan)": {
		"languages": ["Ja"]
	},
	"Senor de los Anillos, El - Tacticas (Spain)": {
		"languages": ["Es"]
	},
	"Senritsu no Stratus (Japan)": {
		"languages": ["Ja"]
	},
	"Shadow of Destiny (USA)": {
		"languages": ["En"]
	},
	"Shadow of Memories (Japan)": {
		"languages": ["Ja"]
	},
	"Shaun White Snowboarding (Europe) (En,Fr,De,Es,It)": {
		"languages": ["De", "En", "Es", "Fr", "It"]
	},
	"Shaun White Snowboarding (USA)": {
		"languages": ["En"]
	},
	"Shepherd's Crossing (USA)": {
		"languages": ["En"]
	},
	"Shin Master of Monsters Final EX - Mukunaru Nageki, Tenmei no Saika (Japan)": {
		"languages": ["Ja"]
	},
	"Shin Megami Tensei - Devil Summoner (Japan, Asia)": {
		"languages": ["Ja"]
	},
	"Shin Megami Tensei - Persona (USA)": {
		"languages": ["En"]
	},
	"Shin Megami Tensei - Persona 2 - Innocent Sin (Europe)": {
		"languages": ["En"]
	},
	"Shin Megami Tensei - Persona 2 - Innocent Sin (USA)": {
		"languages": ["En"]
	},
	"Shin Megami Tensei - Persona 3 Portable (Europe)": {
		"languages": []
	},
	"Shin Megami Tensei - Persona 3 Portable (Europe) (Beta)": {
		"languages": []
	},
	"Shin Megami Tensei - Persona 3 Portable (USA)": {
		"languages": ["En"]
	},
	"Shin Megami Tensei - Persona 3 Portable (USA) (Trade Demo)": {
		"languages": ["En"]
	},
	"Shin Sangoku Musou (Japan, Asia)": {
		"languages": ["Ja"]
	},
	"Shin Sangoku Musou - Multi Raid (Japan)": {
		"languages": ["Ja"]
	},
	"Shin Sangoku Musou - Multi Raid (Japan) (Taikenban)": {
		"languages": ["Ja"]
	},
	"Shin Sangoku Musou - Multi Raid 2 (Japan)": {
		"languages": ["Ja"]
	},
	"Shin Sangoku Musou - Multi Raid 2 (Japan) (Taikenban)": {
		"languages": ["Ja"]
	},
	"Shin Sangoku Musou 2nd Evolution (Japan)": {
		"languages": ["Ja"]
	},
	"Shin Sangoku Musou 5 Empires (Japan)": {
		"languages": ["Ja"]
	},
	"Shin Sangoku Musou 5 Special (Japan)": {
		"languages": ["Ja"]
	},
	"Shin Sangoku Musou 6 Special (Japan) (Disc 1)": {
		"languages": ["Ja"]
	},
	"Shin Sangoku Musou 6 Special (Japan) (Disc 2)": {
		"languages": ["Ja"]
	},
	"Shin Seiki Evangelion - Battle Orchestra Portable (Asia)": {
		"languages": ["Ja"]
	},
	"Shin Seiki Evangelion - Koutetsu no Girlfriend 2nd Portable (Japan)": {
		"languages": ["Ja"]
	},
	"Shin Seiki Evangelion 2 - Tsukurareshi Sekai - Another Cases (Japan)": {
		"languages": ["Ja"]
	},
	"Shin Seiki Evangelion 2 - Tsukurareshi Sekai - Another Cases (Japan) (10-shuunen Kinen Memorial Box)": {
		"languages": ["Ja"]
	},
	"Shining Ark (Japan)": {
		"languages": ["Ja"]
	},
	"Shining Blade (Japan)": {
		"languages": ["Ja"]
	},
	"Shining Hearts (Japan)": {
		"languages": ["Ja"]
	},
	"Shinki Gensou - SSII Unlimited Side (Asia)": {
		"languages": ["Ja"]
	},
	"Shinkyoku Soukai Polyphonica - 0~4 wa Full Pack (Japan)": {
		"languages": ["Ja"]
	},
	"Shinobi, Koiutsutsu (Japan)": {
		"languages": ["Ja"]
	},
	"Shinobido - Tales of the Ninja (Europe) (En,Fr,De,Es,It)": {
		"languages": ["De", "En", "Es", "Fr", "It"]
	},
	"Shiratsuyu no Kai (Japan)": {
		"languages": ["Ja"]
	},
	"Shirokishi Monogatari Episode Portable - Dogma Wars (Japan)": {
		"languages": ["Ja"]
	},
	"Shougi ga Tsuyokunaru - Gekisashi - Jouseki Doujou (Japan)": {
		"languages": ["Ja"]
	},
	"Shutokou Battle (Japan)": {
		"languages": ["Ja"]
	},
	"Sid Meier's Pirates! (Europe) (En,Fr,De,Es,It)": {
		"languages": ["De", "En", "Es", "Fr", "It"]
	},
	"Sid Meier's Pirates! (Europe) (En,Fr,De,Es,It) (Beta)": {
		"languages": ["De", "En", "Es", "Fr", "It"]
	},
	"Sid Meier's Pirates! (USA) (En,Fr,De,Es,It)": {
		"languages": ["De", "En", "Es", "Fr", "It"]
	},
	"Signore degli Anelli, Il - Tactics (Italy)": {
		"languages": ["It"]
	},
	"Silent Hill - Shattered Memories (Europe) (En,Fr,De,Es,It)": {
		"languages": ["De", "En", "Es", "Fr", "It"]
	},
	"Silent Hill - Shattered Memories (Japan) (En,Ja)": {
		"languages": ["En", "Ja"]
	},
	"Silent Hill - Shattered Memories (USA)": {
		"languages": ["En"]
	},
	"Silent Hill Origins (Europe) (En,Fr,De,Es,It)": {
		"languages": ["De", "En", "Es", "Fr", "It"]
	},
	"Silent Hill Origins (USA) (En,Fr,De,Es,It)": {
		"languages": ["De", "En", "Es", "Fr", "It"]
	},
	"Silent Hill Zero (Japan)": {
		"languages": ["Ja"]
	},
	"Silhwang Powerful Pro Yagu 2010 (Korea)": {
		"languages": ["Ja"]
	},
	"Silhwang Powerful Pro Yagu 2011 (Korea)": {
		"languages": ["Ja"]
	},
	"Silverfall (Europe) (En,Fr,De,Es)": {
		"languages": ["De", "En", "Es", "Fr"]
	},
	"Simple 2500 Series Portable!! Vol. 10 - The IQ Cube - Moyatto Atama o Puzzle de Sukkiri! (Japan)": {
		"languages": ["Ja"]
	},
	"Simple 2500 Series Portable!! Vol. 11 - The Puzzle Quest - Agaria no Kishi (Japan)": {
		"languages": ["Ja"]
	},
	"Simple 2500 Series Portable!! Vol. 2 - The Tennis (Japan, Asia)": {
		"languages": ["Ja"]
	},
	"Simple 2500 Series Portable!! Vol. 3 - The Dokodemo Suiri - IT Tantei Zen 68 no Jikenbo (Japan)": {
		"languages": ["Ja"]
	},
	"Simpson, I - Il Videogioco (Italy)": {
		"languages": ["It"]
	},
	"Simpson, Les - Le Jeu (France)": {
		"languages": ["Fr"]
	},
	"Simpson, Los - El Videojuego (Spain)": {
		"languages": ["Es"]
	},
	"Simpsons Game, The (Asia)": {
		"languages": ["En"]
	},
	"Simpsons Game, The (Europe)": {
		"languages": ["En"]
	},
	"Simpsons Game, The (USA)": {
		"languages": ["En"]
	},
	"Simpsons, Die - Das Spiel (Germany)": {
		"languages": ["De"]
	},
	"Sims 2, The (Europe) (En,Fr,De,Es,It)": {
		"languages": ["De", "En", "Es", "Fr", "It"]
	},
	"Sims 2, The (USA)": {
		"languages": ["En"]
	},
	"Sims 2, The - Castaway (Europe) (En,Fr,De,Es,It,Nl,Pt)": {
		"languages": ["De", "En", "Es", "Fr", "It", "Nl", "Pt"]
	},
	"Sims 2, The - Castaway (USA) (En,Fr,De,Es,It,Nl,Pt)": {
		"languages": ["De", "En", "Es", "Fr", "It", "Nl", "Pt"]
	},
	"Sims 2, The - Pets (Asia) (En,Fr,De,Es,It,Nl,Zh)": {
		"languages": ["De", "En", "Es", "Fr", "It", "Nl", "Zh"]
	},
	"Sims 2, The - Pets (Europe)": {
		"languages": ["En"]
	},
	"Sims 2, The - Pets (Europe) (En,Fr,De,Es,It,Nl)": {
		"languages": ["De", "En", "Es", "Fr", "It", "Nl"]
	},
	"Sims 2, The - Pets (Korea) (En,Fr,De,Es,It,Nl)": {
		"languages": ["De", "En", "Es", "Fr", "It", "Nl"]
	},
	"Sims 2, The - Pets (USA)": {
		"languages": ["En"]
	},
	"Sincheon Magye - GOC IV - Another Side (Korea)": {
		"languages": ["Ko"]
	},
	"Singi Hwansang - SSII Unlimited Side (Korea)": {
		"languages": ["Ko"]
	},
	"Skate Park City (Europe)": {
		"languages": ["En"]
	},
	"Smart Bomb (USA)": {
		"languages": ["En"]
	},
	"Smash Court Tennis 3 (Europe) (En,Fr,De,Es,It)": {
		"languages": ["De", "En", "Es", "Fr", "It"]
	},
	"Smash Court Tennis 3 (Korea) (En,Ja,Fr,De,Es,It)": {
		"languages": ["De", "En", "Es", "Fr", "It", "Ja"]
	},
	"Smash Court Tennis 3 (USA)": {
		"languages": ["En"]
	},
	"Snoopy vs. the Red Baron (USA)": {
		"languages": ["En"]
	},
	"Snow Bound Land (Japan)": {
		"languages": ["Ja"]
	},
	"Sol Trigger (Japan)": {
		"languages": ["Ja"]
	},
	"Solomon's Ring - Chi no Shou (Japan)": {
		"languages": ["Ja"]
	},
	"Sonic Rivals (Europe) (En,Fr,De,Es,It)": {
		"languages": ["De", "En", "Es", "Fr", "It"]
	},
	"Sonic Rivals (USA)": {
		"languages": ["En"]
	},
	"Sonic Rivals 2 (Europe) (En,Fr,De,Es,It)": {
		"languages": ["De", "En", "Es", "Fr", "It"]
	},
	"Sonic Rivals 2 (USA)": {
		"languages": ["En"]
	},
	"Sony Computer Science Kenkyuusho Mogi Kenichirou Hakushi Kanshuu - Nou ni Kaikan Aha Taiken (Japan) (v1.00)": {
		"languages": ["Ja"]
	},
	"Sony Computer Science Kenkyuusho Mogi Kenichirou Hakushi Kanshuu - Nou ni Kaikan Minna de Aha Taiken (Japan)": {
		"languages": ["Ja"]
	},
	"Sora no Kiseki - Material Collection Portable Mini (Japan) (Taikenban)": {
		"languages": ["Ja"]
	},
	"Sorayume Portable (Japan)": {
		"languages": ["Ja"]
	},
	"Soukoku no Kusabi - Hiiro no Kakera 3 - Ashita e no Tobira (Japan)": {
		"languages": ["Ja"]
	},
	"Soukyuu no Fafner (Japan)": {
		"languages": ["Ja"]
	},
	"Soul Eater - Battle Resonance (Japan)": {
		"languages": ["Ja"]
	},
	"Soulcalibur - Broken Destiny (Europe) (En,Ja,Fr,De,Es,It,Ru)": {
		"languages": ["De", "En", "Es", "Fr", "It", "Ja", "Ru"]
	},
	"Soulcalibur - Broken Destiny (Japan, Asia) (En,Ja,Fr,De,Es,It,Ru)": {
		"languages": ["De", "En", "Es", "Fr", "It", "Ja", "Ru"]
	},
	"Soulcalibur - Broken Destiny (USA) (En,Ja,Fr,De,Es,It,Ru)": {
		"languages": ["De", "En", "Es", "Fr", "It", "Ja", "Ru"]
	},
	"Space Invaders Evolution (Europe) (En,Fr,De,Es,It,Nl)": {
		"languages": ["De", "En", "Es", "Fr", "It", "Nl"]
	},
	"Space Invaders Extreme (Europe) (En,Ja,Fr,De,Es,It) (Beta)": {
		"languages": ["De", "En", "Es", "Fr", "It", "Ja"]
	},
	"Space Invaders Extreme (Europe, Australia) (En,Ja,Fr,De,Es,It)": {
		"languages": ["De", "En", "Es", "Fr", "It", "Ja"]
	},
	"Space Invaders Extreme (Japan, Asia)": {
		"languages": ["Ja"]
	},
	"Space Invaders Extreme (USA) (En,Fr,De,Es,It)": {
		"languages": ["De", "En", "Es", "Fr", "It"]
	},
	"Spectral Souls - Resurrection of the Ethereal Empires (USA)": {
		"languages": ["En"]
	},
	"Spectral vs. Generation (Europe)": {
		"languages": ["En"]
	},
	"Spectral vs. Generation (Japan)": {
		"languages": ["Ja"]
	},
	"Spelling Challenges and More! (USA)": {
		"languages": []
	},
	"Spider-Man - Freund oder Feind (Germany)": {
		"languages": ["De"]
	},
	"Spider-Man - Friend or Foe (Europe) (En,It)": {
		"languages": ["En", "It"]
	},
	"Spider-Man - Friend or Foe (Europe) (Fr,Es)": {
		"languages": ["Es", "Fr"]
	},
	"Spider-Man - Friend or Foe (USA)": {
		"languages": ["En"]
	},
	"Spider-Man - Web of Shadows - Amazing Allies Edition (Europe) (En,Fr,De,Es,It)": {
		"languages": ["De", "En", "Es", "Fr", "It"]
	},
	"Spider-Man - Web of Shadows - Amazing Allies Edition (USA) (En,Fr)": {
		"languages": ["En", "Fr"]
	},
	"Spider-Man 2 (Europe)": {
		"languages": ["En"]
	},
	"Spider-Man 2 (Europe) (En,Fr,De,Es,It)": {
		"languages": ["De", "En", "Es", "Fr", "It"]
	},
	"Spider-Man 2 (USA)": {
		"languages": ["En"]
	},
	"Spider-Man 3 (Europe) (En,Fr,De,Es,It)": {
		"languages": ["De", "En", "Es", "Fr", "It"]
	},
	"Spider-Man 3 (USA)": {
		"languages": ["En"]
	},
	"Spinout (Europe)": {
		"languages": ["En"]
	},
	"Split-Second (USA) (En,Fr,Es)": {
		"languages": ["En", "Es", "Fr"]
	},
	"Split-Second - Velocity (Europe) (En,Fr,De,Es,It,Ru)": {
		"languages": ["De", "En", "Es", "Fr", "It", "Ru"]
	},
	"Stacked with Daniel Negreanu (USA)": {
		"languages": ["En"]
	},
	"Star Driver - Kagayaki no Takuto - Ginga Bishounen Densetsu (Asia)": {
		"languages": ["Ja"]
	},
	"Star Ocean - First Departure (Europe)": {
		"languages": ["En"]
	},
	"Star Ocean - First Departure (Japan)": {
		"languages": ["Ja"]
	},
	"Star Ocean - First Departure (USA)": {
		"languages": ["En"]
	},
	"Star Ocean - Second Evolution (Europe)": {
		"languages": ["En"]
	},
	"Star Ocean - Second Evolution (Japan)": {
		"languages": ["Ja"]
	},
	"Star Ocean - Second Evolution (USA)": {
		"languages": ["En"]
	},
	"Star Soldier (Japan) (En,Ja)": {
		"languages": ["En", "Ja"]
	},
	"Star Trek - Tactical Assault (Europe)": {
		"languages": ["En"]
	},
	"Star Trek - Tactical Assault (USA)": {
		"languages": ["En"]
	},
	"Star Wars - Battlefront II (Europe, Australia) (En,Fr,De,Es,It)": {
		"languages": ["De", "En", "Es", "Fr", "It"]
	},
	"Star Wars - Battlefront II (Japan)": {
		"languages": ["Ja"]
	},
	"Star Wars - Battlefront II (USA)": {
		"languages": ["En"]
	},
	"Star Wars - Lethal Alliance (Europe) (En,Fr,De,Es,It)": {
		"languages": ["De", "En", "Es", "Fr", "It"]
	},
	"Star Wars - Lethal Alliance (USA) (En,Fr,De,Es,It)": {
		"languages": ["De", "En", "Es", "Fr", "It"]
	},
	"Star Wars - The Clone Wars - Republic Heroes (Europe) (De,It)": {
		"languages": ["De", "It"]
	},
	"Star Wars - The Clone Wars - Republic Heroes (Europe) (En,Fr,Es)": {
		"languages": ["En", "Es", "Fr"]
	},
	"Star Wars - The Clone Wars - Republic Heroes (USA) (En,Fr,Es)": {
		"languages": ["En", "Es", "Fr"]
	},
	"Star Wars - The Force Unleashed (Europe) (En,Es,It)": {
		"languages": ["En", "Es", "It"]
	},
	"Star Wars - The Force Unleashed (Europe) (Fr,De)": {
		"languages": ["De", "Fr"]
	},
	"Star Wars - The Force Unleashed (USA) (En,Fr)": {
		"languages": ["En", "Fr"]
	},
	"Star Wars Battlefront - Elite Squadron (Europe) (En,Fr,De,Es,It)": {
		"languages": ["De", "En", "Es", "Fr", "It"]
	},
	"Star Wars Battlefront - Elite Squadron (USA) (En,Fr,Es)": {
		"languages": ["En", "Es", "Fr"]
	},
	"Star Wars Battlefront - Renegade Squadron (Europe) (En,Fr,De,Es,It)": {
		"languages": ["De", "En", "Es", "Fr", "It"]
	},
	"Star Wars Battlefront - Renegade Squadron (Korea)": {
		"languages": ["En"]
	},
	"Star Wars Battlefront - Renegade Squadron (USA)": {
		"languages": ["En"]
	},
	"Starry Sky - After Autumn Portable (Japan)": {
		"languages": ["Ja"]
	},
	"Starry Sky - After Autumn Portable - Etsuran Shite Please Etsu Puritsu 2 (Japan)": {
		"languages": ["Ja"]
	},
	"Starry Sky - After Summer Portable (Japan)": {
		"languages": ["Ja"]
	},
	"Starry Sky - After Summer Portable - Etsuran Shite Please Etsu Puritsu 2 (Japan)": {
		"languages": ["Ja"]
	},
	"Starry Sky - In Autumn Portable (Japan)": {
		"languages": ["Ja"]
	},
	"Starry Sky - In Spring Portable (Japan)": {
		"languages": ["Ja"]
	},
	"Starry Sky - In Summer Portable (Japan)": {
		"languages": ["Ja"]
	},
	"StateShift (Europe)": {
		"languages": ["En"]
	},
	"Stealth + WipEout Pure (Australia)": {
		"languages": ["En"]
	},
	"Stealth + WipEout Pure (Europe) (En,Es,It)": {
		"languages": ["En", "Es", "It"]
	},
	"Stealth + WipEout Pure (Germany) (En,De)": {
		"languages": ["De", "En"]
	},
	"Stealth + WipEout Pure (USA)": {
		"languages": []
	},
	"Stealth feat. WipEout Pure Stealth Edition (Japan)": {
		"languages": ["Ja"]
	},
	"Steambot Chronicles - Battle Tournament (USA)": {
		"languages": ["En"]
	},
	"Steel Horizon (Europe) (En,Fr,De,Es,It)": {
		"languages": ["De", "En", "Es", "Fr", "It"]
	},
	"Steel Horizon (USA)": {
		"languages": ["En"]
	},
	"Steins;Gate (Japan)": {
		"languages": ["Ja"]
	},
	"Storm Lover (Japan)": {
		"languages": ["Ja"]
	},
	"Storm Lover (Japan) (Shokai Seisan-ban)": {
		"languages": ["Ja"]
	},
	"Storm Lover Kai!! (Japan)": {
		"languages": []
	},
	"Storm Lover Natsukoi!! (Japan)": {
		"languages": ["Ja"]
	},
	"Street Cricket Champions (India)": {
		"languages": ["En"]
	},
	"Street Cricket Champions 2 (India)": {
		"languages": ["En"]
	},
	"Street Fighter Alpha 3 Max (Europe)": {
		"languages": ["En"]
	},
	"Street Fighter Alpha 3 Max (USA)": {
		"languages": ["En"]
	},
	"Street Fighter Zero 3 Double Upper (Japan)": {
		"languages": ["Ja"]
	},
	"Street Riders (Europe) (En,Fr,De,Es,It)": {
		"languages": ["De", "En", "Es", "Fr", "It"]
	},
	"Street Supremacy (Europe)": {
		"languages": ["En"]
	},
	"Street Supremacy (USA)": {
		"languages": ["En"]
	},
	"Strike Witches - Hakugin no Tsubasa (Japan)": {
		"languages": ["Ja"]
	},
	"SuGirly Wish Limited (Japan)": {
		"languages": ["Ja"]
	},
	"Sudoku (Japan)": {
		"languages": ["Ja"]
	},
	"Sudoku Coach (Australia)": {
		"languages": ["En"]
	},
	"Summon Night 3 (Japan)": {
		"languages": ["Ja"]
	},
	"Summon Night 5 (Japan)": {
		"languages": ["Ja"]
	},
	"Summon Night 5 (USA)": {
		"languages": ["En"]
	},
	"Sunday vs. Magazine Shuuketsu! Choujou Daikessen (Japan)": {
		"languages": ["Ja"]
	},
	"Super Collapse! 3 (Europe) (En,Fr,De,Es,It)": {
		"languages": ["De", "En", "Es", "Fr", "It"]
	},
	"Super Collapse! 3 (USA)": {
		"languages": ["En"]
	},
	"Super Danganronpa 2 - Sayonara Zetsubou Gakuen (Japan)": {
		"languages": ["Ja"]
	},
	"Super Fruit Fall (Europe) (En,Fr,De,Es,It)": {
		"languages": ["De", "En", "Es", "Fr", "It"]
	},
	"Super Hind (Europe) (En,Fr,De,Es,It,Fi)": {
		"languages": ["De", "En", "Es", "Fi", "Fr", "It"]
	},
	"Super Monkey Ball Adventure (Europe) (En,Fr,De,Es,It)": {
		"languages": ["De", "En", "Es", "Fr", "It"]
	},
	"Super Monkey Ball Adventure (USA)": {
		"languages": ["En"]
	},
	"Super Pocket Tennis (Europe)": {
		"languages": ["En"]
	},
	"Super Robot Taisen A Portable (Japan)": {
		"languages": ["Ja"]
	},
	"Super Robot Taisen MX Portable (Japan)": {
		"languages": ["Ja"]
	},
	"Super Robot Taisen OG Saga - Masoukishin - The Lord of Elemental (Japan)": {
		"languages": ["Ja"]
	},
	"Super Robot Taisen OG Saga - Masoukishin II - Revelation of Evil God (Japan, Korea)": {
		"languages": ["Ja"]
	},
	"Surf's Up (Europe) (En,Fr,De,Es,It)": {
		"languages": ["De", "En", "Es", "Fr", "It"]
	},
	"Surf's Up (Europe) (En,Fr,Es)": {
		"languages": ["En", "Es", "Fr"]
	},
	"Surf's Up (USA) (En,Fr,Es)": {
		"languages": ["En", "Es", "Fr"]
	},
	"Suzumiya Haruhi no Yakusoku (Japan)": {
		"languages": ["Ja"]
	},
	"Suzumiya Haruhi no Yakusoku (Japan) (Super Premium Box)": {
		"languages": ["Ja"]
	},
	"Suzumiya Haruhi-chan no Mahjong (Japan)": {
		"languages": ["Ja"]
	},
	"Sweet Fuse - At Your Side (USA)": {
		"languages": ["En"]
	},
	"Sword Art Online - Infinity Moment (Japan)": {
		"languages": ["Ja"]
	},
	"Syphon Filter - Dark Mirror (Europe) (En,Fr,De,Es,It)": {
		"languages": ["De", "En", "Es", "Fr", "It"]
	},
	"Syphon Filter - Dark Mirror (Europe) (En,Fr,De,Es,It) (Demo)": {
		"languages": ["De", "En", "Es", "Fr", "It"]
	},
	"Syphon Filter - Dark Mirror (USA)": {
		"languages": ["En"]
	},
	"Syphon Filter - Dark Mirror (USA) (Demo)": {
		"languages": ["En"]
	},
	"Syphon Filter - Logan's Shadow (Europe) (En,Fr,De,Es,It,Pl,Ru)": {
		"languages": ["De", "En", "Es", "Fr", "It", "Pl", "Ru"]
	},
	"Syphon Filter - Logan's Shadow (USA)": {
		"languages": ["En"]
	},
	"Syphon Filter - Logan's Shadow (USA) (Beta) (v0.10)": {
		"languages": ["En"]
	},
	"Syphon Filter - Logan's Shadow (USA) (Demo)": {
		"languages": ["En"]
	},
	"System Software Update Ver. 3.73 (Japan)": {
		"languages": []
	},
	"TMNT (Europe) (En,Fr,De,Es,It)": {
		"languages": ["De", "En", "Es", "Fr", "It"]
	},
	"TMNT (USA)": {
		"languages": []
	},
	"TNA Impact! Cross the Line (Europe) (En,Fr,De,Es,It)": {
		"languages": ["De", "En", "Es", "Fr", "It"]
	},
	"TNA Impact! Cross the Line (USA) (En,Fr)": {
		"languages": ["En", "Fr"]
	},
	"TOCA Race Driver 2 (Europe) (En,Fr,De,Es,It)": {
		"languages": ["De", "En", "Es", "Fr", "It"]
	},
	"TOCA Race Driver 3 Challenge (Europe) (En,Fr,De,Es,It)": {
		"languages": ["De", "En", "Es", "Fr", "It"]
	},
	"Tactics Ogre - Let Us Cling Together (Europe)": {
		"languages": ["En"]
	},
	"Tactics Ogre - Let Us Cling Together (USA)": {
		"languages": ["En"]
	},
	"Tactics Ogre - Unmei no Wa (Japan)": {
		"languages": ["Ja"]
	},
	"Taiko no Tatsujin Portable (Japan) (v1.01)": {
		"languages": ["Ja"]
	},
	"Taiko no Tatsujin Portable (Japan, Asia) (v2.00)": {
		"languages": ["Ja"]
	},
	"Taiko no Tatsujin Portable 2 (Japan)": {
		"languages": ["Ja"]
	},
	"Taiko no Tatsujin Portable DX (Japan, Korea)": {
		"languages": ["Ja"]
	},
	"Taikou Risshiden V (Japan) (v3.00)": {
		"languages": ["Ja"]
	},
	"Taishou Mebiusline Portable (Japan)": {
		"languages": ["Ja"]
	},
	"Taishou Yakyuu Musume. - Otome-tachi no Seishun Nikki (Japan)": {
		"languages": ["Ja"]
	},
	"Taito Legends Power-Up (Europe) (En,Fr,De,Es,It)": {
		"languages": ["De", "En", "Es", "Fr", "It"]
	},
	"Taito Legends Power-Up (USA)": {
		"languages": ["En"]
	},
	"Tales of Destiny 2 (Japan)": {
		"languages": ["Ja"]
	},
	"Tales of Eternia (Europe)": {
		"languages": ["En"]
	},
	"Tales of Eternia (Japan)": {
		"languages": ["Ja"]
	},
	"Tales of Phantasia - Full Voice Edition (Japan)": {
		"languages": ["Ja"]
	},
	"Tales of Phantasia - Narikiri Dungeon X (Japan)": {
		"languages": ["Ja"]
	},
	"Tales of Rebirth (Japan)": {
		"languages": ["Ja"]
	},
	"Tales of VS (Japan)": {
		"languages": ["Ja"]
	},
	"Tales of the Heroes - Twin Brave (Japan, Korea)": {
		"languages": ["Ja"]
	},
	"Tales of the World - Radiant Mythology (Europe)": {
		"languages": ["En"]
	},
	"Tales of the World - Radiant Mythology (Japan)": {
		"languages": ["Ja"]
	},
	"Tales of the World - Radiant Mythology (Japan) (PSP System Bundle)": {
		"languages": ["Ja"]
	},
	"Tales of the World - Radiant Mythology (USA)": {
		"languages": ["En"]
	},
	"Tales of the World - Radiant Mythology 2 (Japan)": {
		"languages": ["Ja"]
	},
	"Tales of the World - Radiant Mythology 3 (Japan)": {
		"languages": ["Ja"]
	},
	"TalkMan (Europe, Australia) (En,Ja,Fr,De,Es,It)": {
		"languages": ["De", "En", "Es", "Fr", "It", "Ja"]
	},
	"TalkMan (Japan) (En,Ja,Zh,Ko) (Microphone Doukonban)": {
		"languages": ["En", "Ja", "Ko", "Zh"]
	},
	"TalkMan (Japan) (Soft Tantaiban)": {
		"languages": ["Ja"]
	},
	"TalkMan Euro! TalkMan Europa Gengo-ban (Japan) (En,Ja,Fr,De,Es,It)": {
		"languages": ["De", "En", "Es", "Fr", "It", "Ja"]
	},
	"TalkMan Euro! TalkMan Europa Gengo-ban (Japan) (Microphone Doukonban)": {
		"languages": ["Ja"]
	},
	"TalkMan-shiki Shabelingual Eikaiwa (Japan)": {
		"languages": ["Ja"]
	},
	"TalkMan-shiki Shabelingual Eikaiwa for Kids! (Japan)": {
		"languages": ["Ja"]
	},
	"TalkMan-shiki Shabelingual Eikaiwa for Kids! (Japan) (En,Ja) (Microphone Doukonban)": {
		"languages": ["En", "Ja"]
	},
	"Talkman Yeongeohoehwa Sudajaeng English (Korea)": {
		"languages": ["Ko"]
	},
	"Tantei Jinguuji Saburou - Hai to Diamond (Japan)": {
		"languages": ["Ja"]
	},
	"Tanteibu - The Detective Club - Angou to Misshitsu to Kaijin to (Japan)": {
		"languages": ["Ja"]
	},
	"Tegami Bachi - Kokoro Tsumugu Mono e (Japan)": {
		"languages": ["Ja"]
	},
	"Tekken - Dark Resurrection (Europe) (Beta)": {
		"languages": []
	},
	"Tekken - Dark Resurrection (Europe) (Demo)": {
		"languages": ["En"]
	},
	"Tekken - Dark Resurrection (Europe) (En,Fr,De,Es,It) (v1.00)": {
		"languages": ["De", "En", "Es", "Fr", "It"]
	},
	"Tekken - Dark Resurrection (Europe, Australia) (En,Fr,De,Es,It) (v2.00)": {
		"languages": ["De", "En", "Es", "Fr", "It"]
	},
	"Tekken - Dark Resurrection (Japan, Asia)": {
		"languages": ["Ja"]
	},
	"Tekken - Dark Resurrection (Korea)": {
		"languages": ["Ko"]
	},
	"Tekken - Dark Resurrection (USA) (En,Fr,De,Es,It)": {
		"languages": ["De", "En", "Es", "Fr", "It"]
	},
	"Tekken 6 (Asia) (En,Ja,Fr,De,Es,It,Ko,Ru)": {
		"languages": ["De", "En", "Es", "Fr", "It", "Ja", "Ko", "Ru"]
	},
	"Tekken 6 (Europe) (En,Ja,Fr,De,Es,It,Ko,Ru)": {
		"languages": ["De", "En", "Es", "Fr", "It", "Ja", "Ko", "Ru"]
	},
	"Tekken 6 (Japan) (En,Ja,Fr,De,Es,It,Ko,Ru)": {
		"languages": ["De", "En", "Es", "Fr", "It", "Ja", "Ko", "Ru"]
	},
	"Tekken 6 (Korea) (En,Ja,Fr,De,Es,It,Ko,Ru)": {
		"languages": ["De", "En", "Es", "Fr", "It", "Ja", "Ko", "Ru"]
	},
	"Tekken 6 (USA) (En,Ja,Fr,De,Es,It,Ko,Ru)": {
		"languages": ["De", "En", "Es", "Fr", "It", "Ja", "Ko", "Ru"]
	},
	"Telly Addicts (Europe)": {
		"languages": ["En"]
	},
	"Tenchi no Mon (Asia)": {
		"languages": ["Ja"]
	},
	"Tenchi no Mon (Japan)": {
		"languages": ["Ja"]
	},
	"Tenchi no Mon (Japan) (Taikenban)": {
		"languages": ["Ja"]
	},
	"Tenchi no Mon (Korea)": {
		"languages": ["Ko"]
	},
	"Tenchi no Mon 2 - Busouden (Asia)": {
		"languages": ["Zh"]
	},
	"Tenchi no Mon 2 - Busouden (Japan)": {
		"languages": ["Ja"]
	},
	"Tenchu - Shadow Assassins (Europe) (En,Fr,De,Es,It)": {
		"languages": ["De", "En", "Es", "Fr", "It"]
	},
	"Tenchu - Shadow Assassins (USA)": {
		"languages": ["En"]
	},
	"Tenchu - Shinobi Taizen (Japan)": {
		"languages": ["Ja"]
	},
	"Tenchu - Time of the Assassins (Europe) (En,Fr,De,Es,It)": {
		"languages": ["De", "En", "Es", "Fr", "It"]
	},
	"Tenchu 4 (Japan)": {
		"languages": ["Ja"]
	},
	"Test Drive Unlimited (Europe) (En,Fr,De,Es,It)": {
		"languages": ["De", "En", "Es", "Fr", "It"]
	},
	"Test Drive Unlimited (USA)": {
		"languages": ["En"]
	},
	"Thrillville (Europe) (En,Fr,De,Es,It)": {
		"languages": ["De", "En", "Es", "Fr", "It"]
	},
	"Thrillville (USA)": {
		"languages": ["En"]
	},
	"Thrillville - Off the Rails (Europe)": {
		"languages": ["En"]
	},
	"Thrillville - Off the Rails (Europe) (Es,It)": {
		"languages": ["Es", "It"]
	},
	"Thrillville - Off the Rails (Europe) (Fr,De)": {
		"languages": ["De", "Fr"]
	},
	"Thrillville - Off the Rails (Korea)": {
		"languages": ["En"]
	},
	"Thrillville - Off the Rails (USA)": {
		"languages": ["En"]
	},
	"Tiandi Zhi Men (Asia)": {
		"languages": ["Zh"]
	},
	"Tiger & Bunny - Hero's Day (Japan)": {
		"languages": ["Ja"]
	},
	"Tiger & Bunny - On-Air Jack! (Japan)": {
		"languages": ["Ja"]
	},
	"Tiger Woods PGA Tour (Asia)": {
		"languages": ["En"]
	},
	"Tiger Woods PGA Tour (USA)": {
		"languages": ["En"]
	},
	"Tiger Woods PGA Tour 06 (Asia)": {
		"languages": ["En"]
	},
	"Tiger Woods PGA Tour 06 (Europe)": {
		"languages": ["En"]
	},
	"Tiger Woods PGA Tour 06 (Europe) (En,Fr,De)": {
		"languages": ["De", "En", "Fr"]
	},
	"Tiger Woods PGA Tour 06 (Japan)": {
		"languages": []
	},
	"Tiger Woods PGA Tour 06 (USA)": {
		"languages": ["En"]
	},
	"Tiger Woods PGA Tour 07 (Europe)": {
		"languages": ["En"]
	},
	"Tiger Woods PGA Tour 07 (USA)": {
		"languages": ["En"]
	},
	"Tiger Woods PGA Tour 08 (Europe)": {
		"languages": ["En"]
	},
	"Tiger Woods PGA Tour 08 (USA)": {
		"languages": ["En"]
	},
	"Tiger Woods PGA Tour 09 (Europe) (En,Fr,De,Es,It)": {
		"languages": ["De", "En", "Es", "Fr", "It"]
	},
	"Tiger Woods PGA Tour 09 (USA)": {
		"languages": ["En"]
	},
	"Tiger Woods PGA Tour 10 (Europe)": {
		"languages": ["En"]
	},
	"Tiger Woods PGA Tour 10 (USA)": {
		"languages": ["En"]
	},
	"Time Travelers (Japan)": {
		"languages": ["Ja"]
	},
	"ToHeart 2 Portable (Japan)": {
		"languages": ["Ja"]
	},
	"ToHeart Portable (Japan)": {
		"languages": ["Ja"]
	},
	"Toaru Kagaku no Railgun (Japan)": {
		"languages": ["Ja"]
	},
	"Toaru Majutsu no Index (Japan)": {
		"languages": ["Ja"]
	},
	"Tobidase! Trouble Hanafuda Douchuuki (Japan)": {
		"languages": ["Ja"]
	},
	"Toki no Kizuna - Hanamusubi Tsuzuri (Japan)": {
		"languages": ["Ja"]
	},
	"Tokimeki Memorial 4 (Japan)": {
		"languages": ["Ja"]
	},
	"Tokobot (Europe) (En,Fr,De,Es,It)": {
		"languages": ["De", "En", "Es", "Fr", "It"]
	},
	"Tokobot (Korea)": {
		"languages": ["En"]
	},
	"Tokobot (USA)": {
		"languages": ["En"]
	},
	"Tokyo Mono Harashi - Karasu no Mori Gakuen Kitan (Japan)": {
		"languages": ["Ja"]
	},
	"Tokyo Yamanote Boys Portable - Super Mint Disc (Japan)": {
		"languages": ["Ja"]
	},
	"Tom Clancy's EndWar (Europe) (En,Fr,De,Es,It)": {
		"languages": ["De", "En", "Es", "Fr", "It"]
	},
	"Tom Clancy's EndWar (USA)": {
		"languages": ["En"]
	},
	"Tom Clancy's Ghost Recon - Advanced Warfighter 2 (Europe) (En,Fr,De,Es,It)": {
		"languages": ["De", "En", "Es", "Fr", "It"]
	},
	"Tom Clancy's Ghost Recon - Advanced Warfighter 2 (USA) (En,Fr,De,Es,It)": {
		"languages": ["De", "En", "Es", "Fr", "It"]
	},
	"Tom Clancy's Ghost Recon - Predator (Europe) (En,Fr,De,Es,It)": {
		"languages": ["De", "En", "Es", "Fr", "It"]
	},
	"Tom Clancy's Ghost Recon - Predator (USA) (En,Fr,Es)": {
		"languages": ["En", "Es", "Fr"]
	},
	"Tom Clancy's Rainbow Six - Vegas (Europe) (En,Fr,De,Es,It)": {
		"languages": ["De", "En", "Es", "Fr", "It"]
	},
	"Tom Clancy's Rainbow Six - Vegas (USA) (En,Fr,Es)": {
		"languages": ["En", "Es", "Fr"]
	},
	"Tom Clancy's Splinter Cell - Essentials (Europe) (En,Fr,De,Es,It) (v2.00)": {
		"languages": ["De", "En", "Es", "Fr", "It"]
	},
	"Tom Clancy's Splinter Cell - Essentials (Europe, Australia) (En,Fr,De,Es,It) (v1.02)": {
		"languages": ["De", "En", "Es", "Fr", "It"]
	},
	"Tom Clancy's Splinter Cell - Essentials (USA)": {
		"languages": ["En"]
	},
	"Tomoyo After - It's a Wonderful Life - CS Edition (Japan) (v2.01)": {
		"languages": []
	},
	"Tony Hawk's Project 8 (Europe)": {
		"languages": ["En"]
	},
	"Tony Hawk's Project 8 (Europe) (Fr,De,Es,It)": {
		"languages": ["De", "Es", "Fr", "It"]
	},
	"Tony Hawk's Project 8 (USA) (v1.00)": {
		"languages": []
	},
	"Tony Hawk's Project 8 (USA) (v2.03)": {
		"languages": ["En"]
	},
	"Tony Hawk's Underground 2 Remix (Europe)": {
		"languages": ["En"]
	},
	"Tony Hawk's Underground 2 Remix (Germany)": {
		"languages": ["De"]
	},
	"Tony Hawk's Underground 2 Remix (USA)": {
		"languages": ["En"]
	},
	"ToraDora Portable! (Japan)": {
		"languages": ["Ja"]
	},
	"Toriko - Gourmet Survival (Japan)": {
		"languages": ["Ja"]
	},
	"Toriko - Gourmet Survival! 2 (Japan)": {
		"languages": ["Ja"]
	},
	"Toukiden (Japan)": {
		"languages": ["Ja"]
	},
	"Toukiden Kiwami (Japan)": {
		"languages": ["Ja"]
	},
	"Transformers - Revenge of the Fallen (Europe) (En,Fr)": {
		"languages": ["En", "Fr"]
	},
	"Transformers - Revenge of the Fallen (Europe) (Es,It)": {
		"languages": ["Es", "It"]
	},
	"Transformers - Revenge of the Fallen (Korea)": {
		"languages": ["En"]
	},
	"Transformers - Revenge of the Fallen (USA) (En,Fr)": {
		"languages": ["En", "Fr"]
	},
	"Transformers - The Game (Europe)": {
		"languages": ["En"]
	},
	"Transformers - The Game (Europe) (De,It)": {
		"languages": ["De", "It"]
	},
	"Transformers - The Game (Europe) (Fr,Es)": {
		"languages": ["Es", "Fr"]
	},
	"Transformers - The Game (USA)": {
		"languages": ["En"]
	},
	"Traxxpad - Portable Studio (USA)": {
		"languages": ["En"]
	},
	"Trick x Logic - Season 1 (Japan)": {
		"languages": ["Ja"]
	},
	"Trick x Logic - Season 2 (Japan)": {
		"languages": ["Ja"]
	},
	"Twelve - Sengoku Fuushinden (Japan)": {
		"languages": ["Ja"]
	},
	"Twelve - Sengoku Houshinden (Japan) (Beta)": {
		"languages": []
	},
	"TwinBee Portable (Japan)": {
		"languages": ["Ja"]
	},
	"Twinkle Crusaders Starlit Brave (Japan)": {
		"languages": ["Ja"]
	},
	"Twisted Metal - Head-On (Europe) (En,Fr,De,Es,It)": {
		"languages": ["De", "En", "Es", "Fr", "It"]
	},
	"Twisted Metal - Head-On (USA)": {
		"languages": ["En"]
	},
	"UEFA Champions League 2006-2007 (Europe)": {
		"languages": ["En"]
	},
	"UEFA Champions League 2006-2007 (France)": {
		"languages": ["Fr"]
	},
	"UEFA Champions League 2006-2007 (Germany)": {
		"languages": ["De"]
	},
	"UEFA Champions League 2006-2007 (Italy)": {
		"languages": ["It"]
	},
	"UEFA Champions League 2006-2007 (Spain)": {
		"languages": ["Es"]
	},
	"UEFA Champions League 2006-2007 (USA)": {
		"languages": ["En"]
	},
	"UEFA Euro 2008 - Austria-Switzerland (Europe) (En,Fr,De)": {
		"languages": ["De", "En", "Fr"]
	},
	"UEFA Euro 2008 - Austria-Switzerland (Europe) (Es,It)": {
		"languages": ["Es", "It"]
	},
	"UEFA Euro 2008 - Austria-Switzerland (USA)": {
		"languages": ["En"]
	},
	"UFC Undisputed 2010 (Europe) (En,Fr,De,Es,It)": {
		"languages": ["De", "En", "Es", "Fr", "It"]
	},
	"UFC Undisputed 2010 (USA)": {
		"languages": ["En"]
	},
	"Ultimate Block Party (USA)": {
		"languages": ["En"]
	},
	"Ultimate Board Game Collection (Asia) (En,Fr,De,Es,It)": {
		"languages": ["De", "En", "Es", "Fr", "It"]
	},
	"Ultimate Board Game Collection (Europe) (En,Fr,De,Es,It)": {
		"languages": ["De", "En", "Es", "Fr", "It"]
	},
	"Ultimate Board Game Collection (USA)": {
		"languages": ["En"]
	},
	"Ultimate Ghosts'n Goblins (Europe) (En,Fr,De,Es,It)": {
		"languages": ["De", "En", "Es", "Fr", "It"]
	},
	"Ultimate Ghosts'n Goblins (USA)": {
		"languages": ["En"]
	},
	"Ultraman All-Star Chronicle (Japan)": {
		"languages": ["Ja"]
	},
	"Umihara Kawase Portable (Japan)": {
		"languages": ["Ja"]
	},
	"UnchainBlades EXXiV (Japan)": {
		"languages": ["Ja"]
	},
	"Undead Knights (Europe)": {
		"languages": ["En"]
	},
	"Undead Knights (USA)": {
		"languages": ["En"]
	},
	"Untold Legends - Brotherhood of the Blade (Europe) (En,Fr,De,Es,It)": {
		"languages": ["De", "En", "Es", "Fr", "It"]
	},
	"Untold Legends - Brotherhood of the Blade (Korea)": {
		"languages": ["En"]
	},
	"Untold Legends - Brotherhood of the Blade (USA)": {
		"languages": ["En"]
	},
	"Untold Legends - The Warrior's Code (Europe) (En,Fr,De,Es,It)": {
		"languages": ["De", "En", "Es", "Fr", "It"]
	},
	"Untold Legends - The Warrior's Code (Korea)": {
		"languages": ["Ko"]
	},
	"Untold Legends - The Warrior's Code (USA)": {
		"languages": ["En"]
	},
	"Updater Test A0304 - Game (w) 1.50 + Updater (0304) 9999-9.99 (Japan)": {
		"languages": []
	},
	"Urakata Hakuouki (Japan)": {
		"languages": ["Ja"]
	},
	"Uta no Prince-sama - All Star (Japan)": {
		"languages": ["Ja"]
	},
	"Uta no Prince-sama - All Star After Secret (Japan)": {
		"languages": ["Ja"]
	},
	"Uta no Prince-sama - Amazing Aria (Japan)": {
		"languages": ["Ja"]
	},
	"Uta no Prince-sama - Music (Japan)": {
		"languages": ["Ja"]
	},
	"Uta no Prince-sama - Music 2 (Japan)": {
		"languages": ["Ja"]
	},
	"Uta no Prince-sama - Repeat (Japan)": {
		"languages": ["Ja"]
	},
	"Uta no Prince-sama - Sweet Serenade (Japan)": {
		"languages": ["Ja"]
	},
	"Utawarerumono Portable (Japan, Asia)": {
		"languages": ["Ja"]
	},
	"V8 Supercars Australia 2 (Australia) (En,Fr,De,Es,It)": {
		"languages": ["De", "En", "Es", "Fr", "It"]
	},
	"V8 Supercars Australia 3 - Shootout (Australia) (En,Fr,De,Es,It)": {
		"languages": ["De", "En", "Es", "Fr", "It"]
	},
	"Valhalla Knights (Europe) (En,Fr,De,Es,It)": {
		"languages": ["De", "En", "Es", "Fr", "It"]
	},
	"Valhalla Knights (Japan)": {
		"languages": ["Ja"]
	},
	"Valhalla Knights (Korea)": {
		"languages": ["Ja"]
	},
	"Valhalla Knights (USA)": {
		"languages": ["En"]
	},
	"Valhalla Knights 2 (Europe)": {
		"languages": ["En"]
	},
	"Valhalla Knights 2 (Japan)": {
		"languages": ["Ja"]
	},
	"Valhalla Knights 2 (USA)": {
		"languages": ["En"]
	},
	"Valhalla Knights 2 - Battle Stance (Japan)": {
		"languages": ["Ja"]
	},
	"Valkyria Chronicles II (Europe)": {
		"languages": ["En"]
	},
	"Valkyria Chronicles II (USA)": {
		"languages": ["En"]
	},
	"Valkyrie Profile - Lenneth (Europe)": {
		"languages": ["En"]
	},
	"Valkyrie Profile - Lenneth (Japan)": {
		"languages": ["Ja"]
	},
	"Valkyrie Profile - Lenneth (USA)": {
		"languages": ["En"]
	},
	"Vampire Chronicle - The Chaos Tower (Japan) (En,Ja)": {
		"languages": ["En", "Ja"]
	},
	"Venus & Braves - Majo to Megami to Horobi no Yogen (Japan)": {
		"languages": ["Ja"]
	},
	"Viewtiful Joe - Battle Carnival (Japan)": {
		"languages": ["Ja"]
	},
	"Viewtiful Joe - Red Hot Rumble (Europe) (En,Fr,De,Es,It)": {
		"languages": ["De", "En", "Es", "Fr", "It"]
	},
	"Viewtiful Joe - Red Hot Rumble (USA)": {
		"languages": ["En"]
	},
	"Viorate no Atelier - Gramnad no Renkinjutsushi 2 - Gunjou no Omoide (Japan)": {
		"languages": ["Ja"]
	},
	"Virtua Tennis - World Tour (Europe) (En,Fr,De,Es,It)": {
		"languages": ["De", "En", "Es", "Fr", "It"]
	},
	"Virtua Tennis - World Tour (Korea)": {
		"languages": ["En"]
	},
	"Virtua Tennis - World Tour (USA)": {
		"languages": ["En"]
	},
	"Virtua Tennis 3 (Europe) (En,Fr,De,Es,It)": {
		"languages": ["De", "En", "Es", "Fr", "It"]
	},
	"Virtua Tennis 3 (USA) (En,Ja,Fr,De,Es,It)": {
		"languages": ["De", "En", "Es", "Fr", "It", "Ja"]
	},
	"Vitamin R (Japan)": {
		"languages": ["Ja"]
	},
	"Vitamin X to Z (Japan)": {
		"languages": ["Ja"]
	},
	"Vitamin Z Revolution (Japan)": {
		"languages": ["Ja"]
	},
	"Vulcanus - Seek & Destroy (Korea)": {
		"languages": ["Ko"]
	},
	"WRC - FIA World Rally Championship (Europe) (En,Fr,De,Es,It)": {
		"languages": ["De", "En", "Es", "Fr", "It"]
	},
	"WRC - FIA World Rally Championship (Europe) (En,Fr,De,Es,It,Pt,No,Fi) (Beta)": {
		"languages": ["De", "En", "Es", "Fi", "Fr", "It", "No", "Pt"]
	},
	"WRC - FIA World Rally Championship (Japan)": {
		"languages": []
	},
	"WRC - FIA World Rally Championship (USA)": {
		"languages": ["En"]
	},
	"WTF - Work Time Fun (USA)": {
		"languages": ["En"]
	},
	"WWE All Stars (Europe) (En,Fr,De,Es,It)": {
		"languages": ["De", "En", "Es", "Fr", "It"]
	},
	"WWE All Stars (USA)": {
		"languages": ["En"]
	},
	"WWE SmackDown vs. Raw 2006 (Europe) (En,Fr,De,Es,It)": {
		"languages": ["De", "En", "Es", "Fr", "It"]
	},
	"WWE SmackDown vs. Raw 2006 (Korea)": {
		"languages": ["En"]
	},
	"WWE SmackDown vs. Raw 2006 (USA)": {
		"languages": ["En"]
	},
	"WWE SmackDown vs. Raw 2007 (Europe)": {
		"languages": ["En"]
	},
	"WWE SmackDown vs. Raw 2007 (Korea)": {
		"languages": ["En"]
	},
	"WWE SmackDown vs. Raw 2007 (USA)": {
		"languages": []
	},
	"WWE SmackDown vs. Raw 2008 (Europe)": {
		"languages": ["En"]
	},
	"WWE SmackDown vs. Raw 2008 (Europe) (En,Fr,De,Es,It)": {
		"languages": ["De", "En", "Es", "Fr", "It"]
	},
	"WWE SmackDown vs. Raw 2008 (USA)": {
		"languages": []
	},
	"WWE SmackDown vs. Raw 2009 (Europe)": {
		"languages": ["En"]
	},
	"WWE SmackDown vs. Raw 2009 (Europe) (En,Fr,De,Es,It)": {
		"languages": ["De", "En", "Es", "Fr", "It"]
	},
	"WWE SmackDown vs. Raw 2009 (USA)": {
		"languages": ["En"]
	},
	"WWE SmackDown vs. Raw 2010 (Europe)": {
		"languages": ["En"]
	},
	"WWE SmackDown vs. Raw 2010 (USA)": {
		"languages": []
	},
	"WWE SmackDown vs. Raw 2011 (Europe)": {
		"languages": ["En"]
	},
	"WWE SmackDown vs. Raw 2011 (USA)": {
		"languages": ["En"]
	},
	"WWII - Battle over the Pacific (Europe)": {
		"languages": ["En"]
	},
	"Wand of Fortune 2 - Jikuu ni Shizumu Mokushiroku (Japan)": {
		"languages": ["Ja"]
	},
	"Wand of Fortune Portable (Japan)": {
		"languages": ["Ja"]
	},
	"Wangan Midnight Portable (Japan)": {
		"languages": ["Ja"]
	},
	"Warhammer - Battle for Atluma (USA)": {
		"languages": ["En"]
	},
	"Warhammer 40,000 - Squad Command (Europe) (En,Fr,De,Es,It)": {
		"languages": ["De", "En", "Es", "Fr", "It"]
	},
	"Warhammer 40,000 - Squad Command (USA) (En,Fr)": {
		"languages": ["En", "Fr"]
	},
	"Warning - Code de la Route (France)": {
		"languages": ["Fr"]
	},
	"Warriors Orochi (Europe)": {
		"languages": ["En"]
	},
	"Warriors Orochi (Germany) (En,De)": {
		"languages": ["De", "En"]
	},
	"Warriors Orochi (USA)": {
		"languages": ["En"]
	},
	"Warriors Orochi 2 (Europe) (En,Fr)": {
		"languages": ["En", "Fr"]
	},
	"Warriors Orochi 2 (Germany)": {
		"languages": ["De"]
	},
	"Warriors Orochi 2 (USA) (Beta)": {
		"languages": []
	},
	"Warriors Orochi 2 (USA) (En,Fr)": {
		"languages": ["En", "Fr"]
	},
	"Warriors of the Lost Empire (Europe) (En,Fr,De,Es,It)": {
		"languages": ["De", "En", "Es", "Fr", "It"]
	},
	"Warriors of the Lost Empire (USA) (En,Fr,Es)": {
		"languages": ["En", "Es", "Fr"]
	},
	"Warriors, The (Europe)": {
		"languages": ["En"]
	},
	"Warriors, The (USA)": {
		"languages": ["En"]
	},
	"Warship Gunner 2 Portable (Japan)": {
		"languages": ["Ja"]
	},
	"Weiss Schwarz Portable - 2 Turn-me (Japan)": {
		"languages": ["Ja"]
	},
	"Weiss Schwarz Portable - Boost Schwarz (Japan)": {
		"languages": ["Ja"]
	},
	"Weiss Schwarz Portable - Boost Weiss (Japan)": {
		"languages": ["Ja"]
	},
	"What Did I Do to Deserve This, My Lord! 2 (Europe) (En,Fr)": {
		"languages": ["En", "Fr"]
	},
	"What Did I Do to Deserve This, My Lord! 2 (USA)": {
		"languages": []
	},
	"White Knight Chronicles - Origins (Europe) (En,Fr,De,Es,It)": {
		"languages": ["De", "En", "Es", "Fr", "It"]
	},
	"Who Wants to Be a Millionaire - Party Edition (Europe)": {
		"languages": ["En"]
	},
	"Wild Arms - Crossfire (Asia)": {
		"languages": ["Ja"]
	},
	"Wild Arms XF (Europe)": {
		"languages": ["En"]
	},
	"Wild Arms XF (USA)": {
		"languages": ["En"]
	},
	"Williams Pinball Classics (Europe) (En,Fr,De,Es)": {
		"languages": ["De", "En", "Es", "Fr"]
	},
	"Win-JPT - Ilboneo Chogeub (Korea)": {
		"languages": ["Ko"]
	},
	"Win-TOEIC Beginners' LC (Korea) (En,Ko)": {
		"languages": ["En", "Ko"]
	},
	"Winning Eleven - Pro Evolution Soccer 2007 (USA)": {
		"languages": []
	},
	"Winning Post 6 2006 (Japan)": {
		"languages": ["Ja"]
	},
	"Winning Post 7 2010 (Japan)": {
		"languages": ["Ja"]
	},
	"Winning Post 7 2012 (Japan)": {
		"languages": ["Ja"]
	},
	"Winx Club - Join the Club (Europe) (En,Fr,De,Es,It)": {
		"languages": ["De", "En", "Es", "Fr", "It"]
	},
	"Winx Club - Join the Club (USA)": {
		"languages": ["En"]
	},
	"WipEout Pulse (Asia) (En,Fr,De,Es,It)": {
		"languages": ["De", "En", "Es", "Fr", "It"]
	},
	"WipEout Pulse (Europe) (En,Fr,De,Es,It) (v0.02) (Beta)": {
		"languages": ["De", "En", "Es", "Fr", "It"]
	},
	"WipEout Pulse (Europe) (En,Fr,De,Es,It) (v0.07) (Beta)": {
		"languages": ["De", "En", "Es", "Fr", "It"]
	},
	"WipEout Pulse (Europe, Australia) (En,Fr,De,Es,It)": {
		"languages": ["De", "En", "Es", "Fr", "It"]
	},
	"WipEout Pulse (USA) (En,Fr,De,Es,It)": {
		"languages": ["De", "En", "Es", "Fr", "It"]
	},
	"WipEout Pulse (USA) (En,Fr,De,Es,It) (Beta)": {
		"languages": ["De", "En", "Es", "Fr", "It"]
	},
	"WipEout Pure (Europe) (Beta)": {
		"languages": []
	},
	"WipEout Pure (Europe) (En,Fr,De,Es,It)": {
		"languages": ["De", "En", "Es", "Fr", "It"]
	},
	"WipEout Pure (Europe) (En,Fr,De,Es,It) (Beta)": {
		"languages": ["De", "En", "Es", "Fr", "It"]
	},
	"WipEout Pure (Japan) (En,Ja)": {
		"languages": ["En", "Ja"]
	},
	"WipEout Pure (Japan) (En,Ja) (Beta)": {
		"languages": ["En", "Ja"]
	},
	"WipEout Pure (Korea)": {
		"languages": ["En"]
	},
	"WipEout Pure (USA) (En,Fr,Es) (v1.04)": {
		"languages": ["En", "Es", "Fr"]
	},
	"WipEout Pure (USA) (En,Fr,Es) (v2.00)": {
		"languages": ["En", "Es", "Fr"]
	},
	"World Championship Cards (USA)": {
		"languages": ["En"]
	},
	"World Championship Poker 2 featuring Howard Lederer (Europe) (En,Fr,De,Es,It)": {
		"languages": ["De", "En", "Es", "Fr", "It"]
	},
	"World Championship Poker 2 featuring Howard Lederer (USA)": {
		"languages": ["En"]
	},
	"World Championship Poker featuring Howard Lederer - All In (Europe) (En,Fr,De,Es,It)": {
		"languages": ["De", "En", "Es", "Fr", "It"]
	},
	"World Championship Poker featuring Howard Lederer - All In (USA)": {
		"languages": []
	},
	"World Poker Tour (Europe) (En,Fr,De)": {
		"languages": ["De", "En", "Fr"]
	},
	"World Poker Tour (USA)": {
		"languages": ["En"]
	},
	"World Series of Poker (Europe)": {
		"languages": ["En"]
	},
	"World Series of Poker (USA)": {
		"languages": ["En"]
	},
	"World Series of Poker - Tournament of Champions - 2007 Edition (Europe)": {
		"languages": ["En"]
	},
	"World Series of Poker - Tournament of Champions - 2007 Edition (USA)": {
		"languages": ["En"]
	},
	"World Series of Poker 2008 - Battle for the Bracelets (Europe)": {
		"languages": ["En"]
	},
	"World Series of Poker 2008 - Battle for the Bracelets (USA)": {
		"languages": ["En"]
	},
	"World Snooker Challenge 2005 (Europe)": {
		"languages": ["En"]
	},
	"World Snooker Challenge 2007 (Europe)": {
		"languages": ["En"]
	},
	"World Soccer Winning Eleven - Ubiquitous Evolution 2008 (Japan) (En,Ja)": {
		"languages": ["En", "Ja"]
	},
	"World Soccer Winning Eleven 10 - Ubiquitous Evolution (Japan, Asia)": {
		"languages": ["Ja"]
	},
	"World Soccer Winning Eleven 2009 (Japan)": {
		"languages": ["Ja"]
	},
	"World Soccer Winning Eleven 2010 (Japan)": {
		"languages": ["Ja"]
	},
	"World Soccer Winning Eleven 2010 - Aoki Samurai no Chousen (Japan)": {
		"languages": ["Ja"]
	},
	"World Soccer Winning Eleven 2011 (Asia) (En,Zh,Ko)": {
		"languages": ["En", "Ko", "Zh"]
	},
	"World Soccer Winning Eleven 2011 (Japan)": {
		"languages": ["Ja"]
	},
	"World Soccer Winning Eleven 2012 (Asia) (En,Zh)": {
		"languages": ["En", "Zh"]
	},
	"World Soccer Winning Eleven 2012 (Japan)": {
		"languages": ["Ja"]
	},
	"World Soccer Winning Eleven 2013 (Japan)": {
		"languages": ["Ja"]
	},
	"World Soccer Winning Eleven 2014 (Japan)": {
		"languages": ["Ja"]
	},
	"World Soccer Winning Eleven 9 - Ubiquitous Evolution (Japan, Asia)": {
		"languages": ["Ja"]
	},
	"World Soccer Winning Eleven 9 - Ubiquitous Evolution (Korea)": {
		"languages": ["Ja"]
	},
	"World Tour Soccer (Europe) (En,Fr,De,Es,It)": {
		"languages": ["De", "En", "Es", "Fr", "It"]
	},
	"World Tour Soccer (USA) (En,Fr,De,Es)": {
		"languages": ["De", "En", "Es", "Fr"]
	},
	"World Tour Soccer - Winning Eleven 9 (USA)": {
		"languages": ["En"]
	},
	"World Tour Soccer 06 (USA)": {
		"languages": ["En"]
	},
	"World Tour Soccer 06 (USA) (Demo)": {
		"languages": ["En"]
	},
	"World Tour Soccer 2 (Europe) (En,Fr,De,Es,It)": {
		"languages": ["De", "En", "Es", "Fr", "It"]
	},
	"World Tour Soccer 2 (Europe) (En,Fr,De,Es,It) (Demo)": {
		"languages": ["De", "En", "Es", "Fr", "It"]
	},
	"World of Pool (Europe) (En,Fr,De,Es,It)": {
		"languages": ["De", "En", "Es", "Fr", "It"]
	},
	"Worms - Open Warfare (Europe) (En,Fr,De,Es,It)": {
		"languages": ["De", "En", "Es", "Fr", "It"]
	},
	"Worms - Open Warfare (USA)": {
		"languages": ["En"]
	},
	"Worms - Open Warfare 2 (Europe) (En,Fr,De,Es,It)": {
		"languages": ["De", "En", "Es", "Fr", "It"]
	},
	"Worms - Open Warfare 2 (USA)": {
		"languages": ["En"]
	},
	"X-Men Legends II - El Ascenso de Apocalipsis (Spain)": {
		"languages": ["Es"]
	},
	"X-Men Legends II - Rise of Apocalypse (Europe) (En,Fr,It)": {
		"languages": ["En", "Fr", "It"]
	},
	"X-Men Legends II - Rise of Apocalypse (Germany)": {
		"languages": ["De"]
	},
	"X-Men Legends II - Rise of Apocalypse (USA)": {
		"languages": ["En"]
	},
	"X-Men Origins - Wolverine (Europe) (En,Fr,De,Es,It)": {
		"languages": ["De", "En", "Es", "Fr", "It"]
	},
	"X-Men Origins - Wolverine (USA) (En,Fr)": {
		"languages": ["En", "Fr"]
	},
	"X-treme Party (Spain)": {
		"languages": ["Es"]
	},
	"Xiaolin Showdown (Europe) (En,Fr,De,Es,It)": {
		"languages": ["De", "En", "Es", "Fr", "It"]
	},
	"Xiaolin Showdown (USA)": {
		"languages": []
	},
	"Xyanide - Resurrection (Asia) (En,Fr,De,Es,It)": {
		"languages": ["De", "En", "Es", "Fr", "It"]
	},
	"Xyanide - Resurrection (Europe) (En,Fr,De,Es,It)": {
		"languages": ["De", "En", "Es", "Fr", "It"]
	},
	"Yarudora Portable - Blood the Last Vampire (Japan)": {
		"languages": ["Ja"]
	},
	"Yarudora Portable - Double Cast (Asia)": {
		"languages": ["Zh"]
	},
	"Yarudora Portable - Kisetsu o Dakishimete (Asia)": {
		"languages": ["Zh"]
	},
	"Yarudora Portable - Kisetsu o Dakishimete (Japan)": {
		"languages": ["Ja"]
	},
	"Yarudora Portable - Sampaguita (Asia)": {
		"languages": ["Zh"]
	},
	"Yarudora Portable - Yukiwari no Hana (Japan)": {
		"languages": ["Ja"]
	},
	"Yggdra Union (Japan)": {
		"languages": ["Ja"]
	},
	"Yggdra Union (Japan) (Taikenban)": {
		"languages": ["Ja"]
	},
	"Yggdra Union (USA)": {
		"languages": ["En"]
	},
	"Yggdra Union (USA) (Demo)": {
		"languages": ["En"]
	},
	"Ys - The Ark of Napishtim (Europe) (En,Fr,De,Es,It)": {
		"languages": ["De", "En", "Es", "Fr", "It"]
	},
	"Ys - The Ark of Napishtim (USA)": {
		"languages": ["En"]
	},
	"Ys - The Oath in Felghana (USA)": {
		"languages": ["En"]
	},
	"Ys I & II Chronicles (USA)": {
		"languages": ["En"]
	},
	"Ys Seven (Japan)": {
		"languages": ["Ja"]
	},
	"Ys Seven (USA)": {
		"languages": ["En"]
	},
	"Ys VI - Napishtim no Hako (Japan)": {
		"languages": ["Ja"]
	},
	"Ys vs. Sora no Kiseki - Alternative Saga (Japan)": {
		"languages": ["Ja"]
	},
	"Yu-Gi-Oh! 5D's - Tag Force 4 (Europe) (En,Fr,De,Es,It)": {
		"languages": ["De", "En", "Es", "Fr", "It"]
	},
	"Yu-Gi-Oh! 5D's - Tag Force 4 (Japan)": {
		"languages": ["Ja"]
	},
	"Yu-Gi-Oh! 5D's - Tag Force 4 (USA) (En,Fr,De,Es,It)": {
		"languages": ["De", "En", "Es", "Fr", "It"]
	},
	"Yu-Gi-Oh! 5D's - Tag Force 5 (Europe) (En,Fr,De,Es,It)": {
		"languages": ["De", "En", "Es", "Fr", "It"]
	},
	"Yu-Gi-Oh! 5D's - Tag Force 5 (USA) (En,Fr,De,Es,It)": {
		"languages": ["De", "En", "Es", "Fr", "It"]
	},
	"Yu-Gi-Oh! 5D's - Tag Force 6 (Japan)": {
		"languages": ["Ja"]
	},
	"Yu-Gi-Oh! 5D's Tag Force 5 (Japan)": {
		"languages": ["Ja"]
	},
	"Yu-Gi-Oh! Duel Monsters GX - Tag Force 2 (Japan)": {
		"languages": ["Ja"]
	},
	"Yu-Gi-Oh! Duel Monsters GX - Tag Force 3 (Japan)": {
		"languages": ["Ja"]
	},
	"Yu-Gi-Oh! Duel Monsters GX Tag Force (Japan)": {
		"languages": ["Ja"]
	},
	"Yu-Gi-Oh! GX - Tag Force (Europe) (En,Fr,De,Es,It)": {
		"languages": ["De", "En", "Es", "Fr", "It"]
	},
	"Yu-Gi-Oh! GX - Tag Force (USA)": {
		"languages": ["En"]
	},
	"Yu-Gi-Oh! GX - Tag Force 2 (Europe) (En,Fr,De,Es,It) (v1.01)": {
		"languages": ["De", "En", "Es", "Fr", "It"]
	},
	"Yu-Gi-Oh! GX - Tag Force 2 (Europe) (En,Fr,De,Es,It) (v2.00)": {
		"languages": ["De", "En", "Es", "Fr", "It"]
	},
	"Yu-Gi-Oh! GX - Tag Force 2 (USA)": {
		"languages": ["En"]
	},
	"Yu-Gi-Oh! GX - Tag Force 3 (Europe) (En,Fr,De,Es,It)": {
		"languages": ["De", "En", "Es", "Fr", "It"]
	},
	"Yuusha 30 (Japan, Asia)": {
		"languages": ["Ja"]
	},
	"Yuusha no Kuse ni Namaiki da or2 (Japan)": {
		"languages": ["Ja"]
	},
	"Yuusha no Kuse ni Namaiki da. (Japan)": {
		"languages": ["Ja"]
	},
	"Yuusha no Kuse ni Namaikida -3D (Japan)": {
		"languages": ["Ja"]
	},
	"Z.H.P. - Unlosing Ranger vs. Darkdeath Evilman (USA) (En,Ja)": {
		"languages": ["En", "Ja"]
	},
	"Zendoku (Europe) (En,Fr,De,Es,It)": {
		"languages": ["De", "En", "Es", "Fr", "It"]
	},
	"Zettai Hero Kaizou Keikaku (Japan, Korea)": {
		"languages": ["Ja"]
	},
	"Zettai Zetsumei Toshi 3 - Kowareyuku Machi to Kanojo no Uta (Japan) (v1.02)": {
		"languages": ["Ja"]
	},
	"Zettai Zetsumei Toshi 3 - Kowareyuku Machi to Kanojo no Uta (Japan) (v2.00)": {
		"languages": ["Ja"]
	},
	"Zhuo Hou La - Hou Zi Ai Zuo Zhan (Asia)": {
		"languages": ["Zh"]
	},
	"Zill O'll Infinite Plus (Japan)": {
		"languages": ["Ja"]
	},
	"unENDing Bloody Call (Japan)": {
		"languages": ["Ja"]
	}
}
>>>>>>> 72c8601a
<|MERGE_RESOLUTION|>--- conflicted
+++ resolved
@@ -1,15856 +1,8036 @@
-<<<<<<< HEAD
-{
-    "0-ji no Kane to Cinderella - Halloween Wedding (Japan)": {
-        "languages": "Ja"
-    },
-    "007 - From Russia with Love (Europe, Australia) (En,Fr,De,Es,It)": {
-        "languages": "En, Fr, De, It, Es"
-    },
-    "007 - From Russia with Love (UK) (En,Fr,De,Es,It)": {
-        "languages": "En, Fr, De, It, Es"
-    },
-    "007 - From Russia with Love (USA)": {
-        "languages": "En"
-    },
-    "007 - Russia yori Ai o Komete (Japan)": {
-        "languages": "Ja"
-    },
-    "12-ji no Kane to Cinderella - Halloween Wedding (Japan)": {
-        "languages": "Ja"
-    },
-    "2 Games in 1! Archer Maclean's Mercury & Mercury Meltdown (USA) (En,Fr,Es)": {
-        "languages": "En, Fr, Es"
-    },
-    "2010 FIFA World Cup - Minami Africa Taikai (Japan)": {
-        "languages": "Ja"
-    },
-    "2010 FIFA World Cup South Africa (Europe) (En,Nl)": {
-        "languages": "Nl, En"
-    },
-    "2010 FIFA World Cup South Africa (Europe) (Es,It)": {
-        "languages": "It, Es"
-    },
-    "2010 FIFA World Cup South Africa (Europe) (Fr,De)": {
-        "languages": "Fr, De"
-    },
-    "2010 FIFA World Cup South Africa (Europe) (Fr,De) (Beta)": {
-        "languages": "Fr, De"
-    },
-    "2010 FIFA World Cup South Africa (USA)": {
-        "languages": ""
-    },
-    "300 - March to Glory (Europe) (En,Fr,De,Es,It)": {
-        "languages": "En, Fr, De, It, Es"
-    },
-    "300 - March to Glory (USA)": {
-        "languages": "En"
-    },
-    "3rd Birthday, The (Europe)": {
-        "languages": "En"
-    },
-    "3rd Birthday, The (Japan)": {
-        "languages": "Ja"
-    },
-    "3rd Birthday, The (USA)": {
-        "languages": "En"
-    },
-    "428 - Fuusa Sareta Shibuya de (Japan)": {
-        "languages": "Ja"
-    },
-    "50 Cent - Bulletproof - G-Unit Edition (Australia)": {
-        "languages": "En"
-    },
-    "50 Cent - Bulletproof - G-Unit Edition (Europe)": {
-        "languages": "En"
-    },
-    "50 Cent - Bulletproof - G-Unit Edition (USA)": {
-        "languages": "En"
-    },
-    "7 At One Stroke - UMD Demo by Sony DCE (Europe)": {
-        "languages": ""
-    },
-    "7 Wonders of the Ancient World (Europe) (En,Fr,De,Es,It)": {
-        "languages": "En, Fr, De, It, Es"
-    },
-    "7 Wonders of the Ancient World (USA)": {
-        "languages": "En"
-    },
-    "7th Dragon 2020 (Japan)": {
-        "languages": "Ja"
-    },
-    "7th Dragon 2020-II (Japan)": {
-        "languages": "Ja"
-    },
-    "A la croisee des mondes - La Boussole d'or (France)": {
-        "languages": "Fr"
-    },
-    "AFL Challenge (Australia)": {
-        "languages": "En"
-    },
-    "AI Mahjong (Japan)": {
-        "languages": "Ja"
-    },
-    "AI Shougi (Japan) (v2.00)": {
-        "languages": "Ja"
-    },
-    "AKB1-149 - Ren'ai Sousenkyo (Japan) (Data Install Senyou Disc)": {
-        "languages": "Ja"
-    },
-    "AKB1-149 - Ren'ai Sousenkyo (Japan) (Game Disc)": {
-        "languages": "Ja"
-    },
-    "AKB1-48 - Idol to Koishitara... (Japan)": {
-        "languages": "Ja"
-    },
-    "AKB1-48+10 - Idol to Guam de Koishitara... (Japan)": {
-        "languages": "Ja"
-    },
-    "ATV Offroad Fury - Blazin' Trails (Europe) (En,Fr,De,Es,It)": {
-        "languages": "En, Fr, De, It, Es"
-    },
-    "ATV Offroad Fury - Blazin' Trails (USA)": {
-        "languages": "En"
-    },
-    "ATV Offroad Fury Pro (Europe) (En,Fr,De,Es,It,Pt,Pl,Ru,El)": {
-        "languages": "En, Fr, De, El, It, Pl, Pt, Ru, Es"
-    },
-    "ATV Offroad Fury Pro (USA)": {
-        "languages": "En"
-    },
-    "ATV Offroad Fury Pro (USA) (Beta)": {
-        "languages": "En"
-    },
-    "ATV Offroad Fury Pro (USA) (Demo)": {
-        "languages": "En"
-    },
-    "Abunai - Koi no Sousa Shitsu (Japan)": {
-        "languages": "Ja"
-    },
-    "Accel World - Gin'yoku no Kakusei (Japan)": {
-        "languages": "Ja"
-    },
-    "Accel World - Kasoku no Chouten (Japan)": {
-        "languages": "Ja"
-    },
-    "Ace Combat - Joint Assault (Europe) (En,Ja,Fr,De,Es,It)": {
-        "languages": "En, Fr, De, It, Ja, Es"
-    },
-    "Ace Combat - Joint Assault (USA)": {
-        "languages": "En"
-    },
-    "Ace Combat X - Skies of Deception (Europe) (En,Ja,Fr,De,Es,It,Ko)": {
-        "languages": "En, Fr, De, It, Ja, Ko, Es"
-    },
-    "Ace Combat X - Skies of Deception (Japan) (En,Ja,Fr,De,Es,It,Ko) (v2.00)": {
-        "languages": "En, Fr, De, It, Ja, Ko, Es"
-    },
-    "Ace Combat X - Skies of Deception (Japan, Asia) (En,Ja,Fr,De,Es,It,Ko) (v1.01)": {
-        "languages": "En, Fr, De, It, Ja, Ko, Es"
-    },
-    "Ace Combat X - Skies of Deception (Korea) (En,Ko)": {
-        "languages": "En, Ko"
-    },
-    "Ace Combat X - Skies of Deception (USA)": {
-        "languages": "En"
-    },
-    "Ace Combat X2 - Joint Assault (Japan)": {
-        "languages": "Ja"
-    },
-    "Aces of War (Europe)": {
-        "languages": "En"
-    },
-    "Activision Hits Remixed (Europe)": {
-        "languages": "En"
-    },
-    "Activision Hits Remixed (USA)": {
-        "languages": "En"
-    },
-    "Adventures to Go! (Europe) (En,Fr,De)": {
-        "languages": "En, Fr, De"
-    },
-    "Adventures to Go! (USA)": {
-        "languages": "En"
-    },
-    "Aedis Eclipse - Generation of Chaos (USA)": {
-        "languages": "En"
-    },
-    "After Burner - Black Falcon (Europe) (En,Fr,De,Es,It)": {
-        "languages": "En, Fr, De, It, Es"
-    },
-    "After Burner - Black Falcon (Europe) (En,Fr,De,Es,It) (Alt)": {
-        "languages": "En, Fr, De, It, Es"
-    },
-    "After Burner - Black Falcon (USA) (En,Fr,Es,It,Nl)": {
-        "languages": "Nl, En, Fr, It, Es"
-    },
-    "Air Conflicts - Aces of World War II (USA)": {
-        "languages": "En"
-    },
-    "Airou de Puzzle (Japan)": {
-        "languages": "Ja"
-    },
-    "Akiba's Trip (Japan)": {
-        "languages": "Ja"
-    },
-    "Akumajou Dracula X - Chronicle (Japan)": {
-        "languages": "Ja"
-    },
-    "Alien Syndrome (Europe) (En,Fr,De,Es,It)": {
-        "languages": "En, Fr, De, It, Es"
-    },
-    "Alien Syndrome (USA)": {
-        "languages": "En"
-    },
-    "Aliens vs. Predator - Requiem (Europe)": {
-        "languages": "En"
-    },
-    "Aliens vs. Predator - Requiem (USA)": {
-        "languages": "En"
-    },
-    "All Kamen Rider - Rider Generation 2 (Japan)": {
-        "languages": "Ja"
-    },
-    "Amagami (Japan)": {
-        "languages": "Ja"
-    },
-    "Amagoushi no Yakata Portable - Ichiyanagi Nagomu, Saisho no Junan (Japan)": {
-        "languages": "Ja"
-    },
-    "Amatsumi Sora ni! Kumo no Hatate ni (Japan) (Disc 1)": {
-        "languages": "Ja"
-    },
-    "Amnesia (Japan)": {
-        "languages": "Ja"
-    },
-    "Amnesia Crowd (Japan)": {
-        "languages": "Ja"
-    },
-    "Amnesia Later (Japan)": {
-        "languages": "Ja"
-    },
-    "Anata o Yurusanai (Japan)": {
-        "languages": "Ja"
-    },
-    "Angelique - Maren no Rokukishi (Japan)": {
-        "languages": "Ja"
-    },
-    "Anohana - Ano Hi Mita Hana no Namae o Bokutachi wa Mada Shiranai. (Japan)": {
-        "languages": "Ja"
-    },
-    "Another Century's Episode Portable (Japan)": {
-        "languages": "Ja"
-    },
-    "Ao no Exorcist - Genkoku no Labyrinth (Japan)": {
-        "languages": "Ja"
-    },
-    "Ape Academy (Europe) (En,Fr,De,Es,It)": {
-        "languages": "En, Fr, De, It, Es"
-    },
-    "Ape Academy 2 (Europe) (En,Fr,De,Es,It,Nl,Pt,Ru)": {
-        "languages": "Nl, En, Fr, De, It, Pt, Ru, Es"
-    },
-    "Ape Academy 2 (Europe) (En,Fr,De,Es,It,Nl,Pt,Ru) (Beta)": {
-        "languages": "Nl, En, Fr, De, It, Pt, Ru, Es"
-    },
-    "Ape Escape (Europe) (En,Fr,De,Es,It)": {
-        "languages": "En, Fr, De, It, Es"
-    },
-    "Ape Escape - On the Loose (USA)": {
-        "languages": "En"
-    },
-    "Ape Escape Academy (USA)": {
-        "languages": "En"
-    },
-    "Ape Escape Academy (USA) (Demo)": {
-        "languages": "En"
-    },
-    "Arcana Famiglia - La Storia della Arcana Famiglia (Japan)": {
-        "languages": "Ja"
-    },
-    "Arcana Famiglia - Vascello Phantasma no Majutsushi (Japan)": {
-        "languages": "Ja"
-    },
-    "Archer Maclean's Mercury (Europe, Australia) (En,Fr,De,Es,It)": {
-        "languages": "En, Fr, De, It, Es"
-    },
-    "Archer Maclean's Mercury (USA)": {
-        "languages": "En"
-    },
-    "Are you Alice (Japan)": {
-        "languages": "Ja"
-    },
-    "Armored Core - Formula Front (Korea)": {
-        "languages": "Ko"
-    },
-    "Armored Core - Formula Front Extreme Battle (Europe)": {
-        "languages": "En"
-    },
-    "Armored Core - Formula Front Extreme Battle (USA)": {
-        "languages": "En"
-    },
-    "Armored Core - Formula Front International (Japan) (En,Ja)": {
-        "languages": "En, Ja"
-    },
-    "Armored Core 3 Portable (Japan, Asia)": {
-        "languages": "Ja"
-    },
-    "Army of Two - The 40th Day (Europe) (En,Fr,De,Es,It)": {
-        "languages": "En, Fr, De, It, Es"
-    },
-    "Army of Two - The 40th Day (USA)": {
-        "languages": "En"
-    },
-    "Arnaqueur, L' (France)": {
-        "languages": "Fr"
-    },
-    "Arthur and the Minimoys (Europe) (De,It)": {
-        "languages": "De, It"
-    },
-    "Arthur and the Minimoys (Europe) (En,Fr,Es,Nl,Sv)": {
-        "languages": "Nl, En, Fr, Es, Sv"
-    },
-    "Arthur and the Minimoys (Europe) (En,Fr,Es,Nl,Sv) (Beta)": {
-        "languages": "Nl, En, Fr, Es, Sv"
-    },
-    "Artlist Collection - The Dog Happy Life - Shiawase Wanko Seikatsu Dai-1-dan (Japan)": {
-        "languages": "Ja"
-    },
-    "Artlist Collection - The Dog Happy Life - Shiawase Wanko Seikatsu Dai-1-dan - McDonald's Ver. (Japan)": {
-        "languages": "Ja"
-    },
-    "Asaki, Yumemishi (Japan)": {
-        "languages": "Ja"
-    },
-    "Asphalt - Urban GT 2 (Europe) (En,Fr,De,Es,It)": {
-        "languages": "En, Fr, De, It, Es"
-    },
-    "Assassin's Creed - Bloodlines (Europe) (En,Fr,De,Es,It,Ru)": {
-        "languages": "En, Fr, De, It, Ru, Es"
-    },
-    "Assassin's Creed - Bloodlines (Japan) (En,Ja)": {
-        "languages": "En, Ja"
-    },
-    "Assassin's Creed - Bloodlines (Korea)": {
-        "languages": "En"
-    },
-    "Assassin's Creed - Bloodlines (USA) (En,Fr,De,Es,It)": {
-        "languages": "En, Fr, De, It, Es"
-    },
-    "Asterix & Obelix XXL 2 (Europe) (En,Fr,De,Es,It,Nl)": {
-        "languages": "Nl, En, Fr, De, It, Es"
-    },
-    "Astonishia Story (Europe)": {
-        "languages": "En"
-    },
-    "Astonishia Story (Korea)": {
-        "languages": ""
-    },
-    "Astonishia Story (USA)": {
-        "languages": "En"
-    },
-    "Astonishia Story 2 (Korea)": {
-        "languages": "Ko"
-    },
-    "Astro Boy - The Video Game (Europe) (En,Fr,De,Es,It)": {
-        "languages": "En, Fr, De, It, Es"
-    },
-    "Astro Boy - The Video Game (USA) (En,Fr,Es,It,Nl)": {
-        "languages": "Nl, En, Fr, It, Es"
-    },
-    "Atari Classics Evolved (USA)": {
-        "languages": "En"
-    },
-    "Audition Portable (Korea)": {
-        "languages": "Ko"
-    },
-    "Autoescuela Aprueba Conmigo (Spain)": {
-        "languages": "Es"
-    },
-    "B-Boy (Europe) (Demo)": {
-        "languages": "En"
-    },
-    "B-Boy (Europe) (En,Fr,De,Es,It)": {
-        "languages": "En, Fr, De, It, Es"
-    },
-    "B-Boy (USA)": {
-        "languages": ""
-    },
-    "Bakemonogatari Portable (Japan)": {
-        "languages": "Ja"
-    },
-    "Baku-No (Asia)": {
-        "languages": "Ja"
-    },
-    "Bakugan - Defenders of the Core (Europe) (En,Fr,De,Es,It,Nl,Sv)": {
-        "languages": "Nl, En, Fr, De, It, Es, Sv"
-    },
-    "Bakugan - Defenders of the Core (USA) (En,Fr)": {
-        "languages": "En, Fr"
-    },
-    "Bakumatsu Rock (Japan)": {
-        "languages": "Ja"
-    },
-    "Battle Dodgeball 3 (Japan)": {
-        "languages": "Ja"
-    },
-    "Battle Royal (India)": {
-        "languages": ""
-    },
-    "Battle Spirits - Kiseki no Hasha (Japan)": {
-        "languages": "Ja"
-    },
-    "Battle vs. Chess (Europe) (En,Fr,De,Es,It,Pl,Ru) (Proto)": {
-        "languages": "En, Fr, De, It, Pl, Ru, Es"
-    },
-    "BattleZone (Europe) (En,Fr,De,Es,It)": {
-        "languages": "En, Fr, De, It, Es"
-    },
-    "BattleZone (USA)": {
-        "languages": "En"
-    },
-    "Beaterator (Europe, Australia) (En,Fr,De,Es,It)": {
-        "languages": "En, Fr, De, It, Es"
-    },
-    "Beaterator (USA)": {
-        "languages": "En"
-    },
-    "Beit Hell 2000 (Japan)": {
-        "languages": "Ja"
-    },
-    "Ben 10 - Alien Force (Europe) (En,Fr,De,Es,It)": {
-        "languages": "En, Fr, De, It, Es"
-    },
-    "Ben 10 - Alien Force (USA) (En,Fr,De,Es,It)": {
-        "languages": "En, Fr, De, It, Es"
-    },
-    "Ben 10 - Alien Force - Vilgax Attacks (Europe) (En,Fr,De,Es,It)": {
-        "languages": "En, Fr, De, It, Es"
-    },
-    "Ben 10 - Alien Force - Vilgax Attacks (USA)": {
-        "languages": ""
-    },
-    "Ben 10 - Protector of Earth (Europe)": {
-        "languages": "En"
-    },
-    "Ben 10 - Protector of Earth (Europe) (En,Fr,De,Es,It)": {
-        "languages": "En, Fr, De, It, Es"
-    },
-    "Ben 10 - Protector of Earth (USA)": {
-        "languages": "En"
-    },
-    "Ben 10 - Ultimate Alien - Cosmic Destruction (Europe) (En,Fr,De,Es,It)": {
-        "languages": "En, Fr, De, It, Es"
-    },
-    "Ben 10 - Ultimate Alien - Cosmic Destruction (USA)": {
-        "languages": "En"
-    },
-    "Beowulf - The Game (Europe) (En,Fr,De,Es,It)": {
-        "languages": "En, Fr, De, It, Es"
-    },
-    "Beowulf - The Game (USA) (En,Fr,De,Es,It)": {
-        "languages": "En, Fr, De, It, Es"
-    },
-    "Beta Bloc (Italy)": {
-        "languages": "En"
-    },
-    "Bigs 2, The (USA)": {
-        "languages": "En"
-    },
-    "Bigs, The (USA)": {
-        "languages": "En"
-    },
-    "Black Rock Shooter - The Game (Japan)": {
-        "languages": "Ja"
-    },
-    "Black Wolves Saga - Last Hope (Japan)": {
-        "languages": "Ja"
-    },
-    "Blade Dancer - Lineage of Light (Europe) (En,Fr,De,Es,It)": {
-        "languages": "En, Fr, De, It, Es"
-    },
-    "Blade Dancer - Lineage of Light (USA)": {
-        "languages": "En"
-    },
-    "Blade Dancer - Sennen no Yakusoku (Japan)": {
-        "languages": "Ja"
-    },
-    "BlazBlue - Calamity Trigger (Europe) (En,Ja,Fr,De,Es,Zh,Ko)": {
-        "languages": "Zh, En, Fr, De, Ja, Ko, Es"
-    },
-    "BlazBlue - Calamity Trigger (USA) (En,Ja,Zh,Ko)": {
-        "languages": "Zh, En, Ja, Ko"
-    },
-    "BlazBlue - Calamity Trigger Portable (Japan)": {
-        "languages": "Ja"
-    },
-    "BlazBlue - Continuum Shift II (Asia) (En,Ja,Zh,Ko)": {
-        "languages": "Zh, En, Ja, Ko"
-    },
-    "BlazBlue - Continuum Shift II (Europe) (En,Ja,Zh,Ko)": {
-        "languages": "Zh, En, Ja, Ko"
-    },
-    "BlazBlue - Continuum Shift II (Japan)": {
-        "languages": "Ja"
-    },
-    "BlazBlue - Continuum Shift II (USA) (En,Ja,Zh,Ko)": {
-        "languages": "Zh, En, Ja, Ko"
-    },
-    "Blazing Souls Accelate (Europe)": {
-        "languages": "En"
-    },
-    "Blazing Souls Accelate (Japan) (v2.00)": {
-        "languages": "Ja"
-    },
-    "Blazing Souls Accelate (USA)": {
-        "languages": "En"
-    },
-    "Bleach - Heat the Soul (Japan)": {
-        "languages": "Ja"
-    },
-    "Bleach - Heat the Soul 2 (Japan)": {
-        "languages": "Ja"
-    },
-    "Bleach - Heat the Soul 3 (Japan)": {
-        "languages": "Ja"
-    },
-    "Bleach - Heat the Soul 4 (Japan)": {
-        "languages": "Ja"
-    },
-    "Bleach - Heat the Soul 5 (Japan)": {
-        "languages": "Ja"
-    },
-    "Bleach - Heat the Soul 6 (Asia)": {
-        "languages": "Zh"
-    },
-    "Bleach - Heat the Soul 6 (Japan)": {
-        "languages": "Ja"
-    },
-    "Bleach - Heat the Soul 7 (Japan)": {
-        "languages": "Ja"
-    },
-    "Bleach - Heat the Soul 7 (Korea)": {
-        "languages": "Ja"
-    },
-    "Bliss Island (Europe) (En,Fr,De,Es,It)": {
-        "languages": "En, Fr, De, It, Es"
-    },
-    "Blitz - Overtime (USA)": {
-        "languages": "En"
-    },
-    "Blokus Club Portable with Bumpy Trot (Japan) (Taikenban)": {
-        "languages": "Ja"
-    },
-    "Blokus Portable - Steambot Championship (Europe) (En,Fr,De,Es,It)": {
-        "languages": "En, Fr, De, It, Es"
-    },
-    "Blokus Portable - Steambot Championship (USA)": {
-        "languages": "En"
-    },
-    "Blood Bowl (Europe) (En,Fr,De,Es,It)": {
-        "languages": "En, Fr, De, It, Es"
-    },
-    "Blood Bowl (USA)": {
-        "languages": ""
-    },
-    "Boku no Natsuyasumi 4 - Setouchi Shounen Tanteidan - Boku to Himitsu no Chizu (Japan)": {
-        "languages": "Ja"
-    },
-    "Boku no Natsuyasumi Portable - Mushi Mushi Hakase to Teppen-yama no Himitsu!! (Japan)": {
-        "languages": "Ja"
-    },
-    "Boku no Natsuyasumi Portable 2 - Nazo Nazo Shimai to Chinbotsusen no Himitsu! (Japan)": {
-        "languages": "Ja"
-    },
-    "Boku no Watashi no Katamari Damacy (Japan)": {
-        "languages": "Ja"
-    },
-    "Boku wa Koukuu Kanseikan - Airport Hero Narita (Japan)": {
-        "languages": "Ja"
-    },
-    "Boku wa Tomodachi ga Sukunai Portable (Japan)": {
-        "languages": "Ja"
-    },
-    "Bokujou Monogatari - Harvest Moon - Boy & Girl (Japan)": {
-        "languages": "Ja"
-    },
-    "Bokujou Monogatari - Sugar Mura to Minna no Negai (Japan)": {
-        "languages": "Ja"
-    },
-    "Bomberman (Europe) (En,Fr,De,Es,It)": {
-        "languages": "En, Fr, De, It, Es"
-    },
-    "Bomberman (USA)": {
-        "languages": "En"
-    },
-    "Bomberman - Bakufuu Sentai Bombermen (Japan)": {
-        "languages": "Ja"
-    },
-    "Bomberman Land (Europe) (En,Fr,De,Es,It)": {
-        "languages": "En, Fr, De, It, Es"
-    },
-    "Bomberman Land (USA)": {
-        "languages": "En"
-    },
-    "Bomberman Land Portable (Japan)": {
-        "languages": "Ja"
-    },
-    "Bounty Hounds (Asia)": {
-        "languages": "Zh"
-    },
-    "Bounty Hounds (Japan)": {
-        "languages": "Ja"
-    },
-    "Bounty Hounds (USA)": {
-        "languages": "En"
-    },
-    "Boxer's Road 2 - The Real (Japan)": {
-        "languages": "Ja"
-    },
-    "Brave Story - New Traveler (USA)": {
-        "languages": "En"
-    },
-    "Breath of Fire III (Europe)": {
-        "languages": "En"
-    },
-    "Breath of Fire III (Japan)": {
-        "languages": "Ja"
-    },
-    "Brian Lara 2007 - Pressure Play (Europe)": {
-        "languages": "En"
-    },
-    "Brooktown High (USA)": {
-        "languages": "En"
-    },
-    "Brothers Conflict - Brilliant Blue (Japan)": {
-        "languages": "Ja"
-    },
-    "Brothers Conflict - Passion Pink (Japan)": {
-        "languages": "Ja"
-    },
-    "Brothers in Arms - D-Day (Europe, Australia) (En,Fr,De,Es,It)": {
-        "languages": "En, Fr, De, It, Es"
-    },
-    "Brothers in Arms - D-Day (USA)": {
-        "languages": "En"
-    },
-    "Brujula Dorada, La (Spain)": {
-        "languages": "Es"
-    },
-    "Brunswick Pro Bowling (Europe)": {
-        "languages": "En"
-    },
-    "Brunswick Pro Bowling (USA)": {
-        "languages": ""
-    },
-    "Bubble Bobble Evolution (Europe) (En,Fr,De,Es,It)": {
-        "languages": "En, Fr, De, It, Es"
-    },
-    "Bubble Bobble Evolution (USA)": {
-        "languages": "En"
-    },
-    "Bunmei Kaika - Aoiza Ibunroku (Japan)": {
-        "languages": "Ja"
-    },
-    "Burnout Dominator (Asia)": {
-        "languages": "En"
-    },
-    "Burnout Dominator (Europe)": {
-        "languages": "En"
-    },
-    "Burnout Dominator (Europe) (En,Fr,De,Es,It)": {
-        "languages": "En, Fr, De, It, Es"
-    },
-    "Burnout Dominator (Japan)": {
-        "languages": "Ja"
-    },
-    "Burnout Dominator (USA)": {
-        "languages": "En"
-    },
-    "Burnout Legends (Asia)": {
-        "languages": "En"
-    },
-    "Burnout Legends (Europe) (En,Fr,De,Es,It,Nl) (v2.00)": {
-        "languages": "Nl, En, Fr, De, It, Es"
-    },
-    "Burnout Legends (Europe, Australia) (En,Fr,De,Es,It,Nl) (v1.01)": {
-        "languages": "Nl, En, Fr, De, It, Es"
-    },
-    "Burnout Legends (Japan)": {
-        "languages": "Ja"
-    },
-    "Burnout Legends (Japan) (EA Best Hits)": {
-        "languages": "Ja"
-    },
-    "Burnout Legends (USA) (En,Fr,De,Es,It,Nl) (v1.00)": {
-        "languages": "Nl, En, Fr, De, It, Es"
-    },
-    "Burnout Legends (USA) (En,Fr,De,Es,It,Nl) (v2.00)": {
-        "languages": "Nl, En, Fr, De, It, Es"
-    },
-    "Busou Shinki - Battle Masters (Japan)": {
-        "languages": "Ja"
-    },
-    "Busou Shinki - Battle Masters Mk. 2 (Japan)": {
-        "languages": "Ja"
-    },
-    "Bussola d'Oro, La (Italy)": {
-        "languages": "It"
-    },
-    "Bust-A-Move - Deluxe (USA)": {
-        "languages": "En"
-    },
-    "Bust-A-Move Ghost (Europe)": {
-        "languages": "En"
-    },
-    "Buzz! Brain Bender (Europe) (En,Fr,De,Es,It,Nl,Pt,Pl)": {
-        "languages": "Nl, En, Fr, De, It, Pl, Pt, Es"
-    },
-    "Buzz! Brain of Oz (Australia)": {
-        "languages": "En"
-    },
-    "Buzz! Brain of the UK (UK)": {
-        "languages": "En"
-    },
-    "Buzz! Concurso Universal (Europe) (Es,Pt)": {
-        "languages": "Pt, Es"
-    },
-    "Buzz! Danske Genier (Europe) (No,Da)": {
-        "languages": "Da, No"
-    },
-    "Buzz! Das grosse Laenderquiz (Europe) (De,It)": {
-        "languages": "De, It"
-    },
-    "Buzz! De Slimste van Nederland (Netherlands)": {
-        "languages": "Nl"
-    },
-    "Buzz! De Strafste van Belgie (Belgium) (Fr,Nl)": {
-        "languages": "Nl, Fr"
-    },
-    "Buzz! Deutschlands Superquiz (Germany)": {
-        "languages": "De"
-    },
-    "Buzz! Il Quizzone Nazionale (Italy)": {
-        "languages": "It"
-    },
-    "Buzz! Le Plus Malin des Francais (France)": {
-        "languages": "Fr"
-    },
-    "Buzz! Master Quiz (Europe)": {
-        "languages": "En"
-    },
-    "Buzz! Master Quiz (Europe) (De,It)": {
-        "languages": "De, It"
-    },
-    "Buzz! Master Quiz (Europe) (En,Pl)": {
-        "languages": "En, Pl"
-    },
-    "Buzz! Master Quiz (Europe) (Es,Pt)": {
-        "languages": "Pt, Es"
-    },
-    "Buzz! Master Quiz (Europe) (Fr,Nl)": {
-        "languages": "Nl, Fr"
-    },
-    "Buzz! Master Quiz (Europe) (Sv,Fi)": {
-        "languages": "Fi, Sv"
-    },
-    "Buzz! Master Quiz (USA)": {
-        "languages": "En"
-    },
-    "Buzz! Polskie Lamiglowki ~ Buzz! Mozak Hrvatske (Europe) (Pl,Hr)": {
-        "languages": "Pl, Hr"
-    },
-    "Buzz! Que Sabes de tu Pais (Spain)": {
-        "languages": "Es"
-    },
-    "Buzz! Quem e o Genio Portugues ~ Buzz! Sokrovishha nacii (Europe) (Pt,Ru)": {
-        "languages": "Pt, Ru"
-    },
-    "Buzz! Quiz World (Australia)": {
-        "languages": "En"
-    },
-    "Buzz! Quiz World (Europe) (De,It)": {
-        "languages": "De, It"
-    },
-    "Buzz! Quiz World (Europe) (El,Cs)": {
-        "languages": "Cs, El"
-    },
-    "Buzz! Quiz World (Europe) (En,Pl)": {
-        "languages": "En, Pl"
-    },
-    "Buzz! Quiz World (Europe) (Fr,Nl)": {
-        "languages": "Nl, Fr"
-    },
-    "Buzz! Quiz World (Europe) (Sv,Fi)": {
-        "languages": "Fi, Sv"
-    },
-    "Buzz! Svenska Genier ~ Buzz! Suomen Neropatti (Europe) (Sv,Fi)": {
-        "languages": "Fi, Sv"
-    },
-    "Buzz! The Ultimate Music Quiz (Australia)": {
-        "languages": "En"
-    },
-    "Buzz! The Ultimate Music Quiz (Europe)": {
-        "languages": "En"
-    },
-    "Buzz! The Ultimate Music Quiz (Europe) (De,It)": {
-        "languages": "De, It"
-    },
-    "Buzz! The Ultimate Music Quiz (Europe) (Es,Pt)": {
-        "languages": "Pt, Es"
-    },
-    "Buzz! The Ultimate Music Quiz (Europe) (Fr,Nl)": {
-        "languages": "Nl, Fr"
-    },
-    "Buzz! The Ultimate Music Quiz (Europe) (Sv,Fi)": {
-        "languages": "Fi, Sv"
-    },
-    "CID the Dummy (Europe) (En,Fr,De,Es,It)": {
-        "languages": "En, Fr, De, It, Es"
-    },
-    "CID the Dummy (USA)": {
-        "languages": "En"
-    },
-    "CS Kensa Disc (J1) (Japan)": {
-        "languages": "En"
-    },
-    "Cabela's African Safari (USA)": {
-        "languages": "En"
-    },
-    "Cabela's Dangerous Hunts - Ultimate Challenge (Europe)": {
-        "languages": "En"
-    },
-    "Cabela's Dangerous Hunts - Ultimate Challenge (USA)": {
-        "languages": ""
-    },
-    "Cabela's Legendary Adventures (USA)": {
-        "languages": "En"
-    },
-    "Cabela's North American Adventures (USA)": {
-        "languages": "En"
-    },
-    "Cake Mania - Baker's Challenge (USA)": {
-        "languages": "En"
-    },
-    "Call of Duty - Roads to Victory (Europe) (En,Fr,Es,It)": {
-        "languages": "En, Fr, It, Es"
-    },
-    "Call of Duty - Roads to Victory (Germany)": {
-        "languages": "De"
-    },
-    "Call of Duty - Roads to Victory (USA) (En,Ja,Fr,De,Es,It)": {
-        "languages": "En, Fr, De, It, Ja, Es"
-    },
-    "Capcom Classics Collection (Japan)": {
-        "languages": "Ja"
-    },
-    "Capcom Classics Collection Reloaded (Europe)": {
-        "languages": "En"
-    },
-    "Capcom Classics Collection Reloaded (USA)": {
-        "languages": "En"
-    },
-    "Capcom Classics Collection Remixed (Asia)": {
-        "languages": "En"
-    },
-    "Capcom Classics Collection Remixed (Europe)": {
-        "languages": "En"
-    },
-    "Capcom Classics Collection Remixed (USA)": {
-        "languages": "En"
-    },
-    "Capcom Puzzle World (Europe)": {
-        "languages": "En"
-    },
-    "Capcom Puzzle World (USA)": {
-        "languages": "En"
-    },
-    "Capcom Special Taikenban 3 in 1 (Japan)": {
-        "languages": "Ja"
-    },
-    "Carnage Heart Portable (Japan)": {
-        "languages": "Ja"
-    },
-    "Carol Vorderman's Sudoku (Europe) (En,Fr,De)": {
-        "languages": "En, Fr, De"
-    },
-    "Carol Vorderman's Sudoku (USA) (En,Fr,De,Es,It)": {
-        "languages": "En, Fr, De, It, Es"
-    },
-    "Cart Kings (India) (En,Hi)": {
-        "languages": "En, Hi"
-    },
-    "Castlevania - The Dracula X Chronicles (Europe) (En,Fr,De,Es,It)": {
-        "languages": "En, Fr, De, It, Es"
-    },
-    "Castlevania - The Dracula X Chronicles (Korea)": {
-        "languages": "En"
-    },
-    "Castlevania - The Dracula X Chronicles (USA)": {
-        "languages": "En"
-    },
-    "Chameleon (USA)": {
-        "languages": "En"
-    },
-    "Championship Manager (Europe)": {
-        "languages": "En"
-    },
-    "Championship Manager 2006 (Europe)": {
-        "languages": "En"
-    },
-    "Championship Manager 2007 (Europe) (En,Fr,Es,It)": {
-        "languages": "En, Fr, It, Es"
-    },
-    "Chandragupta - Warrior Prince (India) (En,Hi)": {
-        "languages": "En, Hi"
-    },
-    "Chase Cop - Pursuit Force (Korea)": {
-        "languages": "Ko"
-    },
-    "Chessmaster - The Art of Learning (Europe) (En,Fr,De,Es,It,Nl)": {
-        "languages": "Nl, En, Fr, De, It, Es"
-    },
-    "Chessmaster - The Art of Learning (USA) (En,Fr,Es)": {
-        "languages": "En, Fr, Es"
-    },
-    "Chi Vuol Essere Milionario Party Edition (Italy)": {
-        "languages": "It"
-    },
-    "Chikyuu Boueigun 2 Portable (Japan)": {
-        "languages": "Ja"
-    },
-    "Chili Con Carnage (Europe) (En,Fr,De,Es,It)": {
-        "languages": "En, Fr, De, It, Es"
-    },
-    "Chili Con Carnage (USA)": {
-        "languages": "En"
-    },
-    "Chotto Shot Edit (Japan)": {
-        "languages": "Ja"
-    },
-    "Chronicle of Dungeon Maker (Asia)": {
-        "languages": "Ja"
-    },
-    "Chronicle of Dungeon Maker II (Japan)": {
-        "languages": "Ja"
-    },
-    "Chronostacia (Japan)": {
-        "languages": "Ja"
-    },
-    "Clank & Ratchet - Maru Hi Mission - Ignition! (Japan) (Beta)": {
-        "languages": ""
-    },
-    "Clank & Ratchet - Maruhi Mission Ignition! (Japan)": {
-        "languages": "Ja"
-    },
-    "Class of Heroes (USA)": {
-        "languages": "En"
-    },
-    "Class of Heroes 2 (USA)": {
-        "languages": "En"
-    },
-    "Classic Dungeon - Fuyoku no Masoujin (Japan)": {
-        "languages": "Ja"
-    },
-    "Clock Zero - Shuuen no Ichibyou Portable (Japan)": {
-        "languages": "Ja"
-    },
-    "Cloudy with a Chance of Meatballs (Europe) (En,Fr,De,Es,It)": {
-        "languages": "En, Fr, De, It, Es"
-    },
-    "Cloudy with a Chance of Meatballs (Europe, Australia)": {
-        "languages": "En"
-    },
-    "Cloudy with a Chance of Meatballs (USA)": {
-        "languages": ""
-    },
-    "Code Geass - Hangyaku no Lelouch - Lost Colors (Japan) (v2.00)": {
-        "languages": "Ja"
-    },
-    "Code Lyoko - Quest for Infinity (Europe) (En,Fr,Es,It)": {
-        "languages": "En, Fr, It, Es"
-    },
-    "Code Lyoko - Quest for Infinity (USA) (En,It)": {
-        "languages": "En, It"
-    },
-    "Coded Arms (Asia) (En,Ja)": {
-        "languages": "En, Ja"
-    },
-    "Coded Arms (Europe) (En,Fr,De,Es,It)": {
-        "languages": "En, Fr, De, It, Es"
-    },
-    "Coded Arms (Japan) (En,Ja)": {
-        "languages": "En, Ja"
-    },
-    "Coded Arms (USA)": {
-        "languages": "En"
-    },
-    "Coded Arms - Contagion (Asia)": {
-        "languages": "En"
-    },
-    "Coded Arms - Contagion (Europe) (En,Fr,De,Es,It)": {
-        "languages": "En, Fr, De, It, Es"
-    },
-    "Coded Arms - Contagion (USA)": {
-        "languages": "En"
-    },
-    "Coded Gun (Korea) (En,Ja)": {
-        "languages": "En, Ja"
-    },
-    "Coded Soul - Gyeseungdoeneun Idea (Korea) (Ja,Ko)": {
-        "languages": "Ja, Ko"
-    },
-    "Coded Soul - Uketsugareshi Idea (Japan)": {
-        "languages": "Ja"
-    },
-    "Colin McRae - DiRT 2 (Europe) (En,Fr,De,Es,It)": {
-        "languages": "En, Fr, De, It, Es"
-    },
-    "Colin McRae Rally 2005 Plus (Europe) (En,Fr,De,Es,It)": {
-        "languages": "En, Fr, De, It, Es"
-    },
-    "Colin McRae Rally 2005 Plus (Europe) (En,Fr,De,Es,It) (Beta)": {
-        "languages": "En, Fr, De, It, Es"
-    },
-    "Comic Party Portable (Japan) (Shokai Genteiban)": {
-        "languages": "Ja"
-    },
-    "Con, The (Australia)": {
-        "languages": "En"
-    },
-    "Con, The (Europe)": {
-        "languages": "En"
-    },
-    "Con, The (Germany)": {
-        "languages": "De"
-    },
-    "Con, The (Italy)": {
-        "languages": "It"
-    },
-    "Con, The (Spain)": {
-        "languages": "Es"
-    },
-    "Con, The (USA)": {
-        "languages": "En"
-    },
-    "Confidential Money - 300-Nichi de 3000-Man Dollar Kasegu Houhou (Japan)": {
-        "languages": "Ja"
-    },
-    "Cover Girl (Europe) (En,Fr,De,Es,It)": {
-        "languages": "En, Fr, De, It, Es"
-    },
-    "Crash - Mind over Mutant (Europe)": {
-        "languages": "En"
-    },
-    "Crash - Mind over Mutant (Europe) (De,Ru)": {
-        "languages": "De, Ru"
-    },
-    "Crash - Mind over Mutant (Europe) (Es,It)": {
-        "languages": "It, Es"
-    },
-    "Crash - Mind over Mutant (USA) (En,Fr)": {
-        "languages": "En, Fr"
-    },
-    "Crash Tag Team Racing (Europe)": {
-        "languages": "En"
-    },
-    "Crash Tag Team Racing (France)": {
-        "languages": "Fr"
-    },
-    "Crash Tag Team Racing (Germany)": {
-        "languages": "De"
-    },
-    "Crash Tag Team Racing (Italy)": {
-        "languages": "It"
-    },
-    "Crash Tag Team Racing (Spain)": {
-        "languages": "Es"
-    },
-    "Crash Tag Team Racing (USA)": {
-        "languages": "En"
-    },
-    "Crash of the Titans (Europe)": {
-        "languages": "En"
-    },
-    "Crash of the Titans (Europe) (De,Ru)": {
-        "languages": "De, Ru"
-    },
-    "Crash of the Titans (Europe) (De,Ru) (Beta)": {
-        "languages": "De, Ru"
-    },
-    "Crash of the Titans (Europe) (Es,It)": {
-        "languages": "It, Es"
-    },
-    "Crash of the Titans (Europe) (Fr,Nl)": {
-        "languages": "Nl, Fr"
-    },
-    "Crash of the Titans (USA)": {
-        "languages": "En"
-    },
-    "Crazy Taxi - Fare Wars (Europe) (En,Fr,De,Es,It)": {
-        "languages": "En, Fr, De, It, Es"
-    },
-    "Crazy Taxi - Fare Wars (USA) (v1.01)": {
-        "languages": "En"
-    },
-    "Crazy Taxi - Fare Wars (USA) (v2.01)": {
-        "languages": "En"
-    },
-    "Criminal Girls (Japan)": {
-        "languages": "Ja"
-    },
-    "Crimson Gem Saga (USA)": {
-        "languages": "En"
-    },
-    "Crisis Core - Final Fantasy VII (Europe)": {
-        "languages": "En"
-    },
-    "Crisis Core - Final Fantasy VII (France)": {
-        "languages": "Fr"
-    },
-    "Crisis Core - Final Fantasy VII (Germany)": {
-        "languages": "De"
-    },
-    "Crisis Core - Final Fantasy VII (Italy)": {
-        "languages": "It"
-    },
-    "Crisis Core - Final Fantasy VII (Japan, Asia)": {
-        "languages": "Ja"
-    },
-    "Crisis Core - Final Fantasy VII (Spain)": {
-        "languages": "Es"
-    },
-    "Crisis Core - Final Fantasy VII (USA)": {
-        "languages": "En"
-    },
-    "Crush (Europe) (En,Fr,De,Es,It)": {
-        "languages": "En, Fr, De, It, Es"
-    },
-    "Crush (USA) (En,Fr,Es)": {
-        "languages": "En, Fr, Es"
-    },
-    "Cube (Europe) (En,Fr,De,Es,It)": {
-        "languages": "En, Fr, De, It, Es"
-    },
-    "Cube (USA)": {
-        "languages": "En"
-    },
-    "D.C. Girls Symphony Pocket (Japan)": {
-        "languages": "Ja"
-    },
-    "DJ Max Emotional Sense - Fever (USA)": {
-        "languages": "En"
-    },
-    "DJ Max Emotional Sense P - Black Square (Korea) (En,Ja,Ko)": {
-        "languages": "En, Ja, Ko"
-    },
-    "DJ Max Emotional Sense P - Clazziquai Edition (Korea) (En,Ja,Ko)": {
-        "languages": "En, Ja, Ko"
-    },
-    "DJ Max Emotional Sense P 2 - Sound Miracle (Korea) (En,Ja,Ko)": {
-        "languages": "En, Ja, Ko"
-    },
-    "DJ Max Emotional Sense P Portable (Korea)": {
-        "languages": "Ko"
-    },
-    "DJ Max Portable - Black Square (Japan)": {
-        "languages": "Ja"
-    },
-    "DJ Max Portable - Hot Tunes (Korea) (En,Ja,Ko)": {
-        "languages": "En, Ja, Ko"
-    },
-    "DJ Max Portable 3 (Korea) (En,Ko)": {
-        "languages": "En, Ko"
-    },
-    "DJ Max Portable 3 (USA)": {
-        "languages": "En"
-    },
-    "DT Carnage (USA)": {
-        "languages": "En"
-    },
-    "DTM Race Driver 2 (Europe) (En,Fr,De,Es,It)": {
-        "languages": "En, Fr, De, It, Es"
-    },
-    "DTM Race Driver 3 - Challenge (Europe) (En,Fr,De,Es,It)": {
-        "languages": "En, Fr, De, It, Es"
-    },
-    "Dai-2-Ji Super Robot Taisen Z Hakai-Hen (Japan)": {
-        "languages": "Ja"
-    },
-    "Dai-2-Ji Super Robot Taisen Z Saisei-Hen (Japan)": {
-        "languages": "Ja"
-    },
-    "Daito Giken Koushiki Pachi-Slot Simulator - Ossu! Banchou Portable (Japan)": {
-        "languages": "Ja"
-    },
-    "Daito Giken Koushiki Pachi-Slot Simulator - Ossu! Misao, Maguro Densetsu Portable (Japan)": {
-        "languages": "Ja"
-    },
-    "Daito Giken Koushiki Pachi-Slot Simulator - Yoshimune Portable (Japan)": {
-        "languages": "Ja"
-    },
-    "Danball Senki (Japan)": {
-        "languages": "Ja"
-    },
-    "Danball Senki Boost (Japan)": {
-        "languages": "Ja"
-    },
-    "Danball Senki W (Japan)": {
-        "languages": "Ja"
-    },
-    "Danganronpa - Kibou no Gakuen to Zetsubou no Koukousei (Japan)": {
-        "languages": "Ja"
-    },
-    "Danganronpa - Kibou no Gakuen to Zetsubou no Koukousei (Japan) (PSP the Best)": {
-        "languages": "Ja"
-    },
-    "Dante's Inferno (Europe)": {
-        "languages": "En"
-    },
-    "Dante's Inferno (Germany)": {
-        "languages": "De"
-    },
-    "Dante's Inferno (Italy)": {
-        "languages": "It"
-    },
-    "Dante's Inferno (Korea)": {
-        "languages": "En"
-    },
-    "Dante's Inferno (Spain)": {
-        "languages": "Es"
-    },
-    "Dante's Inferno (USA)": {
-        "languages": "En"
-    },
-    "Dariusburst (Japan) (En,Ja)": {
-        "languages": "En, Ja"
-    },
-    "Darkstalkers Chronicle - The Chaos Tower (Europe)": {
-        "languages": "En"
-    },
-    "Darkstalkers Chronicle - The Chaos Tower (USA)": {
-        "languages": "En"
-    },
-    "Dave Mirra BMX Challenge (Europe) (En,Fr,De,Es,It)": {
-        "languages": "En, Fr, De, It, Es"
-    },
-    "Dave Mirra BMX Challenge (USA)": {
-        "languages": "En"
-    },
-    "Daxter (Europe) (En,Fr,De,Es,It)": {
-        "languages": "En, Fr, De, It, Es"
-    },
-    "Daxter (USA) (Demo)": {
-        "languages": "En"
-    },
-    "Daxter (USA) (En,Fr,De,Es,It)": {
-        "languages": "En, Fr, De, It, Es"
-    },
-    "Dead Head Fred (Europe)": {
-        "languages": "En"
-    },
-    "Dead Head Fred (Europe) (En,Fr,De,Es,It)": {
-        "languages": "En, Fr, De, It, Es"
-    },
-    "Dead Head Fred (USA)": {
-        "languages": "En"
-    },
-    "Dead Head Fred (USA) (Demo)": {
-        "languages": "En"
-    },
-    "Dead or Alive - Paradise (Europe) (En,Fr,De) (ULES-01416)": {
-        "languages": "En, Fr, De"
-    },
-    "Dead or Alive - Paradise (Europe) (En,Fr,De) (ULES-01431)": {
-        "languages": "En, Fr, De"
-    },
-    "Dead or Alive - Paradise (Japan) (En,Ja,Fr,De)": {
-        "languages": "En, Fr, De, Ja"
-    },
-    "Dead or Alive - Paradise (USA) (En,Ja,Fr,De)": {
-        "languages": "En, Fr, De, Ja"
-    },
-    "Dead to Rights - Reckoning (Europe) (En,Fr,De,Es,It)": {
-        "languages": "En, Fr, De, It, Es"
-    },
-    "Dead to Rights - Reckoning (USA)": {
-        "languages": "En"
-    },
-    "Death Jr. (Europe) (En,Fr,De,Es,It)": {
-        "languages": "En, Fr, De, It, Es"
-    },
-    "Death Jr. (USA)": {
-        "languages": "En"
-    },
-    "Death Jr. II - Root of Evil (Europe) (En,Fr,De,Es,It)": {
-        "languages": "En, Fr, De, It, Es"
-    },
-    "Death Jr. II - Root of Evil (USA)": {
-        "languages": "En"
-    },
-    "Def Jam - Fight for NY - The Takeover (Europe)": {
-        "languages": "En"
-    },
-    "Def Jam - Fight for NY - The Takeover (USA)": {
-        "languages": ""
-    },
-    "Demo Disc for PSP Vol. 1 (Australia)": {
-        "languages": "En"
-    },
-    "Demo Disc for PSP Vol. 1 (Europe) (UCJB-98302)": {
-        "languages": "En"
-    },
-    "Demo Disc for PSP Vol. 1 (Europe) (UCJB-98303)": {
-        "languages": "En"
-    },
-    "Demo Disc for PSP Vol. 1 (Europe) (UCJB-98306)": {
-        "languages": "En"
-    },
-    "Demo Disc for PSP Vol. 1 (Japan)": {
-        "languages": "Ja"
-    },
-    "Demo Disc for PSP Vol. 2 (Japan)": {
-        "languages": "Ja"
-    },
-    "Densetsu no Yuusha no Densetsu - Legendary Saga (Japan)": {
-        "languages": "Ja"
-    },
-    "Densha de Go! Pocket - Osaka Kanjousen-hen (Japan)": {
-        "languages": "Ja"
-    },
-    "Densha de Go! Pocket - Tokaidosen-hen (Japan)": {
-        "languages": "Ja"
-    },
-    "Densha de Go! Pocket - Yamanotesen-hen (Japan)": {
-        "languages": "Ja"
-    },
-    "Derby Time 2006 (Japan)": {
-        "languages": "Ja"
-    },
-    "Desi Adda - Games of India (India)": {
-        "languages": ""
-    },
-    "Despicable Me (Europe) (En,Fr,De,Es,It,Sv,No,Da,Fi)": {
-        "languages": "Da, En, Fi, Fr, De, It, No, Es, Sv"
-    },
-    "Despicable Me - The Game (USA) (En,Fr,Es)": {
-        "languages": "En, Fr, Es"
-    },
-    "DiRT 2 (USA)": {
-        "languages": ""
-    },
-    "Dia no Kuni no Alice - Wonderful Mirror World (Japan)": {
-        "languages": "Ja"
-    },
-    "Diabolik - The Original Sin (Europe) (En,Fr,De,Es,It)": {
-        "languages": "En, Fr, De, It, Es"
-    },
-    "Diabolik Lovers - Haunted Dark Bridal (Japan)": {
-        "languages": "Ja"
-    },
-    "Diabolik Lovers - More, Blood (Japan)": {
-        "languages": "Ja"
-    },
-    "Digimon Adventure (Japan)": {
-        "languages": "Ja"
-    },
-    "Digimon World Re-Digitize (Japan)": {
-        "languages": "Ja"
-    },
-    "Diner Dash (Europe) (En,Fr,De,Es,It)": {
-        "languages": "En, Fr, De, It, Es"
-    },
-    "Diner Dash - Sizzle & Serve (USA)": {
-        "languages": "En"
-    },
-    "Disgaea - Afternoon of Darkness (Asia)": {
-        "languages": "En"
-    },
-    "Disgaea - Afternoon of Darkness (Europe)": {
-        "languages": "En"
-    },
-    "Disgaea - Afternoon of Darkness (USA)": {
-        "languages": "En"
-    },
-    "Disgaea 2 - Dark Hero Days (Europe)": {
-        "languages": "En"
-    },
-    "Disgaea 2 - Dark Hero Days (USA)": {
-        "languages": "En"
-    },
-    "Disgaea Infinite (USA)": {
-        "languages": "En"
-    },
-    "Disgaea Portable (Korea) (Zh,Ko)": {
-        "languages": "Zh, Ko"
-    },
-    "Disney - Pixar Ratatouille (Russia)": {
-        "languages": "Ru"
-    },
-    "Disney - Pixar Rottatouille (Norway)": {
-        "languages": "No"
-    },
-    "Disney G-Force (Europe) (De,It)": {
-        "languages": "De, It"
-    },
-    "Disney G-Force (Europe) (En,Fr,Es)": {
-        "languages": "En, Fr, Es"
-    },
-    "Disney G-Force (Russia)": {
-        "languages": "Ru"
-    },
-    "Disney G-Force (USA)": {
-        "languages": ""
-    },
-    "Disney Phineas and Ferb - Across the 2nd Dimension (Europe) (En,Fr,De,Es,It,Nl,Pt,Pl,Ru,El)": {
-        "languages": "Nl, En, Fr, De, El, It, Pl, Pt, Ru, Es"
-    },
-    "Disney Pirates of the Caribbean - At World's End (Europe) (En,Fr,De,Es,It,Nl)": {
-        "languages": "Nl, En, Fr, De, It, Es"
-    },
-    "Disney Pirates of the Caribbean - At World's End (Russia)": {
-        "languages": "Ru"
-    },
-    "Disney Pirates of the Caribbean - At World's End (USA)": {
-        "languages": "En"
-    },
-    "Disney TRON - Evolution (Europe) (En,Fr,De,Es,It,Nl)": {
-        "languages": "Nl, En, Fr, De, It, Es"
-    },
-    "Disney TRON - Evolution (Russia)": {
-        "languages": "Ru"
-    },
-    "Disney TRON - Evolution (USA) (En,Fr,Es)": {
-        "languages": "En, Fr, Es"
-    },
-    "Disney-Pixar Cars (Europe)": {
-        "languages": "En"
-    },
-    "Disney-Pixar Cars (France)": {
-        "languages": "Fr"
-    },
-    "Disney-Pixar Cars (Germany)": {
-        "languages": "De"
-    },
-    "Disney-Pixar Cars (Italy)": {
-        "languages": "It"
-    },
-    "Disney-Pixar Cars (Portugal)": {
-        "languages": "Pt"
-    },
-    "Disney-Pixar Cars (Spain)": {
-        "languages": "Es"
-    },
-    "Disney-Pixar Cars (USA)": {
-        "languages": "En"
-    },
-    "Disney-Pixar Cars - Race-O-Rama (Europe) (En,Fr,De,Es,It)": {
-        "languages": "En, Fr, De, It, Es"
-    },
-    "Disney-Pixar Cars - Race-O-Rama (USA)": {
-        "languages": ""
-    },
-    "Disney-Pixar Cars 2 (Europe) (En,Fr,De,Es,It,Nl,Pt,Pl,Ru)": {
-        "languages": "Nl, En, Fr, De, It, Pl, Pt, Ru, Es"
-    },
-    "Disney-Pixar Cars 2 (USA)": {
-        "languages": ""
-    },
-    "Disney-Pixar Istoriya igrushek - Bol'shoj pobeg (Russia)": {
-        "languages": "Ru"
-    },
-    "Disney-Pixar Oben (Germany)": {
-        "languages": "De"
-    },
-    "Disney-Pixar Ratatouille (Europe)": {
-        "languages": "En"
-    },
-    "Disney-Pixar Ratatouille (France)": {
-        "languages": "Fr"
-    },
-    "Disney-Pixar Ratatouille (Germany)": {
-        "languages": "De"
-    },
-    "Disney-Pixar Ratatouille (Greece)": {
-        "languages": "El"
-    },
-    "Disney-Pixar Ratatouille (Italy)": {
-        "languages": "It"
-    },
-    "Disney-Pixar Ratatouille (Spain)": {
-        "languages": "Es"
-    },
-    "Disney-Pixar Ratatouille (USA)": {
-        "languages": "En"
-    },
-    "Disney-Pixar Ratatui (Portugal)": {
-        "languages": "Pt"
-    },
-    "Disney-Pixar Toy Story 3 (Europe) (En,Es) (v1.01)": {
-        "languages": "En, Es"
-    },
-    "Disney-Pixar Toy Story 3 (Europe) (En,Es) (v2.00)": {
-        "languages": "En, Es"
-    },
-    "Disney-Pixar Toy Story 3 (Europe) (Fr,De,It,Nl)": {
-        "languages": "Nl, Fr, De, It"
-    },
-    "Disney-Pixar Toy Story 3 (USA) (En,Fr,Es)": {
-        "languages": "En, Fr, Es"
-    },
-    "Disney-Pixar Up (Europe) (En,Fr)": {
-        "languages": "En, Fr"
-    },
-    "Disney-Pixar Up (Italy)": {
-        "languages": "It"
-    },
-    "Disney-Pixar Up (Russia)": {
-        "languages": "Ru"
-    },
-    "Disney-Pixar Up (Spain)": {
-        "languages": "Es"
-    },
-    "Disney-Pixar Up (USA)": {
-        "languages": ""
-    },
-    "Disney-Pixar Up - Altamente! (Portugal)": {
-        "languages": "Pt"
-    },
-    "Disney-Pixar WALL-E (Europe)": {
-        "languages": "En"
-    },
-    "Disney-Pixar WALL-E (Europe) (Es,Pt)": {
-        "languages": "Pt, Es"
-    },
-    "Disney-Pixar WALL-E (Europe) (Fr,Nl)": {
-        "languages": "Nl, Fr"
-    },
-    "Disney-Pixar WALL-E (Italy)": {
-        "languages": "It"
-    },
-    "Disney-Pixar WALL-E (Russia)": {
-        "languages": "Ru"
-    },
-    "Disney-Pixar WALL-E (USA)": {
-        "languages": ""
-    },
-    "Disney-Pixar WALL-E - Der Letzte raeumt die Erde auf (Germany)": {
-        "languages": "De"
-    },
-    "Dissidia 012 - Duodecim Final Fantasy (Asia) (En,Zh,Ko)": {
-        "languages": "Zh, En, Ko"
-    },
-    "Dissidia 012 - Duodecim Final Fantasy (Europe) (En,Fr,De,Es,It)": {
-        "languages": "En, Fr, De, It, Es"
-    },
-    "Dissidia 012 - Duodecim Final Fantasy (Japan)": {
-        "languages": "Ja"
-    },
-    "Dissidia 012 - Duodecim Final Fantasy (USA) (En,Fr,De,Es,It)": {
-        "languages": "En, Fr, De, It, Es"
-    },
-    "Dissidia Final Fantasy (Asia)": {
-        "languages": "En"
-    },
-    "Dissidia Final Fantasy (Europe) (En,Fr,De,Es,It)": {
-        "languages": "En, Fr, De, It, Es"
-    },
-    "Dissidia Final Fantasy (Japan)": {
-        "languages": "Ja"
-    },
-    "Dissidia Final Fantasy (Korea)": {
-        "languages": "Ja"
-    },
-    "Dissidia Final Fantasy (Russia)": {
-        "languages": "Ru"
-    },
-    "Dissidia Final Fantasy (USA)": {
-        "languages": "En"
-    },
-    "Dissidia Final Fantasy - Universal Tuning (Japan)": {
-        "languages": "Ja"
-    },
-    "Doko Demo Issho (Japan)": {
-        "languages": "Ja"
-    },
-    "Doko Demo Issho - Let's Gakkou! (Japan)": {
-        "languages": "Ja"
-    },
-    "Don 2 - The Game (India)": {
-        "languages": ""
-    },
-    "Donkey Xote (Europe) (En,Fr,De,Es,It)": {
-        "languages": "En, Fr, De, It, Es"
-    },
-    "Dora-Slot - Kyojin no Hoshi II (Japan) (v2.02)": {
-        "languages": "Ja"
-    },
-    "Dora-Slot - Oki Slot Ou! Pioneer 12 (Japan)": {
-        "languages": "Ja"
-    },
-    "Dot Hack Link (Japan)": {
-        "languages": "Ja"
-    },
-    "Downstream Panic! (USA)": {
-        "languages": "En"
-    },
-    "Dragon Ball Tag VS (Japan)": {
-        "languages": "Ja"
-    },
-    "Dragon Ball Z - Jinmudohoe (Korea)": {
-        "languages": "Ja"
-    },
-    "Dragon Ball Z - Shin Budokai (Europe) (En,Fr,De,Es,It)": {
-        "languages": "En, Fr, De, It, Es"
-    },
-    "Dragon Ball Z - Shin Budokai (Japan)": {
-        "languages": "Ja"
-    },
-    "Dragon Ball Z - Shin Budokai (USA)": {
-        "languages": "En"
-    },
-    "Dragon Ball Z - Shin Budokai - Another Road (USA)": {
-        "languages": "En"
-    },
-    "Dragon Ball Z - Shin Budokai 2 (Europe) (En,Fr,De,Es,It)": {
-        "languages": "En, Fr, De, It, Es"
-    },
-    "Dragon Ball Z - Tenkaichi Tag Team (Europe) (En,Fr,De,Es,It)": {
-        "languages": "En, Fr, De, It, Es"
-    },
-    "Dragon Ball Z - Tenkaichi Tag Team (USA) (En,Fr,Es)": {
-        "languages": "En, Fr, Es"
-    },
-    "Dragon Quest & Final Fantasy in Itadaki Street Portable (Japan)": {
-        "languages": "Ja"
-    },
-    "Dragonball - Evolution (Asia)": {
-        "languages": "En"
-    },
-    "Dragonball - Evolution (Europe) (En,Fr,De,Es,It)": {
-        "languages": "En, Fr, De, It, Es"
-    },
-    "Dragonball - Evolution (USA)": {
-        "languages": ""
-    },
-    "Dragoneer's Aria (Asia)": {
-        "languages": "En"
-    },
-    "Dragoneer's Aria (Europe)": {
-        "languages": "En"
-    },
-    "Dragoneer's Aria (USA)": {
-        "languages": "En"
-    },
-    "Dragoneer's Aria - Ryu ga Nemuru Made (Asia) (En,Ja)": {
-        "languages": "En, Ja"
-    },
-    "DreamWorks Megamind - The Blue Defender (Europe) (En,Fr,De,Es,It,Nl)": {
-        "languages": "Nl, En, Fr, De, It, Es"
-    },
-    "DreamWorks Megamind - The Blue Defender (Russia)": {
-        "languages": "Ru"
-    },
-    "DreamWorks Megamind - The Blue Defender (USA) (En,Fr)": {
-        "languages": "En, Fr"
-    },
-    "DreamWorks Over the Hedge - Hammy Goes Nuts! (Europe)": {
-        "languages": "En"
-    },
-    "DreamWorks Over the Hedge - Hammy Goes Nuts! (Europe) (En,Fr,De,It,Nl)": {
-        "languages": "Nl, En, Fr, De, It"
-    },
-    "DreamWorks Over the Hedge - Hammy Goes Nuts! (USA)": {
-        "languages": ""
-    },
-    "DreamWorks Shrek - Smash n' Crash Racing (Europe) (En,Fr,De,Es,It)": {
-        "languages": "En, Fr, De, It, Es"
-    },
-    "DreamWorks Shrek - Smash n' Crash Racing (USA)": {
-        "languages": "En"
-    },
-    "DreamWorks Shrek the Third (Europe)": {
-        "languages": "En"
-    },
-    "DreamWorks Shrek the Third (Europe) (En,Fr,De,Es,It,Nl)": {
-        "languages": "Nl, En, Fr, De, It, Es"
-    },
-    "DreamWorks Shrek the Third (USA)": {
-        "languages": ""
-    },
-    "DreamWorks Vecinos Invasores - Hammy Enloquece (Spain)": {
-        "languages": "Es"
-    },
-    "Driver 76 (Europe)": {
-        "languages": "En"
-    },
-    "Driver 76 (USA)": {
-        "languages": "En"
-    },
-    "Dungeon Explorer (Europe) (En,Fr,De,Es,It)": {
-        "languages": "En, Fr, De, It, Es"
-    },
-    "Dungeon Explorer - Meiyaku no Tobira (Japan)": {
-        "languages": "Ja"
-    },
-    "Dungeon Explorer - Warriors of Ancient Arts (USA)": {
-        "languages": "En"
-    },
-    "Dungeon Maker - Hunting Ground (USA)": {
-        "languages": "En"
-    },
-    "Dungeon Maker II - The Hidden War (USA)": {
-        "languages": "En"
-    },
-    "Dungeon Siege - Throne of Agony (Europe) (En,Fr,De,Es,It)": {
-        "languages": "En, Fr, De, It, Es"
-    },
-    "Dungeon Siege - Throne of Agony (USA)": {
-        "languages": "En"
-    },
-    "Dungeons & Dragons - Tactics (Europe) (En,Fr,De,Es,It)": {
-        "languages": "En, Fr, De, It, Es"
-    },
-    "Dungeons & Dragons - Tactics (USA)": {
-        "languages": "En"
-    },
-    "Durarara!! 3way Standoff (Japan)": {
-        "languages": "Ja"
-    },
-    "Durarara!! 3way Standoff - Alley (Japan)": {
-        "languages": "Ja"
-    },
-    "Dynasty Warriors (Europe)": {
-        "languages": "En"
-    },
-    "Dynasty Warriors (France)": {
-        "languages": "Fr"
-    },
-    "Dynasty Warriors (Germany)": {
-        "languages": "En"
-    },
-    "Dynasty Warriors (USA)": {
-        "languages": "En"
-    },
-    "Dynasty Warriors - Strikeforce (Europe) (En,Fr,De)": {
-        "languages": "En, Fr, De"
-    },
-    "Dynasty Warriors - Strikeforce (USA)": {
-        "languages": "En"
-    },
-    "Dynasty Warriors Vol. 2 (Europe)": {
-        "languages": "En"
-    },
-    "Dynasty Warriors Vol. 2 (Germany)": {
-        "languages": "De"
-    },
-    "Dynasty Warriors Vol. 2 (USA)": {
-        "languages": "En"
-    },
-    "E'ragon (Russia)": {
-        "languages": "Ru"
-    },
-    "EA Replay (Europe) (En,De,Es,It,Nl)": {
-        "languages": "Nl, En, De, It, Es"
-    },
-    "EA Replay (USA)": {
-        "languages": "En"
-    },
-    "Echochrome (Europe) (En,Fr,De,Es,It,Nl,Pt,Ru) (Beta)": {
-        "languages": "Nl, En, Fr, De, It, Pt, Ru, Es"
-    },
-    "Echochrome (Europe) (En,Fr,De,Es,It,Nl,Pt,Ru) (Demo)": {
-        "languages": "Nl, En, Fr, De, It, Pt, Ru, Es"
-    },
-    "Echochrome (Europe, Australia) (En,Fr,De,Es,It,Nl,Pt,Ru)": {
-        "languages": "Nl, En, Fr, De, It, Pt, Ru, Es"
-    },
-    "Echochrome - Muhan Hoerang (Korea) (En,Zh,Ko)": {
-        "languages": "Zh, En, Ko"
-    },
-    "Echoshift (Europe) (En,Fr,De,Es,It,Nl,Pt,Ru) (v1.00)": {
-        "languages": "Nl, En, Fr, De, It, Pt, Ru, Es"
-    },
-    "Echoshift (Europe) (En,Fr,De,Es,It,Nl,Pt,Ru) (v2.00)": {
-        "languages": "Nl, En, Fr, De, It, Pt, Ru, Es"
-    },
-    "Echoshift (Korea)": {
-        "languages": "En"
-    },
-    "Eiyuu Densetsu - Ao no Kiseki (Japan)": {
-        "languages": "Ja"
-    },
-    "Eiyuu Densetsu - Sora no Kiseki FC (Japan)": {
-        "languages": "Ja"
-    },
-    "Eiyuu Densetsu - Sora no Kiseki SC (Japan) (Disc 1)": {
-        "languages": "Ja"
-    },
-    "Eiyuu Densetsu - Sora no Kiseki SC (Japan) (Disc 2)": {
-        "languages": "Ja"
-    },
-    "Eiyuu Densetsu - Zero no Kiseki (Japan)": {
-        "languages": "Ja"
-    },
-    "Eiyuu Densetsu Gagharv Trilogy - Shiroki Majo (Japan)": {
-        "languages": "Ja"
-    },
-    "Elminage II - Sousei no Megami to Unmei no Daichi (Japan)": {
-        "languages": "Ja"
-    },
-    "Elminage III - Ankoku no Shito to Taiyou no Kyuuden (Japan)": {
-        "languages": "Ja"
-    },
-    "Elminage Original - Yami no Miko to Kamigami no Yubiwa (Japan)": {
-        "languages": "Ja"
-    },
-    "Enkaku Sousa - Shinjitsu e no 23-nichi-kan (Japan)": {
-        "languages": "Ja"
-    },
-    "Enkeltbillet (Japan)": {
-        "languages": "Ja"
-    },
-    "Eragon (Europe) (En,Fr,De,Es,It)": {
-        "languages": "En, Fr, De, It, Es"
-    },
-    "Eragon (USA)": {
-        "languages": ""
-    },
-    "Evangelion Shin Gekijou-ban - 3nd Impact (Japan, Asia)": {
-        "languages": "Ja"
-    },
-    "Every Extend Extra (Europe) (En,Fr,De,Es,It)": {
-        "languages": "En, Fr, De, It, Es"
-    },
-    "Every Extend Extra (USA)": {
-        "languages": "En"
-    },
-    "Everybody's Golf (Europe) (En,Fr,De,Es,It)": {
-        "languages": "En, Fr, De, It, Es"
-    },
-    "Everybody's Golf (Korea)": {
-        "languages": "En"
-    },
-    "Everybody's Golf 2 (Europe, Canada) (En,Fr,De,Es,It)": {
-        "languages": "En, Fr, De, It, Es"
-    },
-    "Everybody's Stress Buster (Asia) (En,Zh,Ko)": {
-        "languages": "Zh, En, Ko"
-    },
-    "Everybody's Tennis (Europe) (En,Fr,De,Es,It)": {
-        "languages": "En, Fr, De, It, Es"
-    },
-    "Exit (Europe) (En,Fr,De,Es,It)": {
-        "languages": "En, Fr, De, It, Es"
-    },
-    "Exit (Japan)": {
-        "languages": "Ja"
-    },
-    "Exit (Korea)": {
-        "languages": "Ja"
-    },
-    "Exit (USA)": {
-        "languages": "En"
-    },
-    "Exit 2 (Europe) (En,Fr,De,Es,It)": {
-        "languages": "En, Fr, De, It, Es"
-    },
-    "Eye of Judgment, The - Legends (Europe) (En,Fr,De,Es,It)": {
-        "languages": "En, Fr, De, It, Es"
-    },
-    "Eye of Judgment, The - Legends (Europe) (En,Fr,De,Es,It) (Beta)": {
-        "languages": "En, Fr, De, It, Es"
-    },
-    "Eye of Judgment, The - Shintaku no Wizard (Japan) (Demo)": {
-        "languages": "Ja"
-    },
-    "EyePet (Europe) (En,Fr,De,Es,It,Nl,Pt,Sv,No,Da,Fi,Pl,Ru)": {
-        "languages": "Da, Nl, En, Fi, Fr, De, It, No, Pl, Pt, Ru, Es, Sv"
-    },
-    "EyePet (USA) (En,Fr,Es,Pt)": {
-        "languages": "En, Fr, Pt, Es"
-    },
-    "EyePet Adventures (Europe) (En,Fr,De,Es,It,Nl,Pt,Sv,No,Da,Fi,Pl,Ru)": {
-        "languages": "Da, Nl, En, Fi, Fr, De, It, No, Pl, Pt, Ru, Es, Sv"
-    },
-    "Eyeshield 21 - Portable Edition (Japan)": {
-        "languages": "Ja"
-    },
-    "F1 06 Portable (Asia)": {
-        "languages": "Ja"
-    },
-    "F1 2009 (Europe) (En,Fr,De,Es,It)": {
-        "languages": "En, Fr, De, It, Es"
-    },
-    "F1 2009 (USA)": {
-        "languages": ""
-    },
-    "F1 Grand Prix (Europe) (En,Fr,De,Es,It) (v1.00)": {
-        "languages": "En, Fr, De, It, Es"
-    },
-    "F1 Grand Prix (Europe) (En,Fr,De,Es,It) (v2.00)": {
-        "languages": "En, Fr, De, It, Es"
-    },
-    "FIFA 06 (Europe)": {
-        "languages": "En"
-    },
-    "FIFA 06 (France)": {
-        "languages": "Fr"
-    },
-    "FIFA 06 (Germany)": {
-        "languages": "De"
-    },
-    "FIFA 06 (Italy)": {
-        "languages": "It"
-    },
-    "FIFA 06 (Japan)": {
-        "languages": "Ja"
-    },
-    "FIFA 06 (Spain)": {
-        "languages": "Es"
-    },
-    "FIFA 07 (Europe)": {
-        "languages": "En"
-    },
-    "FIFA 07 (France)": {
-        "languages": "Fr"
-    },
-    "FIFA 07 (Germany)": {
-        "languages": "De"
-    },
-    "FIFA 07 (Italy)": {
-        "languages": "It"
-    },
-    "FIFA 07 (Netherlands)": {
-        "languages": "Nl"
-    },
-    "FIFA 07 (Spain)": {
-        "languages": "Es"
-    },
-    "FIFA 08 (Europe)": {
-        "languages": "En"
-    },
-    "FIFA 08 (France)": {
-        "languages": "Fr"
-    },
-    "FIFA 08 (Germany)": {
-        "languages": "De"
-    },
-    "FIFA 08 (Italy)": {
-        "languages": "It"
-    },
-    "FIFA 08 (Korea)": {
-        "languages": "En"
-    },
-    "FIFA 08 (Portugal)": {
-        "languages": "Pt"
-    },
-    "FIFA 08 (Russia)": {
-        "languages": "Ru"
-    },
-    "FIFA 08 (Spain)": {
-        "languages": "Es"
-    },
-    "FIFA 09 (Asia) (En,Es)": {
-        "languages": "En, Es"
-    },
-    "FIFA 09 (Europe)": {
-        "languages": "En"
-    },
-    "FIFA 09 (Europe) (Pl,Cs,Hu)": {
-        "languages": "Cs, Hu, Pl"
-    },
-    "FIFA 09 (France)": {
-        "languages": "Fr"
-    },
-    "FIFA 09 (Germany)": {
-        "languages": "De"
-    },
-    "FIFA 09 (Italy)": {
-        "languages": "It"
-    },
-    "FIFA 09 (Netherlands)": {
-        "languages": "Nl"
-    },
-    "FIFA 09 (Portugal)": {
-        "languages": "Pt"
-    },
-    "FIFA 09 (Russia)": {
-        "languages": "Ru"
-    },
-    "FIFA 09 (Spain)": {
-        "languages": "Es"
-    },
-    "FIFA 10 (Europe)": {
-        "languages": "En"
-    },
-    "FIFA 10 (Europe) (Pl,Cs,Hu)": {
-        "languages": "Cs, Hu, Pl"
-    },
-    "FIFA 10 (France)": {
-        "languages": "Fr"
-    },
-    "FIFA 10 (Germany)": {
-        "languages": "De"
-    },
-    "FIFA 10 (Italy)": {
-        "languages": "It"
-    },
-    "FIFA 10 (Netherlands)": {
-        "languages": "Nl"
-    },
-    "FIFA 10 (Portugal)": {
-        "languages": "Pt"
-    },
-    "FIFA 10 (Russia)": {
-        "languages": "Ru"
-    },
-    "FIFA 10 (Spain)": {
-        "languages": "Es"
-    },
-    "FIFA 11 (Europe)": {
-        "languages": "En"
-    },
-    "FIFA 11 (France) (v1.00)": {
-        "languages": "Fr"
-    },
-    "FIFA 11 (France) (v2.01)": {
-        "languages": "Fr"
-    },
-    "FIFA 11 (Germany)": {
-        "languages": "De"
-    },
-    "FIFA 11 (Italy) (v1.00)": {
-        "languages": "It"
-    },
-    "FIFA 11 (Italy) (v2.01)": {
-        "languages": "It"
-    },
-    "FIFA 11 (Netherlands) (v1.00)": {
-        "languages": "Nl"
-    },
-    "FIFA 11 (Poland) (v1.00)": {
-        "languages": "Pl"
-    },
-    "FIFA 11 (Poland) (v2.01)": {
-        "languages": "Pl"
-    },
-    "FIFA 11 (Portugal)": {
-        "languages": "Pt"
-    },
-    "FIFA 11 (Russia)": {
-        "languages": "Ru"
-    },
-    "FIFA 11 (Spain) (v1.00)": {
-        "languages": "Es"
-    },
-    "FIFA 11 (Spain) (v2.01)": {
-        "languages": "Es"
-    },
-    "FIFA 12 (Europe)": {
-        "languages": "En"
-    },
-    "FIFA 12 (France)": {
-        "languages": "Fr"
-    },
-    "FIFA 12 (Germany)": {
-        "languages": "De"
-    },
-    "FIFA 12 (Italy)": {
-        "languages": "It"
-    },
-    "FIFA 12 (Netherlands)": {
-        "languages": "Nl"
-    },
-    "FIFA 12 (Poland)": {
-        "languages": "Pl"
-    },
-    "FIFA 12 (Portugal)": {
-        "languages": "Pt"
-    },
-    "FIFA 12 (Spain)": {
-        "languages": "Es"
-    },
-    "FIFA 12 - World Class Soccer (Japan)": {
-        "languages": "Ja"
-    },
-    "FIFA 13 (Europe)": {
-        "languages": "En"
-    },
-    "FIFA 13 (France)": {
-        "languages": "Fr"
-    },
-    "FIFA 13 (Germany)": {
-        "languages": "De"
-    },
-    "FIFA 13 (Italy)": {
-        "languages": "It"
-    },
-    "FIFA 13 (Poland)": {
-        "languages": "Pl"
-    },
-    "FIFA 13 (Russia)": {
-        "languages": "Ru"
-    },
-    "FIFA 13 (Spain)": {
-        "languages": "Es"
-    },
-    "FIFA 14 (Europe)": {
-        "languages": "En"
-    },
-    "FIFA 14 (France)": {
-        "languages": "Fr"
-    },
-    "FIFA 14 (Poland)": {
-        "languages": "Pl"
-    },
-    "FIFA 14 (Portugal)": {
-        "languages": "Pt"
-    },
-    "FIFA 14 (Russia)": {
-        "languages": "Ru"
-    },
-    "FIFA 14 (Spain)": {
-        "languages": "Es"
-    },
-    "FIFA 14 - Edicion Legado (Latin America) (En,Es)": {
-        "languages": "En, Es"
-    },
-    "FIFA 14 - Legacy Edition (Italy)": {
-        "languages": "It"
-    },
-    "FIFA Fussball-Weltmeisterschaft Deutschland 2006 (Germany)": {
-        "languages": "De"
-    },
-    "FIFA Soccer (Korea)": {
-        "languages": "En"
-    },
-    "FIFA Soccer (USA)": {
-        "languages": "En"
-    },
-    "FIFA Soccer 06 (USA)": {
-        "languages": "En"
-    },
-    "FIFA Soccer 07 (USA)": {
-        "languages": "En"
-    },
-    "FIFA Soccer 08 (USA)": {
-        "languages": "En"
-    },
-    "FIFA Soccer 09 (Canada) (En,Fr)": {
-        "languages": "En, Fr"
-    },
-    "FIFA Soccer 09 (USA) (En,Es)": {
-        "languages": "En, Es"
-    },
-    "FIFA Soccer 10 (USA) (En,Es)": {
-        "languages": "En, Es"
-    },
-    "FIFA Soccer 11 (USA) (En,Es) (v1.00)": {
-        "languages": "En, Es"
-    },
-    "FIFA Soccer 11 (USA) (En,Es) (v2.00)": {
-        "languages": "En, Es"
-    },
-    "FIFA Soccer 12 (USA)": {
-        "languages": ""
-    },
-    "FIFA Soccer 13 (USA)": {
-        "languages": ""
-    },
-    "FIFA Street 2 (Europe) (En,Fr,De)": {
-        "languages": "En, Fr, De"
-    },
-    "FIFA Street 2 (USA)": {
-        "languages": "En"
-    },
-    "FIFA World Cup Deutsch Taikai 2006 (Japan)": {
-        "languages": "Ja"
-    },
-    "FIFA World Cup Germany 2006 (Europe)": {
-        "languages": "En"
-    },
-    "FIFA World Cup Germany 2006 (Spain)": {
-        "languages": "Es"
-    },
-    "FIFA World Cup Germany 2006 (USA)": {
-        "languages": "En"
-    },
-    "Fading Shadows (Europe) (En,Fr,De,Es,It,Nl,Ru)": {
-        "languages": "Nl, En, Fr, De, It, Ru, Es"
-    },
-    "Fading Shadows (USA) (En,Fr,De,Es,It,Nl,Ru)": {
-        "languages": "Nl, En, Fr, De, It, Ru, Es"
-    },
-    "Fairy Tail - Portable Guild (Japan)": {
-        "languages": "Ja"
-    },
-    "Fairy Tail - Zerefu Kakusei (Japan)": {
-        "languages": "Ja"
-    },
-    "Family Guy - Video Game! (Europe) (En,Fr,De,Es,It)": {
-        "languages": "En, Fr, De, It, Es"
-    },
-    "Family Guy - Video Game! (Europe, Australia)": {
-        "languages": "En"
-    },
-    "Family Guy - Video Game! (USA)": {
-        "languages": "En"
-    },
-    "Fantasy Golf Pangya Portable (Japan)": {
-        "languages": "Ja"
-    },
-    "Fantasy Golf Pangya Portable (Korea)": {
-        "languages": "Ko"
-    },
-    "Fast and the Furious, The (Europe)": {
-        "languages": "En"
-    },
-    "Fast and the Furious, The (USA)": {
-        "languages": "En"
-    },
-    "Fat Princess - Fistful of Cake (Europe, Australia) (En,Fr,De,Es,It,Nl,Pt,Ru)": {
-        "languages": "Nl, En, Fr, De, It, Pt, Ru, Es"
-    },
-    "Fat Princess - Fistful of Cake (USA)": {
-        "languages": "En"
-    },
-    "Fate-Extra (Europe)": {
-        "languages": "En"
-    },
-    "Fate-Extra (Japan)": {
-        "languages": "Ja"
-    },
-    "Fate-Extra (USA)": {
-        "languages": "En"
-    },
-    "Fate-Extra CCC (Japan)": {
-        "languages": "Ja"
-    },
-    "Fate-Unlimited Codes Portable (Japan)": {
-        "languages": "Ja"
-    },
-    "Field Commander (Europe, Australia) (En,Fr,De,Es)": {
-        "languages": "En, Fr, De, Es"
-    },
-    "Field Commander (USA)": {
-        "languages": "En"
-    },
-    "Field Commander (USA) (Beta 1)": {
-        "languages": "En"
-    },
-    "Field Commander (USA) (Beta 2)": {
-        "languages": "En"
-    },
-    "Fight Night Round 3 (Asia)": {
-        "languages": "En"
-    },
-    "Fight Night Round 3 (Europe) (En,Fr)": {
-        "languages": "En, Fr"
-    },
-    "Fight Night Round 3 (USA)": {
-        "languages": "En"
-    },
-    "Final Armada (Europe) (En,Fr,De,Es,It)": {
-        "languages": "En, Fr, De, It, Es"
-    },
-    "Final Fantasy (Japan, Asia) (En,Ja)": {
-        "languages": "En, Ja"
-    },
-    "Final Fantasy - 20th Anniversary Edition (Europe) (En,Ja)": {
-        "languages": "En, Ja"
-    },
-    "Final Fantasy - 20th Anniversary Edition (USA) (En,Ja) (FW3.03)": {
-        "languages": "En, Ja"
-    },
-    "Final Fantasy - 20th Anniversary Edition (USA) (En,Ja) (FW6.00)": {
-        "languages": "En, Ja"
-    },
-    "Final Fantasy II (Japan, Asia) (En,Ja)": {
-        "languages": "En, Ja"
-    },
-    "Final Fantasy II - 20th Anniversary Edition (Europe) (En,Ja)": {
-        "languages": "En, Ja"
-    },
-    "Final Fantasy II - 20th Anniversary Edition (USA, Canada) (En,Ja)": {
-        "languages": "En, Ja"
-    },
-    "Final Fantasy III (Japan)": {
-        "languages": "Ja"
-    },
-    "Final Fantasy IV - The Complete Collection (Europe) (En,Ja,Fr)": {
-        "languages": "En, Fr, Ja"
-    },
-    "Final Fantasy IV - The Complete Collection (USA) (En,Ja,Fr)": {
-        "languages": "En, Fr, Ja"
-    },
-    "Final Fantasy IV Complete Collection - Final Fantasy IV & The After Years (Japan) (En,Ja,Fr)": {
-        "languages": "En, Fr, Ja"
-    },
-    "Final Fantasy Reishiki (Japan) (Disc 1)": {
-        "languages": "Ja"
-    },
-    "Final Fantasy Reishiki (Japan) (Disc 2)": {
-        "languages": "Ja"
-    },
-    "Final Fantasy Tactics - Shishi Sensou (Japan, Korea)": {
-        "languages": "Ja"
-    },
-    "Final Fantasy Tactics - The War of the Lions (Europe)": {
-        "languages": "En"
-    },
-    "Final Fantasy Tactics - The War of the Lions (USA)": {
-        "languages": "En"
-    },
-    "Fired Up (Europe, Australia) (En,Fr,De,Es,It)": {
-        "languages": "En, Fr, De, It, Es"
-    },
-    "Firmware 3.73 (Europe)": {
-        "languages": ""
-    },
-    "FlatOut - Head On (Europe) (En,Fr,De,Es,It)": {
-        "languages": "En, Fr, De, It, Es"
-    },
-    "FlatOut - Head On (Germany)": {
-        "languages": "De"
-    },
-    "FlatOut - Head On (USA)": {
-        "languages": "En"
-    },
-    "Flowars (Korea)": {
-        "languages": "Ko"
-    },
-    "Football Manager Handheld (Europe) (En,Fr,De,Es,It)": {
-        "languages": "En, Fr, De, It, Es"
-    },
-    "Football Manager Handheld 2007 (Europe) (En,Fr,Es,It)": {
-        "languages": "En, Fr, It, Es"
-    },
-    "Football Manager Handheld 2008 (Europe) (En,Fr,Es,It)": {
-        "languages": "En, Fr, It, Es"
-    },
-    "Football Manager Handheld 2009 (Europe) (En,Fr,Es,It)": {
-        "languages": "En, Fr, It, Es"
-    },
-    "Football Manager Handheld 2010 (Europe) (En,Fr,Es,It)": {
-        "languages": "En, Fr, It, Es"
-    },
-    "Football Manager Handheld 2011 (Europe) (En,Fr,Es,It)": {
-        "languages": "En, Fr, It, Es"
-    },
-    "Football Manager Handheld 2012 (Europe) (En,Fr,Es,It)": {
-        "languages": "En, Fr, It, Es"
-    },
-    "Football Manager Handheld 2013 (Europe) (En,Fr,Es,It)": {
-        "languages": "En, Fr, It, Es"
-    },
-    "Ford Bold Moves Street Racing (USA)": {
-        "languages": "En"
-    },
-    "Ford Racing - Off Road (USA)": {
-        "languages": "En"
-    },
-    "Ford Street Racing - L.A. Duel (Europe) (En,Fr,De,Es,It)": {
-        "languages": "En, Fr, De, It, Es"
-    },
-    "Ford Street Racing XR Edition (Australia)": {
-        "languages": "En"
-    },
-    "Formula 1 - F1 05 Portable (Japan)": {
-        "languages": "Ja"
-    },
-    "Formula One 06 (Europe) (En,Fr,De,Es,It,Pt,Fi)": {
-        "languages": "En, Fi, Fr, De, It, Pt, Es"
-    },
-    "Formula One 06 (Europe) (En,Fr,De,Es,It,Pt,Fi) (Beta)": {
-        "languages": "En, Fi, Fr, De, It, Pt, Es"
-    },
-    "Frantix (Europe) (En,Fr,De,Es,It)": {
-        "languages": "En, Fr, De, It, Es"
-    },
-    "Frantix (USA)": {
-        "languages": "En"
-    },
-    "Freak Out - Extreme Freeride (Europe) (En,Fr,De,Es,It)": {
-        "languages": "En, Fr, De, It, Es"
-    },
-    "Free Running (Europe) (En,Fr,De,Es,It)": {
-        "languages": "En, Fr, De, It, Es"
-    },
-    "Frogger - Helmet Chaos (Europe) (En,Fr,De,Es,It)": {
-        "languages": "En, Fr, De, It, Es"
-    },
-    "Frogger - Helmet Chaos (USA)": {
-        "languages": "En"
-    },
-    "Fukufuku no Shima (Japan)": {
-        "languages": "Ja"
-    },
-    "Full Auto 2 - Battlelines (Europe) (En,Fr,De,Es,It)": {
-        "languages": "En, Fr, De, It, Es"
-    },
-    "Full Auto 2 - Battlelines (USA)": {
-        "languages": "En"
-    },
-    "Fullmetal Alchemist - Brotherhood (Europe) (En,De)": {
-        "languages": "En, De"
-    },
-    "Furtif + WipEout Pure (France)": {
-        "languages": "Fr"
-    },
-    "Fushigi no Dungeon - Fuurai no Shiren 3 Portable (Japan)": {
-        "languages": "Ja"
-    },
-    "Fushigi no Dungeon - Fuurai no Shiren 4 Plus - Kami no Hitomi to Akuma no Heso (Japan)": {
-        "languages": "Ja"
-    },
-    "G.I. Joe - The Rise of Cobra (Europe) (En,Fr,De,Es,It)": {
-        "languages": "En, Fr, De, It, Es"
-    },
-    "G.I. Joe - The Rise of Cobra (USA)": {
-        "languages": "En"
-    },
-    "Gachitora! Abarenbou Kyoushi in High School (Japan)": {
-        "languages": "Ja"
-    },
-    "Gakuen Hetalia Portable (Japan)": {
-        "languages": "Ja"
-    },
-    "Game Sharing Server Disc (Europe)": {
-        "languages": ""
-    },
-    "Gangs of London (Europe) (En,Fr,De,Es,It,Pt)": {
-        "languages": "En, Fr, De, It, Pt, Es"
-    },
-    "Gangs of London (Germany)": {
-        "languages": "De"
-    },
-    "Gangs of London (USA)": {
-        "languages": "En"
-    },
-    "Gangs of London (USA) (En,Fr,Es) (Demo)": {
-        "languages": "En, Fr, Es"
-    },
-    "Geki Sengoku Musou (Japan, Asia)": {
-        "languages": "Ja"
-    },
-    "Gekka Ryouran Romance (Japan)": {
-        "languages": "Ja"
-    },
-    "Gendai Daisenryaku - Isshoku Sokuhatsu Gunji Balance Houkai (Japan)": {
-        "languages": "Ja"
-    },
-    "Generation of Chaos (Europe)": {
-        "languages": "En"
-    },
-    "Generation of Chaos (USA)": {
-        "languages": "En"
-    },
-    "Gensan (Europe) (En,Fr,De,Es,It)": {
-        "languages": "En, Fr, De, It, Es"
-    },
-    "Gensou Suikoden - Tsumugareshi Hyakunen no Toki (Japan)": {
-        "languages": "Ja"
-    },
-    "Gensou Suikoden I & II (Japan) (v2.00)": {
-        "languages": "Ja"
-    },
-    "Geronimo Stilton - Return to the Kingdom of Fantasy - The Videogame (Europe) (En,Fr,Es,It,Nl,Pt,El)": {
-        "languages": "Nl, En, Fr, El, It, Pt, Es"
-    },
-    "Geronimo Stilton in the Kingdom of Fantasy (Europe) (En,Fr,Es,It,Nl,Pt)": {
-        "languages": "Nl, En, Fr, It, Pt, Es"
-    },
-    "Ghost Rider (Europe) (En,Fr,De,Es,It)": {
-        "languages": "En, Fr, De, It, Es"
-    },
-    "Ghost Rider (USA)": {
-        "languages": ""
-    },
-    "Ghost in the Shell - Stand Alone Complex (Europe)": {
-        "languages": "En"
-    },
-    "Ghost in the Shell - Stand Alone Complex (USA)": {
-        "languages": "En"
-    },
-    "Ghostbusters - The Video Game (Europe) (En,Fr,Es,Nl)": {
-        "languages": "Nl, En, Fr, Es"
-    },
-    "Ghostbusters - The Video Game (Europe) (Fr,De,It)": {
-        "languages": "Fr, De, It"
-    },
-    "Ghostbusters - The Video Game (USA)": {
-        "languages": "En"
-    },
-    "Ginsei Shougi Portable - Fuun Ryuuko Raiden (Japan)": {
-        "languages": "Ja"
-    },
-    "Gitaroo Man Lives! (Europe) (En,Fr,De)": {
-        "languages": "En, Fr, De"
-    },
-    "Gitaroo Man Lives! (Korea)": {
-        "languages": "Ko"
-    },
-    "Gitaroo Man Lives! (USA)": {
-        "languages": "En"
-    },
-    "Gladiator Begins (Europe)": {
-        "languages": "En"
-    },
-    "Gladiator Begins (USA)": {
-        "languages": "En"
-    },
-    "Glass Heart Princess Platinum (Japan)": {
-        "languages": "Ja"
-    },
-    "Glorace - Phantastic Carnival (Korea)": {
-        "languages": "Ko"
-    },
-    "Go! Sudoku (Europe) (En,Fr,De,Es,It)": {
-        "languages": "En, Fr, De, It, Es"
-    },
-    "Go! Sudoku (USA) (En,Fr,De,Es,It)": {
-        "languages": "En, Fr, De, It, Es"
-    },
-    "Go!Explore (Belgium, Netherlands) (En,Fr,De,Es,It,Nl,Pt,Sv,No,Da,Fi)": {
-        "languages": "Da, Nl, En, Fi, Fr, De, It, No, Pt, Es, Sv"
-    },
-    "Go!Explore (France) (En,Fr,De,Es,It,Nl,Pt,Sv,No,Da,Fi)": {
-        "languages": "Da, Nl, En, Fi, Fr, De, It, No, Pt, Es, Sv"
-    },
-    "Go!Explore (Italy) (En,Fr,De,Es,It,Nl,Pt,Sv,No,Da,Fi) (v1.01)": {
-        "languages": "Da, Nl, En, Fi, Fr, De, It, No, Pt, Es, Sv"
-    },
-    "Go!Explore (Spain, Portugal) (En,Fr,De,Es,It,Nl,Pt,Sv,No,Da,Fi)": {
-        "languages": "Da, Nl, En, Fi, Fr, De, It, No, Pt, Es, Sv"
-    },
-    "Go!Explore (UK) (En,Fr,De,Es,It,Nl,Pt,Sv,No,Da,Fi)": {
-        "languages": "Da, Nl, En, Fi, Fr, De, It, No, Pt, Es, Sv"
-    },
-    "God Eater (Japan)": {
-        "languages": "Ja"
-    },
-    "God Eater 2 (Japan)": {
-        "languages": "Ja"
-    },
-    "God Eater Burst (Japan)": {
-        "languages": "Ja"
-    },
-    "God Eater Burst - Append-ban (Japan)": {
-        "languages": "Ja"
-    },
-    "God of War - Chains of Olympus (Asia) (En,Zh)": {
-        "languages": "Zh, En"
-    },
-    "God of War - Chains of Olympus (Europe) (Beta)": {
-        "languages": ""
-    },
-    "God of War - Chains of Olympus (Europe) (Demo)": {
-        "languages": "En"
-    },
-    "God of War - Chains of Olympus (Europe, Australia) (En,Fr,De,Es,It)": {
-        "languages": "En, Fr, De, It, Es"
-    },
-    "God of War - Chains of Olympus (Korea)": {
-        "languages": "Ko"
-    },
-    "God of War - Chains of Olympus (USA)": {
-        "languages": "En"
-    },
-    "God of War - Chains of Olympus - Battle of Attica (USA) (Demo)": {
-        "languages": "En"
-    },
-    "God of War - Chains of Olympus - Special Edition - Battle of Attica (USA) (Demo)": {
-        "languages": "En"
-    },
-    "God of War - Ghost of Sparta (Asia) (En,Zh,Ko)": {
-        "languages": "Zh, En, Ko"
-    },
-    "God of War - Ghost of Sparta (Europe) (En,Pl,Ru)": {
-        "languages": "En, Pl, Ru"
-    },
-    "God of War - Ghost of Sparta (Europe, Australia) (En,Fr,De,Es,It)": {
-        "languages": "En, Fr, De, It, Es"
-    },
-    "God of War - Ghost of Sparta (USA) (En,Fr,Es)": {
-        "languages": "En, Fr, Es"
-    },
-    "God of War - Koutan no Kokuin (Japan) (En,Ja)": {
-        "languages": "En, Ja"
-    },
-    "God of War - Rakujitsu no Hisoukyoku (Japan)": {
-        "languages": "Ja"
-    },
-    "Godfather, The (Europe) (En,Nl,Pl)": {
-        "languages": "Nl, En, Pl"
-    },
-    "Godfather, The - Mob Wars (Asia)": {
-        "languages": "En"
-    },
-    "Godfather, The - Mob Wars (USA)": {
-        "languages": "En"
-    },
-    "Gods Eater Burst (Europe)": {
-        "languages": "En"
-    },
-    "Gods Eater Burst (USA)": {
-        "languages": "En"
-    },
-    "Goku Makaimura (Japan)": {
-        "languages": "Ja"
-    },
-    "Goku Makaimura Kai (Japan)": {
-        "languages": "Ja"
-    },
-    "Golden Compass, The (Europe) (En,Nl,Sv,No,Da)": {
-        "languages": "Da, Nl, En, No, Sv"
-    },
-    "Golden Compass, The (USA)": {
-        "languages": "En"
-    },
-    "Goldene Kompass, Der (Germany)": {
-        "languages": "De"
-    },
-    "Gottlieb Pinball Classics (Europe)": {
-        "languages": "En"
-    },
-    "Gottlieb Pinball Classics (Europe) (En,Fr,De,Es,It)": {
-        "languages": "En, Fr, De, It, Es"
-    },
-    "Gradius Collection (Europe) (En,Fr,De,Es,It)": {
-        "languages": "En, Fr, De, It, Es"
-    },
-    "Gradius Collection (USA)": {
-        "languages": "En"
-    },
-    "Gradius Portable (Japan)": {
-        "languages": "Ja"
-    },
-    "Gran Turismo (Europe) (En,Fr,De,Es,It) (v1.01)": {
-        "languages": "En, Fr, De, It, Es"
-    },
-    "Gran Turismo (Europe) (En,Fr,De,Es,It,Nl,Pt,Ru) (v2.00)": {
-        "languages": "Nl, En, Fr, De, It, Pt, Ru, Es"
-    },
-    "Gran Turismo (Japan) (En,Ja) (v1.01)": {
-        "languages": "En, Ja"
-    },
-    "Gran Turismo (Japan) (En,Ja) (v2.00)": {
-        "languages": "En, Ja"
-    },
-    "Gran Turismo (USA) (En,Fr,Es) (v1.00)": {
-        "languages": "En, Fr, Es"
-    },
-    "Gran Turismo (USA) (En,Fr,Es) (v2.00)": {
-        "languages": "En, Fr, Es"
-    },
-    "Grand Knights History (Japan)": {
-        "languages": "Ja"
-    },
-    "Grand Theft Auto - Chinatown Wars (Europe) (En,Fr,De,Es,It)": {
-        "languages": "En, Fr, De, It, Es"
-    },
-    "Grand Theft Auto - Chinatown Wars (Europe) (En,Fr,De,Es,It) (v0.01) (Beta)": {
-        "languages": "En, Fr, De, It, Es"
-    },
-    "Grand Theft Auto - Chinatown Wars (Europe) (En,Fr,De,Es,It) (v0.02) (Beta)": {
-        "languages": "En, Fr, De, It, Es"
-    },
-    "Grand Theft Auto - Chinatown Wars (Japan)": {
-        "languages": "Ja"
-    },
-    "Grand Theft Auto - Chinatown Wars (USA)": {
-        "languages": "En"
-    },
-    "Grand Theft Auto - Liberty City Stories (Europe) (En,Fr,De,Es,It) (v1.05)": {
-        "languages": "En, Fr, De, It, Es"
-    },
-    "Grand Theft Auto - Liberty City Stories (Europe) (En,Fr,De,Es,It) (v2.00)": {
-        "languages": "En, Fr, De, It, Es"
-    },
-    "Grand Theft Auto - Liberty City Stories (Europe) (En,Fr,De,Es,It) (v3.00)": {
-        "languages": "En, Fr, De, It, Es"
-    },
-    "Grand Theft Auto - Liberty City Stories (Germany) (v1.00)": {
-        "languages": "De"
-    },
-    "Grand Theft Auto - Liberty City Stories (Germany) (v2.00)": {
-        "languages": "De"
-    },
-    "Grand Theft Auto - Liberty City Stories (Japan)": {
-        "languages": "Ja"
-    },
-    "Grand Theft Auto - Liberty City Stories (Japan) (Rockstar Classics)": {
-        "languages": "Ja"
-    },
-    "Grand Theft Auto - Liberty City Stories (Korea) (En,Fr,De,Es,It)": {
-        "languages": "En, Fr, De, It, Es"
-    },
-    "Grand Theft Auto - Liberty City Stories (USA) (En,Fr,De,Es,It) (v1.05)": {
-        "languages": "En, Fr, De, It, Es"
-    },
-    "Grand Theft Auto - Liberty City Stories (USA) (En,Fr,De,Es,It) (v2.00)": {
-        "languages": "En, Fr, De, It, Es"
-    },
-    "Grand Theft Auto - Liberty City Stories (USA) (En,Fr,De,Es,It) (v3.00)": {
-        "languages": "En, Fr, De, It, Es"
-    },
-    "Grand Theft Auto - Vice City Stories (Europe) (En,Fr,De,Es,It)": {
-        "languages": "En, Fr, De, It, Es"
-    },
-    "Grand Theft Auto - Vice City Stories (Germany)": {
-        "languages": "De"
-    },
-    "Grand Theft Auto - Vice City Stories (Japan)": {
-        "languages": "Ja"
-    },
-    "Grand Theft Auto - Vice City Stories (USA)": {
-        "languages": "En"
-    },
-    "Great Battle Fullblast (Japan)": {
-        "languages": "Ja"
-    },
-    "Greatest Hits Vol. 1 (Europe)": {
-        "languages": "En"
-    },
-    "Gretzky NHL (USA)": {
-        "languages": "En"
-    },
-    "Gretzky NHL 06 (USA)": {
-        "languages": "En"
-    },
-    "Gripshift (Europe) (En,Fr,De,Es,It)": {
-        "languages": "En, Fr, De, It, Es"
-    },
-    "Gripshift (USA)": {
-        "languages": "En"
-    },
-    "Grisaia no Meikyuu - Le Labyrinthe de la Grisaia (Japan)": {
-        "languages": "Ja"
-    },
-    "Grisaia no Rakuen - Le Eden de la Grisaia (Japan)": {
-        "languages": "Ja"
-    },
-    "Growlanser (Asia)": {
-        "languages": "Ja"
-    },
-    "Growlanser - Wayfarer of Time (USA)": {
-        "languages": "En"
-    },
-    "Guilty Gear Judgment (Europe)": {
-        "languages": "En"
-    },
-    "Guilty Gear Judgment (Japan)": {
-        "languages": "Ja"
-    },
-    "Guilty Gear Judgment (USA)": {
-        "languages": "En"
-    },
-    "Guilty Gear XX Accent Core Plus (Europe)": {
-        "languages": "En"
-    },
-    "Guilty Gear XX Accent Core Plus (Japan)": {
-        "languages": "Ja"
-    },
-    "Guilty Gear XX Accent Core Plus (USA)": {
-        "languages": "En"
-    },
-    "Guilty Gear XX Reload - The Midnight Carnival (Japan)": {
-        "languages": "Ja"
-    },
-    "Gun Showdown (Europe) (En,Fr,Es,It)": {
-        "languages": "En, Fr, It, Es"
-    },
-    "Gun Showdown (Germany) (En,De)": {
-        "languages": "En, De"
-    },
-    "Gun Showdown (USA)": {
-        "languages": "En"
-    },
-    "Gun Showdown (USA) (Beta)": {
-        "languages": "En"
-    },
-    "Gundam Assault Survive (Japan)": {
-        "languages": "Ja"
-    },
-    "Gundam Battle Chronicle (Japan)": {
-        "languages": "Ja"
-    },
-    "Gundam Battle Chronicle (Korea)": {
-        "languages": "Ja"
-    },
-    "Gundam Battle Royale (Japan, Asia)": {
-        "languages": "Ja"
-    },
-    "Gundam Battle Tactics (Japan)": {
-        "languages": "Ja"
-    },
-    "Gundam Battle Universe (Japan, Asia)": {
-        "languages": "Ja"
-    },
-    "Gundam Memories - Tatakai no Kioku (Japan)": {
-        "languages": "Ja"
-    },
-    "Gungnir (USA)": {
-        "languages": "En"
-    },
-    "Gungnir - Masou no Gunshin to Eiyuu Sensou (Japan)": {
-        "languages": "Ja"
-    },
-    "Gunpey (Europe) (En,Fr,De,Es,It)": {
-        "languages": "En, Fr, De, It, Es"
-    },
-    "Gunpey (USA)": {
-        "languages": "En"
-    },
-    "Gurumin (Japan)": {
-        "languages": "Ja"
-    },
-    "Gurumin - A Monstrous Adventure (Europe)": {
-        "languages": "En"
-    },
-    "Gurumin - A Monstrous Adventure (USA)": {
-        "languages": "En"
-    },
-    "Gurumin - Une Aventure Monstrueuse (France)": {
-        "languages": "Fr"
-    },
-    "Hagane no Renkinjutsushi - Fullmetal Alchemist - Senaka o Takuseshi Mono (Japan)": {
-        "languages": "Ja"
-    },
-    "Hagane no Renkinjutsushi - Yakusoku no Hi e (Japan)": {
-        "languages": "Ja"
-    },
-    "Hajime no Ippo Portable - Victorious Spirits (Japan)": {
-        "languages": "Ja"
-    },
-    "Hakuoki - Demon of the Fleeting Blossom (USA)": {
-        "languages": "En"
-    },
-    "Hakuoki - Warriors of the Shinsengumi (USA)": {
-        "languages": "En"
-    },
-    "Hakuouki - Reimeiroku Portable (Japan)": {
-        "languages": "Ja"
-    },
-    "Hakuouki - Yuugiroku (Japan)": {
-        "languages": "Ja"
-    },
-    "Half-Minute Hero (Europe)": {
-        "languages": "En"
-    },
-    "Half-Minute Hero (USA)": {
-        "languages": "En"
-    },
-    "Hammerin' Hero (USA)": {
-        "languages": "En"
-    },
-    "Hanakisou (Japan)": {
-        "languages": "Ja"
-    },
-    "Hanaoni - Koisomeru Koku - Eikyuu no Shirushi (Japan)": {
-        "languages": "Ja"
-    },
-    "Hanaoni - Yume no Tsuzuki (Japan)": {
-        "languages": "Ja"
-    },
-    "Hanayaka Nari, Wa ga Ichizoku (Japan)": {
-        "languages": "Ja"
-    },
-    "Hanayaka Nari, Wa ga Ichizoku - Kinema Mosaic (Japan)": {
-        "languages": "Ja"
-    },
-    "Hannah Montana - Rock Out the Show (Europe) (En,Fr,De,Es,It)": {
-        "languages": "En, Fr, De, It, Es"
-    },
-    "Hannah Montana - Rock Out the Show (Europe) (En,Sv,No,Da,Ru)": {
-        "languages": "Da, En, No, Ru, Sv"
-    },
-    "Hannah Montana - Rock Out the Show (USA) (En,Fr)": {
-        "languages": "En, Fr"
-    },
-    "Hannspree Ten Kate Honda - SBK Superbike World Championship (USA) (En,Fr,Es)": {
-        "languages": "En, Fr, Es"
-    },
-    "Hard Rock Casino (Europe) (En,Fr,De,Es,It)": {
-        "languages": "En, Fr, De, It, Es"
-    },
-    "Hard Rock Casino (USA)": {
-        "languages": ""
-    },
-    "Harry Potter and the Goblet of Fire (Europe)": {
-        "languages": "En"
-    },
-    "Harry Potter and the Goblet of Fire (Europe) (De,Nl)": {
-        "languages": "Nl, De"
-    },
-    "Harry Potter and the Goblet of Fire (Europe) (Es,It)": {
-        "languages": "It, Es"
-    },
-    "Harry Potter and the Goblet of Fire (USA)": {
-        "languages": "En"
-    },
-    "Harry Potter and the Half-Blood Prince (Europe) (En,Fr,De,Es,It)": {
-        "languages": "En, Fr, De, It, Es"
-    },
-    "Harry Potter and the Half-Blood Prince (USA) (En,Fr,Es)": {
-        "languages": "En, Fr, Es"
-    },
-    "Harry Potter and the Order of the Phoenix (Asia)": {
-        "languages": "En"
-    },
-    "Harry Potter and the Order of the Phoenix (Europe)": {
-        "languages": "En"
-    },
-    "Harry Potter and the Order of the Phoenix (Europe) (Es,Nl,Pt)": {
-        "languages": "Nl, Pt, Es"
-    },
-    "Harry Potter and the Order of the Phoenix (Europe) (Fr,De,It)": {
-        "languages": "Fr, De, It"
-    },
-    "Harry Potter and the Order of the Phoenix (USA)": {
-        "languages": "En"
-    },
-    "Harry Potter et la Coupe de Feu (France)": {
-        "languages": "Fr"
-    },
-    "Harukanaru Toki no Naka de 3 with Izayoiki Aizouban (Japan)": {
-        "languages": "Ja"
-    },
-    "Harukanaru Toki no Naka de 5 (Japan)": {
-        "languages": "Ja"
-    },
-    "Harvest Moon - Boy & Girl (USA)": {
-        "languages": "En"
-    },
-    "Harvest Moon - Hero of Leaf Valley (Europe)": {
-        "languages": "En"
-    },
-    "Harvest Moon - Hero of Leaf Valley (USA)": {
-        "languages": "En"
-    },
-    "Harvey Birdman - Attorney at Law (USA)": {
-        "languages": "En"
-    },
-    "Hatsune Miku - Project Diva (Japan, Asia)": {
-        "languages": "Ja"
-    },
-    "Hatsune Miku - Project Diva 2nd (Japan)": {
-        "languages": "Ja"
-    },
-    "Hatsune Miku - Project Diva 2nd (Japan) (Okaidoku-ban)": {
-        "languages": "Ja"
-    },
-    "Hatsune Miku - Project Diva Extend (Japan, Asia)": {
-        "languages": "Ja"
-    },
-    "Hayarigami 2 Portable - Keishichou Kaii Jiken File (Japan)": {
-        "languages": "Ja"
-    },
-    "Hayarigami 3 - Keishichou Kaii Jiken File (Japan)": {
-        "languages": "Ja"
-    },
-    "Hayarigami Portable - Keishichou Kaii Jiken File (Japan)": {
-        "languages": "Ja"
-    },
-    "Hayate no Gotoku!! Nightmare Paradise (Japan)": {
-        "languages": "Ja"
-    },
-    "Heart no Kuni no Alice - Wonderful Wonder World (Japan) (Disc 1)": {
-        "languages": "Ja"
-    },
-    "Heart no Kuni no Alice - Wonderful Wonder World (Japan) (Disc 2)": {
-        "languages": "Ja"
-    },
-    "Heatseeker (Europe) (En,Fr,De,Es,It)": {
-        "languages": "En, Fr, De, It, Es"
-    },
-    "Heatseeker (Europe) (En,Fr,De,Es,It) (Beta)": {
-        "languages": "En, Fr, De, It, Es"
-    },
-    "Heatseeker (USA)": {
-        "languages": "En"
-    },
-    "Hellboy - The Science of Evil (Europe) (En,Fr,De,Es,It)": {
-        "languages": "En, Fr, De, It, Es"
-    },
-    "Hellboy - The Science of Evil (USA)": {
-        "languages": "En"
-    },
-    "Hello Kitty - Puzzle Party (Europe) (En,Fr,De,Es,It)": {
-        "languages": "En, Fr, De, It, Es"
-    },
-    "Heroes Phantasia (Japan)": {
-        "languages": "Ja"
-    },
-    "Herr der Ringe, Der - Taktiken (Germany)": {
-        "languages": "De"
-    },
-    "Hexyz Force (Japan)": {
-        "languages": "Ja"
-    },
-    "Hexyz Force (USA)": {
-        "languages": "En"
-    },
-    "Hg Hydrium (Korea)": {
-        "languages": "Ko"
-    },
-    "Hiiro no Kakera Portable (Japan)": {
-        "languages": "Ja"
-    },
-    "Hilton Garden Inn - Ultimate Team Play (USA)": {
-        "languages": ""
-    },
-    "Himawari - Pebble in the Sky Portable (Japan)": {
-        "languages": "Ja"
-    },
-    "Hisshou Pachinko - Pachi-Slot Kouryaku Series Portable Vol. 1 - Shin Seiki Evangelion - Tamashii no Kiseki (Japan)": {
-        "languages": "Ja"
-    },
-    "History Channel, The - Great Battles of Rome (Europe) (En,Fr,De,Es,It)": {
-        "languages": "En, Fr, De, It, Es"
-    },
-    "Holy Invasion of Privacy, Badman! What Did I Do to Deserve This (Europe, Australia) (En,Fr,De,Es,It)": {
-        "languages": "En, Fr, De, It, Es"
-    },
-    "Hot Brain (Europe) (En,Fr,De,Es,It)": {
-        "languages": "En, Fr, De, It, Es"
-    },
-    "Hot Brain (USA) (En,Fr,De,Es,It)": {
-        "languages": "En, Fr, De, It, Es"
-    },
-    "Hot Pixel (Europe)": {
-        "languages": "En"
-    },
-    "Hot Pixel (USA)": {
-        "languages": "En"
-    },
-    "Hot Shots Golf - Open Tee (Asia)": {
-        "languages": "En"
-    },
-    "Hot Shots Golf - Open Tee (USA) (v1.00)": {
-        "languages": "En"
-    },
-    "Hot Shots Golf - Open Tee (USA) (v2.00)": {
-        "languages": "En"
-    },
-    "Hot Shots Golf - Open Tee 2 (Asia)": {
-        "languages": "En"
-    },
-    "Hot Shots Golf - Open Tee 2 (USA) (FW3.80)": {
-        "languages": "En"
-    },
-    "Hot Shots Golf - Open Tee 2 (USA) (FW3.96)": {
-        "languages": "En"
-    },
-    "Hot Shots Golf - Open Tee 2 (USA) (Sample)": {
-        "languages": "En"
-    },
-    "Hot Shots Tennis - Get a Grip (USA)": {
-        "languages": "En"
-    },
-    "Hot Wheels - Ultimate Racing (Europe) (En,Fr,De,Es,It)": {
-        "languages": "En, Fr, De, It, Es"
-    },
-    "Hot Wheels - Ultimate Racing (USA)": {
-        "languages": ""
-    },
-    "Hustle, The - Detroit Streets (Europe) (En,Fr,De)": {
-        "languages": "En, Fr, De"
-    },
-    "Hustle, The - Detroit Streets (USA)": {
-        "languages": "En"
-    },
-    "IL-2 Sturmovik - Birds of Prey (Europe) (En,Fr,De,Es,It)": {
-        "languages": "En, Fr, De, It, Es"
-    },
-    "IL-2 Sturmovik - Birds of Prey (USA) (En,Fr)": {
-        "languages": "En, Fr"
-    },
-    "Idolmaster SP, The - Missing Moon (Japan, Asia)": {
-        "languages": "Ja"
-    },
-    "Idolmaster SP, The - Perfect Sun (Japan, Asia)": {
-        "languages": "Ja"
-    },
-    "Idolmaster SP, The - Wandering Star (Japan, Asia)": {
-        "languages": "Ja"
-    },
-    "Idolmaster Shiny Festa, The - Funky Note (Japan)": {
-        "languages": "Ja"
-    },
-    "Idolmaster Shiny Festa, The - Groovy Tune (Japan)": {
-        "languages": "Ja"
-    },
-    "Idolmaster Shiny Festa, The - Honey Sound (Japan)": {
-        "languages": "Ja"
-    },
-    "Ikuze! Gen-san - Yuuyake Daiku Monogatari (Korea)": {
-        "languages": "Ja"
-    },
-    "Il-2 Shturmovik - Krylatye xishhniki (Russia)": {
-        "languages": "Ru"
-    },
-    "Imagine - Champion Rider (Europe) (En,Fr,De,Es,It,Nl,Sv,No,Da)": {
-        "languages": "Da, Nl, En, Fr, De, It, No, Es, Sv"
-    },
-    "Imagine - Champion Rider (Russia)": {
-        "languages": "Ru"
-    },
-    "Impossible Mission (Europe) (En,Fr,De,Es,It)": {
-        "languages": "En, Fr, De, It, Es"
-    },
-    "Impossible Mission (Europe) (En,Fr,De,Es,It) (Beta)": {
-        "languages": "En, Fr, De, It, Es"
-    },
-    "Indiana Jones and the Staff of Kings (Europe) (En,Fr,De,Es,It)": {
-        "languages": "En, Fr, De, It, Es"
-    },
-    "Indiana Jones and the Staff of Kings (USA) (En,Fr)": {
-        "languages": "En, Fr"
-    },
-    "Infected (Europe)": {
-        "languages": "En"
-    },
-    "Infected (Europe) (En,Fr,Es)": {
-        "languages": "En, Fr, Es"
-    },
-    "Infected (USA)": {
-        "languages": "En"
-    },
-    "Infinite Loop - Kojou ga Miseta Yume (Japan)": {
-        "languages": "Ja"
-    },
-    "Initial D - Street Stage (Japan)": {
-        "languages": "Ja"
-    },
-    "Initial D - Street Stage (Japan) (Taikenban)": {
-        "languages": "Ja"
-    },
-    "Innocent Life - A Futuristic Harvest Moon (Europe) (En,Fr,De,Es,It)": {
-        "languages": "En, Fr, De, It, Es"
-    },
-    "Innocent Life - A Futuristic Harvest Moon (USA)": {
-        "languages": "En"
-    },
-    "Innocent Life - Shin Bokujou Monogatari (Japan)": {
-        "languages": "Ja"
-    },
-    "Innocent Life - Shin Bokujou Monogatari (Japan) (Best Collection)": {
-        "languages": "Ja"
-    },
-    "International Athletics (Europe) (En,Fr,De,Es,It)": {
-        "languages": "En, Fr, De, It, Es"
-    },
-    "International Cricket Captain III (Europe)": {
-        "languages": "En"
-    },
-    "Invizimals (Europe) (En,Fr,De,Es,It,Nl,Pt,Sv,No,Da,Fi,Pl,Ru)": {
-        "languages": "Da, Nl, En, Fi, Fr, De, It, No, Pl, Pt, Ru, Es, Sv"
-    },
-    "Invizimals (USA) (En,Fr,Es)": {
-        "languages": "En, Fr, Es"
-    },
-    "Invizimals - Shadow Zone (Europe) (En,Fr,De,Es,It,Nl,Pt,Sv,No,Da,Fi,Pl)": {
-        "languages": "Da, Nl, En, Fi, Fr, De, It, No, Pl, Pt, Es, Sv"
-    },
-    "Invizimals - Shadow Zone (Greece) (En,Es,Pt,El)": {
-        "languages": "En, El, Pt, Es"
-    },
-    "Invizimals - Shadow Zone (USA)": {
-        "languages": ""
-    },
-    "Invizimals - The Lost Tribes (Europe) (En,Fr,De,Es,It,Nl,Pt,Pl,Ru)": {
-        "languages": "Nl, En, Fr, De, It, Pl, Pt, Ru, Es"
-    },
-    "Irem Taikenban Shuu 2007 Kaki Tokubetsugou (Japan)": {
-        "languages": "Ja"
-    },
-    "Irem Taikenban Shuu 2008 Shunki Tokubetsugou (Japan)": {
-        "languages": "Ja"
-    },
-    "Iron Man (Europe) (En,De,It)": {
-        "languages": "En, De, It"
-    },
-    "Iron Man (Europe) (En,Fr,Es)": {
-        "languages": "En, Fr, Es"
-    },
-    "Iron Man (USA) (En,Fr,Es)": {
-        "languages": "En, Fr, Es"
-    },
-    "Iron Man 2 (USA) (En,Fr,De,Es,It)": {
-        "languages": "En, Fr, De, It, Es"
-    },
-    "Iron Man 2 - The Video Game (Europe) (En,Fr,De,Es,It)": {
-        "languages": "En, Fr, De, It, Es"
-    },
-    "Irregular Hunter X (Japan, Asia)": {
-        "languages": "Ja"
-    },
-    "J.League Pro Soccer Club o Tsukurou! 6 - Pride of J (Japan)": {
-        "languages": "Ja"
-    },
-    "J.League Pro Soccer Club o Tsukurou! 7 - Euro Plus (Japan)": {
-        "languages": "Ja"
-    },
-    "Jackass - The Game (Europe) (En,Fr,De,Es,It)": {
-        "languages": "En, Fr, De, It, Es"
-    },
-    "Jackass - The Game (USA)": {
-        "languages": "En"
-    },
-    "Jak and Daxter - The Lost Frontier (Europe) (En,Fr,De,Es,It,Nl,Pt,Sv,No,Da,Fi,Pl)": {
-        "languages": "Da, Nl, En, Fi, Fr, De, It, No, Pl, Pt, Es, Sv"
-    },
-    "Jak and Daxter - The Lost Frontier (Europe) (En,Fr,De,Es,It,Nl,Pt,Sv,No,Da,Fi,Pl) (UCES-01378)": {
-        "languages": "Da, Nl, En, Fi, Fr, De, It, No, Pl, Pt, Es, Sv"
-    },
-    "Jak and Daxter - The Lost Frontier (Korea)": {
-        "languages": "En"
-    },
-    "Jak and Daxter - The Lost Frontier (USA) (En,Fr,Es)": {
-        "languages": "En, Fr, Es"
-    },
-    "James Cameron's Avatar - The Game (Europe) (En,Fr,De,Es,It)": {
-        "languages": "En, Fr, De, It, Es"
-    },
-    "James Cameron's Avatar - The Game (USA) (En,Fr,Es)": {
-        "languages": "En, Fr, Es"
-    },
-    "Jeanne d'Arc (Japan)": {
-        "languages": "Ja"
-    },
-    "Jeanne d'Arc (Japan) (Beta)": {
-        "languages": ""
-    },
-    "Jeanne d'Arc (Japan) (Senkou Taikenban)": {
-        "languages": "Ja"
-    },
-    "Jeanne d'Arc (USA)": {
-        "languages": "En"
-    },
-    "Jeanne d'Arc (USA) (Demo)": {
-        "languages": "En"
-    },
-    "Jet de Go! Pocket (Asia)": {
-        "languages": "Ja"
-    },
-    "Jewelic Nightmare (Japan)": {
-        "languages": "Ja"
-    },
-    "Jigen Kairou (Japan)": {
-        "languages": "Ja"
-    },
-    "Jikandia - The Timeless Land (USA)": {
-        "languages": "En"
-    },
-    "Jikkyou Powerful Pro Yakyuu 2010 (Japan)": {
-        "languages": "Ja"
-    },
-    "Jikkyou Powerful Pro Yakyuu 2011 (Japan)": {
-        "languages": "Ja"
-    },
-    "Jikkyou Powerful Pro Yakyuu 2011 Ketteiban (Japan)": {
-        "languages": "Ja"
-    },
-    "Jikkyou Powerful Pro Yakyuu 2012 (Japan)": {
-        "languages": "Ja"
-    },
-    "Jikkyou Powerful Pro Yakyuu 2013 (Japan)": {
-        "languages": "Ja"
-    },
-    "Jikkyou Powerful Pro Yakyuu Portable (Japan)": {
-        "languages": "Ja"
-    },
-    "Jikkyou Powerful Pro Yakyuu Portable 2 (Japan)": {
-        "languages": "Ja"
-    },
-    "Jikkyou Powerful Pro Yakyuu Portable 3 (Japan) (v1.04)": {
-        "languages": "Ja"
-    },
-    "Jikkyou Powerful Pro Yakyuu Portable 3 (Japan) (v2.00)": {
-        "languages": "Ja"
-    },
-    "Jikkyou Powerful Pro Yakyuu Portable 4 (Japan)": {
-        "languages": "Ja"
-    },
-    "Jin Samguk Mussang (Korea)": {
-        "languages": "Ko"
-    },
-    "Jin Samguk Mussang 2nd Evolution (Korea)": {
-        "languages": "Ko"
-    },
-    "Jitsuroku Oniyome Nikki - Shiuchi ni Taeru Otto no Rifujin Taiken Adventure (Japan)": {
-        "languages": "Ja"
-    },
-    "Judie no Atelier - Gramnad no Renkinjutsushi - Toraware no Moribito (Japan)": {
-        "languages": "Ja"
-    },
-    "Jui - Dr. Touma Jotarou (Japan)": {
-        "languages": "Ja"
-    },
-    "Juiced - Eliminator (Europe)": {
-        "languages": "En"
-    },
-    "Juiced - Eliminator (Europe) (En,Fr,De,Es,It) (Beta)": {
-        "languages": "En, Fr, De, It, Es"
-    },
-    "Juiced - Eliminator (USA)": {
-        "languages": "En"
-    },
-    "Juiced 2 - Hot Import Nights (Europe) (En,Fr,De,Es,It)": {
-        "languages": "En, Fr, De, It, Es"
-    },
-    "Juiced 2 - Hot Import Nights (USA)": {
-        "languages": "En"
-    },
-    "Jungle Party (Europe) (En,Fr,De,Es,It,Nl,Pt,Sv,No,Da,Fi,Pl,Ru,El)": {
-        "languages": "Da, Nl, En, Fi, Fr, De, El, It, No, Pl, Pt, Ru, Es, Sv"
-    },
-    "Justice League Heroes (Europe) (En,Fr,De,Es,It)": {
-        "languages": "En, Fr, De, It, Es"
-    },
-    "Justice League Heroes (USA)": {
-        "languages": "En"
-    },
-    "Juusei to Diamond (Japan)": {
-        "languages": "Ja"
-    },
-    "Juuza Engi - Engetsu Sangokuden (Japan)": {
-        "languages": "Ja"
-    },
-    "K-ON! Houkago Live!! (Japan)": {
-        "languages": "Ja"
-    },
-    "Kaleido-Eve (Japan)": {
-        "languages": "Ja"
-    },
-    "Kamaitachi no Yoru 2 Tokubetsu-hen (Japan)": {
-        "languages": "Ja"
-    },
-    "Kameleon (Europe)": {
-        "languages": "En"
-    },
-    "Kamen Rider - Climax Heroes OOO (Japan)": {
-        "languages": "Ja"
-    },
-    "Kamen Rider - Super Climax Heroes (Japan)": {
-        "languages": "Ja"
-    },
-    "Kamen no Maid Guy - Boyoyon Battle Royale (Japan, Asia)": {
-        "languages": "Ja"
-    },
-    "Kanji Trainer Portable (Japan)": {
-        "languages": "Ja"
-    },
-    "Kannou Mukashi-banashi Portable (Japan)": {
-        "languages": "Ja"
-    },
-    "Kanon (Japan)": {
-        "languages": "Ja"
-    },
-    "Kao Challengers (Europe) (En,Fr,De,Es,It) (Beta)": {
-        "languages": "En, Fr, De, It, Es"
-    },
-    "Kao Challengers (Europe) (En,Fr,De,Es,It) (v1.00)": {
-        "languages": "En, Fr, De, It, Es"
-    },
-    "Kao Challengers (Europe) (En,Fr,De,Es,It) (v2.01)": {
-        "languages": "En, Fr, De, It, Es"
-    },
-    "Kao Challengers (USA)": {
-        "languages": "En"
-    },
-    "Karakuri (Japan) (Beta)": {
-        "languages": "Ja"
-    },
-    "Karakuri (Japan) (Taikenban)": {
-        "languages": "Ja"
-    },
-    "Karakuri (Japan, Asia)": {
-        "languages": "Ja"
-    },
-    "Katekyoo Hitman Reborn! Battle Arena 2 - Spirits Burst (Japan)": {
-        "languages": "Ja"
-    },
-    "Katekyoo Hitman Reborn! Kizuna no Tag Battle (Japan)": {
-        "languages": "Ja"
-    },
-    "Kazook (Europe) (En,Fr,De,It)": {
-        "languages": "En, Fr, De, It"
-    },
-    "Kazuo (Japan)": {
-        "languages": "Ja"
-    },
-    "Ken to Mahou to Gakuen Mono. (Japan)": {
-        "languages": "Ja"
-    },
-    "Ken to Mahou to Gakuen Mono. 3 (Japan)": {
-        "languages": "Ja"
-    },
-    "Ken to Mahou to Gakuen Mono. Final - Shinnyuusei wa Ohime-sama! (Japan)": {
-        "languages": "Ja"
-    },
-    "Kenka Bancho - Badass Rumble (USA)": {
-        "languages": "En"
-    },
-    "Kenka Banchou 3 - Zenkoku Seiha (Japan) (PSP the Best)": {
-        "languages": "Ja"
-    },
-    "Kenka Banchou 3 - Zenkoku Seiha (Japan, Asia)": {
-        "languages": "Ja"
-    },
-    "Kenka Banchou 4 - Ichinen Sensou (Japan, Asia)": {
-        "languages": "Ja"
-    },
-    "Kenka Banchou 5 - Otoko no Rule (Japan) (v1.02)": {
-        "languages": "Ja"
-    },
-    "Kenka Banchou 5 - Otoko no Rule (Japan) (v2.00)": {
-        "languages": ""
-    },
-    "Kenka Banchou Bros. Tokyo Battle Royale (Japan)": {
-        "languages": "Ja"
-    },
-    "Key of Heaven (Europe) (En,Fr,De,Es,It)": {
-        "languages": "En, Fr, De, It, Es"
-    },
-    "Key of Heaven (Europe) (En,Ja,Fr,De,Es,It) (Beta)": {
-        "languages": "En, Fr, De, It, Ja, Es"
-    },
-    "Kidou Keisatsu Patlabor - Kamubakku MiniPato (Japan)": {
-        "languages": "Ja"
-    },
-    "Kidou Senshi Gundam - Gihren no Yabou - Axis no Kyoui (Japan)": {
-        "languages": "Ja"
-    },
-    "Kidou Senshi Gundam - Gihren no Yabou - Axis no Kyoui V (Japan)": {
-        "languages": "Ja"
-    },
-    "Kidou Senshi Gundam - Gundam vs. Gundam (Japan, Asia)": {
-        "languages": "Ja"
-    },
-    "Kidou Senshi Gundam - Gundam vs. Gundam Next Plus (Japan, Asia)": {
-        "languages": "Ja"
-    },
-    "Kidou Senshi Gundam - Senjou no Kizuna Portable (Japan, Asia)": {
-        "languages": "Ja"
-    },
-    "Kidou Senshi Gundam - Senjou no Kizuna Portable (Korea)": {
-        "languages": "Ja"
-    },
-    "Kidou Senshi Gundam AGE - Universe Accel (Japan)": {
-        "languages": "Ja"
-    },
-    "Kidou Senshi Gundam Seed - Rengou vs. Z.A.F.T. Portable (Japan) (Demo)": {
-        "languages": "Ja"
-    },
-    "Kidou Senshi Gundam Seed - Rengou vs. Z.A.F.T. Portable (Japan, Asia)": {
-        "languages": "Ja"
-    },
-    "Killzone - Liberation (Europe) (En,Fr,De,Es,It,Nl,Pl,Ru)": {
-        "languages": "Nl, En, Fr, De, It, Pl, Ru, Es"
-    },
-    "Killzone - Liberation (USA) (Demo)": {
-        "languages": "En"
-    },
-    "Killzone - Liberation (USA) (En,Fr,De,Es,It,Nl,Pl,Ru)": {
-        "languages": "Nl, En, Fr, De, It, Pl, Ru, Es"
-    },
-    "Killzone - Liberation (USA) (En,Fr,De,Es,It,Nl,Pt,Ru) (DEV)": {
-        "languages": "Nl, En, Fr, De, It, Pt, Ru, Es"
-    },
-    "Kimikare - Shin Gakki (Japan)": {
-        "languages": "Ja"
-    },
-    "Kin'iro no Corda (Japan)": {
-        "languages": "Ja"
-    },
-    "Kin'iro no Corda 3 - Another Sky feat. Jinnan (Japan)": {
-        "languages": "Ja"
-    },
-    "Kin'iro no Corda 3 - Full Voice Special (Japan)": {
-        "languages": "Ja"
-    },
-    "King of Clubs (Europe) (En,Fr,De,Es,It,Nl)": {
-        "languages": "Nl, En, Fr, De, It, Es"
-    },
-    "King of Fighters Collection, The - The Orochi Saga (Europe)": {
-        "languages": "En"
-    },
-    "King of Fighters Collection, The - The Orochi Saga (USA)": {
-        "languages": "En"
-    },
-    "King of Pool (Europe) (En,Fr,De,Es,It)": {
-        "languages": "En, Fr, De, It, Es"
-    },
-    "King's Field - Additional I (Asia)": {
-        "languages": "Ja"
-    },
-    "King's Field - Additional II (Asia)": {
-        "languages": "Ja"
-    },
-    "Kingdom Hearts - Birth by Sleep (Europe) (En,Fr,De,Es,It)": {
-        "languages": "En, Fr, De, It, Es"
-    },
-    "Kingdom Hearts - Birth by Sleep (Japan, Asia)": {
-        "languages": "Ja"
-    },
-    "Kingdom Hearts - Birth by Sleep (USA) (En,Fr,Es)": {
-        "languages": "En, Fr, Es"
-    },
-    "Kingdom Hearts - Birth by Sleep - Final Mix (Japan)": {
-        "languages": "Ja"
-    },
-    "Kingdom of Paradise (USA)": {
-        "languages": "En"
-    },
-    "Kirameki School Life SP - The Wonder Years (Japan)": {
-        "languages": "Ja"
-    },
-    "Kisou Ryouhei Gunhound EX (Japan)": {
-        "languages": "Ja"
-    },
-    "Knights in the Nightmare (USA)": {
-        "languages": "En"
-    },
-    "Koibana Days - Pure Flower Garden (Japan)": {
-        "languages": "Ja"
-    },
-    "Kokoro Connect - Yochi Random (Japan)": {
-        "languages": "Ja"
-    },
-    "Kollon (Japan)": {
-        "languages": "Ja"
-    },
-    "Kollon (Korea)": {
-        "languages": "Ja"
-    },
-    "Koloomn (Europe) (En,Fr,De,Es,It)": {
-        "languages": "En, Fr, De, It, Es"
-    },
-    "Koori no Haka - Ichiyanagi Nagomu, 3-dome no Junan (Japan)": {
-        "languages": "Ja"
-    },
-    "Kotoba no Puzzle - Mojipittan Daijiten (Japan)": {
-        "languages": "Ja"
-    },
-    "Koukyou Shihen Eureka Seven (Japan)": {
-        "languages": "Ja"
-    },
-    "Kuon no Kizuna - Sairinshou Portable (Japan)": {
-        "languages": "Ja"
-    },
-    "Kurohyou - Ryu ga Gotoku Shinshou (Japan, Asia)": {
-        "languages": "Ja"
-    },
-    "Kurohyou 2 - Ryu ga Gotoku Ashura-hen (Japan)": {
-        "languages": "Ja"
-    },
-    "Kuroko no Baske - Kiseki no Game (Japan)": {
-        "languages": "Ja"
-    },
-    "Kuroyuki-hime - Snow Black (Japan)": {
-        "languages": "Ja"
-    },
-    "Kuru Kuru Chameleon (Asia)": {
-        "languages": "Zh"
-    },
-    "Kuru Kuru Chameleon (Japan)": {
-        "languages": "Ja"
-    },
-    "L.A. Rush (Europe) (En,Fr,De,Es,It)": {
-        "languages": "En, Fr, De, It, Es"
-    },
-    "LEGO Batman - The Videogame (Europe) (En,Fr,De,Es,It,Da)": {
-        "languages": "Da, En, Fr, De, It, Es"
-    },
-    "LEGO Batman - The Videogame (USA) (En,Fr,Es)": {
-        "languages": "En, Fr, Es"
-    },
-    "LEGO Harry Potter - Years 1-4 (Europe) (En,Fr,De,Es,It,Da) (v2.01)": {
-        "languages": "Da, En, Fr, De, It, Es"
-    },
-    "LEGO Harry Potter - Years 1-4 (USA) (En,Fr,Es)": {
-        "languages": "En, Fr, Es"
-    },
-    "LEGO Harry Potter - Years 5-7 (Europe) (En,Fr,De,Es,It,Nl,Da)": {
-        "languages": "Da, Nl, En, Fr, De, It, Es"
-    },
-    "LEGO Harry Potter - Years 5-7 (Europe) (En,Pl,Ru)": {
-        "languages": "En, Pl, Ru"
-    },
-    "LEGO Harry Potter - Years 5-7 (USA) (En,Fr,Es,Pt)": {
-        "languages": "En, Fr, Pt, Es"
-    },
-    "LEGO Indiana Jones - The Original Adventures (Europe) (En,Fr,De,Es,It,Da)": {
-        "languages": "Da, En, Fr, De, It, Es"
-    },
-    "LEGO Indiana Jones - The Original Adventures (USA) (En,Fr,Es)": {
-        "languages": "En, Fr, Es"
-    },
-    "LEGO Indiana Jones 2 - The Adventure Continues (Europe) (En,Fr,De,Es,It,Pt)": {
-        "languages": "En, Fr, De, It, Pt, Es"
-    },
-    "LEGO Indiana Jones 2 - The Adventure Continues (USA) (En,Fr,Es)": {
-        "languages": "En, Fr, Es"
-    },
-    "LEGO Pirates of the Caribbean - The Video Game (Europe) (En,Fr,De,Es,It,Nl,Sv,No,Da,Fi)": {
-        "languages": "Da, Nl, En, Fi, Fr, De, It, No, Es, Sv"
-    },
-    "LEGO Pirates of the Caribbean - The Video Game (USA) (En,Fr,Es)": {
-        "languages": "En, Fr, Es"
-    },
-    "LEGO Piraty Karibskogo morya - Videoigra (Russia)": {
-        "languages": "Ru"
-    },
-    "LEGO Star Wars II - The Original Trilogy (Europe) (En,Fr,De,Es,It,Da)": {
-        "languages": "Da, En, Fr, De, It, Es"
-    },
-    "LEGO Star Wars II - The Original Trilogy (USA)": {
-        "languages": "En"
-    },
-    "LEGO Star Wars III - The Clone Wars (Europe) (En,Fr,De,Es,It,Da)": {
-        "languages": "Da, En, Fr, De, It, Es"
-    },
-    "LEGO Star Wars III - The Clone Wars (USA) (En,Fr,Es)": {
-        "languages": "En, Fr, Es"
-    },
-    "Lanfeust of Troy (Europe) (En,Fr,De,Es,It)": {
-        "languages": "En, Fr, De, It, Es"
-    },
-    "Lara Croft Tomb Raider - Anniversary (Europe) (En,Fr,De,Es,It)": {
-        "languages": "En, Fr, De, It, Es"
-    },
-    "Lara Croft Tomb Raider - Anniversary (Japan) (En,Ja)": {
-        "languages": "En, Ja"
-    },
-    "Lara Croft Tomb Raider - Anniversary (USA) (En,Fr,De,Es,It)": {
-        "languages": "En, Fr, De, It, Es"
-    },
-    "Lara Croft Tomb Raider - Legend (Europe) (En,Fr,De,Es,It)": {
-        "languages": "En, Fr, De, It, Es"
-    },
-    "Lara Croft Tomb Raider - Legend (Japan) (En,Ja)": {
-        "languages": "En, Ja"
-    },
-    "Lara Croft Tomb Raider - Legend (USA) (En,Fr,De,Es,It)": {
-        "languages": "En, Fr, De, It, Es"
-    },
-    "Last Escort - Club Katze (Japan)": {
-        "languages": "Ja"
-    },
-    "Last Ranker (Japan)": {
-        "languages": "Ja"
-    },
-    "Legend of Heroes II, The - Prophecy of the Moonlight Witch (USA)": {
-        "languages": "En"
-    },
-    "Legend of Heroes III, The - Song of the Ocean (USA)": {
-        "languages": "En"
-    },
-    "Legend of Heroes, The - A Tear of Vermillion (USA)": {
-        "languages": "En"
-    },
-    "Legend of Heroes, The - Trails in the Sky (Europe)": {
-        "languages": "En"
-    },
-    "Legend of Heroes, The - Trails in the Sky (USA)": {
-        "languages": "En"
-    },
-    "Legend of the Dragon (Europe) (En,Fr,De,Es,It)": {
-        "languages": "En, Fr, De, It, Es"
-    },
-    "Legend of the Dragon (USA)": {
-        "languages": "En"
-    },
-    "Lemmings & Go! Sudoku (Europe) (En,Fr,De,Es,It) (Demo)": {
-        "languages": "En, Fr, De, It, Es"
-    },
-    "Lemmings (Europe) (En,Fr,De,Es,It)": {
-        "languages": "En, Fr, De, It, Es"
-    },
-    "Lemmings (Europe) (En,Fr,De,Es,It,Nl,Sv,No,Da,Fi) (Beta)": {
-        "languages": "Da, Nl, En, Fi, Fr, De, It, No, Es, Sv"
-    },
-    "Lemmings (USA)": {
-        "languages": "En"
-    },
-    "Lemmings (USA) (Demo)": {
-        "languages": "En"
-    },
-    "Little Aid Portable (Japan)": {
-        "languages": "Ja"
-    },
-    "Little Britain - The Video Game (Europe)": {
-        "languages": "En"
-    },
-    "LittleBigPlanet (Asia) (En,Zh,Ko)": {
-        "languages": "Zh, En, Ko"
-    },
-    "LittleBigPlanet (Europe) (En,Fr,De,Es,It,Nl,Pt,Sv,No,Da,Fi,Pl,Ru)": {
-        "languages": "Da, Nl, En, Fi, Fr, De, It, No, Pl, Pt, Ru, Es, Sv"
-    },
-    "LittleBigPlanet (USA) (En,Fr,De,Es,It,Nl,Pt,Sv,No,Da,Fi,Pl)": {
-        "languages": "Da, Nl, En, Fi, Fr, De, It, No, Pl, Pt, Es, Sv"
-    },
-    "LittleBigPlanet Portable (Japan)": {
-        "languages": "Ja"
-    },
-    "LocoRoco (Europe) (Demo)": {
-        "languages": "En"
-    },
-    "LocoRoco (Europe) (En,Fr,De,Es,It,Nl,Pt,Sv,No,Da,Fi,Ru)": {
-        "languages": "Da, Nl, En, Fi, Fr, De, It, No, Pt, Ru, Es, Sv"
-    },
-    "LocoRoco (Europe) (En,Fr,De,Es,It,Nl,Pt,Sv,No,Da,Fi,Ru) (Beta)": {
-        "languages": "Da, Nl, En, Fi, Fr, De, It, No, Pt, Ru, Es, Sv"
-    },
-    "LocoRoco (Japan)": {
-        "languages": "Ja"
-    },
-    "LocoRoco (Japan) (Toku Toku Pack)": {
-        "languages": "Ja"
-    },
-    "LocoRoco (USA) (Demo)": {
-        "languages": "En"
-    },
-    "LocoRoco (USA) (En,Ja,Fr,De,Es,It,Nl,Pt,Sv,No,Da,Fi,Zh,Ko,Ru)": {
-        "languages": "Zh, Da, Nl, En, Fi, Fr, De, It, Ja, Ko, No, Pt, Ru, Es, Sv"
-    },
-    "LocoRoco (USA) (En,Ja,Fr,De,Es,It,Nl,Pt,Sv,No,Da,Fi,Zh,Ko,Ru) (Beta)": {
-        "languages": "Zh, Da, Nl, En, Fi, Fr, De, It, Ja, Ko, No, Pt, Ru, Es, Sv"
-    },
-    "LocoRoco 2 (Asia) (En,Zh,Ko)": {
-        "languages": "Zh, En, Ko"
-    },
-    "LocoRoco 2 (Europe) (En,Fr,De,Es,It,Nl,Pt,Sv,No,Da,Fi,Ru)": {
-        "languages": "Da, Nl, En, Fi, Fr, De, It, No, Pt, Ru, Es, Sv"
-    },
-    "LocoRoco 2 (Japan)": {
-        "languages": "Ja"
-    },
-    "LocoRoco 2 (Japan) (Beta)": {
-        "languages": ""
-    },
-    "LocoRoco 2 (Japan) (Beta) (v1.00)": {
-        "languages": "Ja"
-    },
-    "LocoRoco 2 (USA) (En,Ja,Fr,De,Es,It,Nl,Pt,Sv,No,Da,Fi,Ko,Ru)": {
-        "languages": "Da, Nl, En, Fi, Fr, De, It, Ja, Ko, No, Pt, Ru, Es, Sv"
-    },
-    "Lord of Apocalypse (Japan)": {
-        "languages": "Ja"
-    },
-    "Lord of Arcana (Europe) (En,Fr,De,Es)": {
-        "languages": "En, Fr, De, Es"
-    },
-    "Lord of Arcana (Japan)": {
-        "languages": "Ja"
-    },
-    "Lord of Arcana (Korea)": {
-        "languages": "Ja"
-    },
-    "Lord of Arcana (USA)": {
-        "languages": "En"
-    },
-    "Lord of the Rings, The - Aragorn's Quest (Europe) (En,Fr,De,Es,It,Nl)": {
-        "languages": "Nl, En, Fr, De, It, Es"
-    },
-    "Lord of the Rings, The - Aragorn's Quest (USA) (En,Fr,Es,Pt)": {
-        "languages": "En, Fr, Pt, Es"
-    },
-    "Lord of the Rings, The - Tactics (Europe)": {
-        "languages": "En"
-    },
-    "Lord of the Rings, The - Tactics (USA)": {
-        "languages": "En"
-    },
-    "Lucky Star - Net Idol Meister (Japan)": {
-        "languages": "Ja"
-    },
-    "Lumines (Japan)": {
-        "languages": "Ja"
-    },
-    "Lumines - Puzzle Fusion (Europe) (En,Fr,De,Es,It)": {
-        "languages": "En, Fr, De, It, Es"
-    },
-    "Lumines - Puzzle Fusion (USA) (En,Ja)": {
-        "languages": "En, Ja"
-    },
-    "Lumines II (Europe) (En,Fr,De,Es,It)": {
-        "languages": "En, Fr, De, It, Es"
-    },
-    "Lumines II (Japan)": {
-        "languages": "Ja"
-    },
-    "Lumines II (USA)": {
-        "languages": "En"
-    },
-    "Lunar - Silver Star Harmony (USA)": {
-        "languages": "En"
-    },
-    "Luxor - Pharaoh's Challenge (Europe) (En,Fr,De,Es,It)": {
-        "languages": "En, Fr, De, It, Es"
-    },
-    "Luxor - Pharaoh's Challenge (USA)": {
-        "languages": "En"
-    },
-    "Luxor - The Wrath of Set (USA)": {
-        "languages": "En"
-    },
-    "M.A.C.H. - Modified Air Combat Heroes (Europe) (En,Fr,De,Es,It)": {
-        "languages": "En, Fr, De, It, Es"
-    },
-    "M.A.C.H. - Modified Air Combat Heroes (Russia)": {
-        "languages": "Ru"
-    },
-    "M.A.C.H. - Modified Air Combat Heroes (USA)": {
-        "languages": ""
-    },
-    "MLB (USA)": {
-        "languages": "En"
-    },
-    "MLB 06 - The Show (USA)": {
-        "languages": "En"
-    },
-    "MLB 07 - The Show (USA)": {
-        "languages": "En"
-    },
-    "MLB 07 - The Show (USA) (Demo)": {
-        "languages": "En"
-    },
-    "MLB 08 - The Show (Korea)": {
-        "languages": "En"
-    },
-    "MLB 08 - The Show (USA)": {
-        "languages": "En"
-    },
-    "MLB 09 - The Show (Asia) (Sample)": {
-        "languages": "En"
-    },
-    "MLB 09 - The Show (USA)": {
-        "languages": "En"
-    },
-    "MLB 10 - The Show (USA)": {
-        "languages": "En"
-    },
-    "MLB 11 - The Show (USA)": {
-        "languages": "En"
-    },
-    "MTV Pimp My Ride (Europe)": {
-        "languages": "En"
-    },
-    "MTV Pimp My Ride (USA)": {
-        "languages": "En"
-    },
-    "MTX Mototrax (Europe)": {
-        "languages": "En"
-    },
-    "MTX Mototrax (USA)": {
-        "languages": "En"
-    },
-    "MVP Baseball (Korea)": {
-        "languages": "En"
-    },
-    "MVP Baseball (USA)": {
-        "languages": "En"
-    },
-    "MX vs. ATV Extreme Limite (France)": {
-        "languages": "Fr"
-    },
-    "MX vs. ATV On the Edge (Europe)": {
-        "languages": "En"
-    },
-    "MX vs. ATV On the Edge (USA)": {
-        "languages": "En"
-    },
-    "MX vs. ATV Reflex (Europe) (En,Fr,De,Es,It)": {
-        "languages": "En, Fr, De, It, Es"
-    },
-    "MX vs. ATV Reflex (USA) (En,Fr)": {
-        "languages": "En, Fr"
-    },
-    "MX vs. ATV Untamed (Europe, Australia)": {
-        "languages": "En"
-    },
-    "MX vs. ATV Untamed (USA)": {
-        "languages": "En"
-    },
-    "Machi - Unmei no Kousaten Tokubetsu-hen (Japan)": {
-        "languages": "Ja"
-    },
-    "Machi-ing Maker 3 x Tousouchuu (Japan)": {
-        "languages": "Ja"
-    },
-    "Macross - Triangle Frontier (Japan)": {
-        "languages": "Ja"
-    },
-    "Macross Ace Frontier (Japan)": {
-        "languages": "Ja"
-    },
-    "Macross Ultimate Frontier (Japan)": {
-        "languages": "Ja"
-    },
-    "Madden NFL 06 (Europe)": {
-        "languages": "En"
-    },
-    "Madden NFL 06 (USA)": {
-        "languages": "En"
-    },
-    "Madden NFL 07 (USA)": {
-        "languages": "En"
-    },
-    "Madden NFL 08 (Europe)": {
-        "languages": "En"
-    },
-    "Madden NFL 08 (USA)": {
-        "languages": "En"
-    },
-    "Madden NFL 09 (Europe)": {
-        "languages": "En"
-    },
-    "Madden NFL 09 (USA)": {
-        "languages": "En"
-    },
-    "Madden NFL 10 (USA)": {
-        "languages": ""
-    },
-    "Madden NFL 11 (USA)": {
-        "languages": "En"
-    },
-    "Madden NFL 12 (USA)": {
-        "languages": "En"
-    },
-    "Magic Sudoku (Asia)": {
-        "languages": "En"
-    },
-    "Magic Sudoku (Europe)": {
-        "languages": "En"
-    },
-    "Magna Carta Portable (Japan)": {
-        "languages": "Ja"
-    },
-    "MagusTale Eternity - Sekaiju to Koi suru Mahoutsukai (Japan)": {
-        "languages": "Ja"
-    },
-    "Mahjong Fight Club (Japan)": {
-        "languages": "Ja"
-    },
-    "Mahjong Fight Club - Zenkoku Taisenban (Japan)": {
-        "languages": "Ja"
-    },
-    "Mahjong Taikai (Japan)": {
-        "languages": "Ja"
-    },
-    "Mahou Shoujo Lyrical Nanoha A's Portable - The Battle of Aces (Japan)": {
-        "languages": "Ja"
-    },
-    "Mahou Shoujo Lyrical Nanoha A's Portable - The Gears of Destiny (Japan)": {
-        "languages": "Ja"
-    },
-    "Mahou Shoujo Madoka Magica Portable (Japan)": {
-        "languages": "Ja"
-    },
-    "Major League Baseball 2K10 (USA)": {
-        "languages": "En"
-    },
-    "Major League Baseball 2K11 (USA)": {
-        "languages": "En"
-    },
-    "Major League Baseball 2K12 (USA)": {
-        "languages": "En"
-    },
-    "Major League Baseball 2K6 (USA)": {
-        "languages": "En"
-    },
-    "Major League Baseball 2K7 (USA)": {
-        "languages": "En"
-    },
-    "Major League Baseball 2K8 (USA)": {
-        "languages": "En"
-    },
-    "Major League Baseball 2K9 (Japan)": {
-        "languages": "En"
-    },
-    "Major League Baseball 2K9 (USA)": {
-        "languages": "En"
-    },
-    "Makai Senki Disgaea 2 Portable (Japan)": {
-        "languages": "Ja"
-    },
-    "Makai Senki Disgaea Portable (Japan)": {
-        "languages": "Ja"
-    },
-    "Makai Senki Disgaea Portable - Tsuushin Taisen Hajimemashita. (Japan, Korea)": {
-        "languages": "Ja"
-    },
-    "Mana Khemia - Student Alliance (Europe)": {
-        "languages": "En"
-    },
-    "Mana Khemia - Student Alliance (USA)": {
-        "languages": "En"
-    },
-    "Manhunt 2 (Europe) (En,Fr,De,Es,It)": {
-        "languages": "En, Fr, De, It, Es"
-    },
-    "Manhunt 2 (USA)": {
-        "languages": "En"
-    },
-    "Maplus - Portable Navi (Japan) (GPS Receiver Doukonban)": {
-        "languages": "Ja"
-    },
-    "Marriage Royale - Prism Story (Japan)": {
-        "languages": "Ja"
-    },
-    "Marvel - Ultimate Alliance (Europe) (En,It)": {
-        "languages": "En, It"
-    },
-    "Marvel - Ultimate Alliance (USA) (v1.02)": {
-        "languages": ""
-    },
-    "Marvel - Ultimate Alliance (USA) (v2.00)": {
-        "languages": "En"
-    },
-    "Marvel - Ultimate Alliance 2 (Europe)": {
-        "languages": "En"
-    },
-    "Marvel - Ultimate Alliance 2 (USA)": {
-        "languages": "En"
-    },
-    "Marvel Nemesis - Rise of the Imperfects (Europe) (En,Fr,De,It)": {
-        "languages": "En, Fr, De, It"
-    },
-    "Marvel Nemesis - Rise of the Imperfects (USA)": {
-        "languages": "En"
-    },
-    "Marvel Super Hero Squad (Europe) (En,Fr,De,Es,It)": {
-        "languages": "En, Fr, De, It, Es"
-    },
-    "Marvel Super Hero Squad (USA)": {
-        "languages": "En"
-    },
-    "Marvel Trading Card Game (Europe) (En,Fr,De,Es,It)": {
-        "languages": "En, Fr, De, It, Es"
-    },
-    "Marvel Trading Card Game (USA)": {
-        "languages": "En"
-    },
-    "Mashiro Iro Symphony - Mutsu-no-hana (Japan)": {
-        "languages": "Ja"
-    },
-    "Mawaskes - Based on Carton-kun (Asia)": {
-        "languages": "Ja"
-    },
-    "Mawaskes Puzzle (Europe) (En,Fr,De,Es,It,Nl)": {
-        "languages": "Nl, En, Fr, De, It, Es"
-    },
-    "Me & My Katamari (Europe)": {
-        "languages": "En"
-    },
-    "Me & My Katamari (USA)": {
-        "languages": "En"
-    },
-    "Medal of Honor - Heroes (Europe)": {
-        "languages": "En"
-    },
-    "Medal of Honor - Heroes (France)": {
-        "languages": "Fr"
-    },
-    "Medal of Honor - Heroes (Italy)": {
-        "languages": "It"
-    },
-    "Medal of Honor - Heroes (Japan)": {
-        "languages": "Ja"
-    },
-    "Medal of Honor - Heroes (Netherlands)": {
-        "languages": "Nl"
-    },
-    "Medal of Honor - Heroes (Spain)": {
-        "languages": "Es"
-    },
-    "Medal of Honor - Heroes (USA)": {
-        "languages": "En"
-    },
-    "Medal of Honor - Heroes 2 (Asia)": {
-        "languages": "En"
-    },
-    "Medal of Honor - Heroes 2 (Australia)": {
-        "languages": "En"
-    },
-    "Medal of Honor - Heroes 2 (Europe)": {
-        "languages": "En"
-    },
-    "Medal of Honor - Heroes 2 (Europe) (Fr,De,Es,It)": {
-        "languages": "Fr, De, It, Es"
-    },
-    "Medal of Honor - Heroes 2 (Japan)": {
-        "languages": "Ja"
-    },
-    "Medal of Honor - Heroes 2 (USA)": {
-        "languages": "En"
-    },
-    "MediEvil - Resurrection (Europe) (En,Fr,De,Es,It)": {
-        "languages": "En, Fr, De, It, Es"
-    },
-    "MediEvil - Resurrection (USA)": {
-        "languages": "En"
-    },
-    "Mega Man - Maverick Hunter X (Europe)": {
-        "languages": "En"
-    },
-    "Mega Man - Maverick Hunter X (USA)": {
-        "languages": "En"
-    },
-    "Mega Man - Powered Up (Europe)": {
-        "languages": "En"
-    },
-    "Mega Man - Powered Up (USA)": {
-        "languages": "En"
-    },
-    "Mega Minis Volume 1 (Europe)": {
-        "languages": "En"
-    },
-    "Mega Minis Volume 2 (Europe)": {
-        "languages": "En"
-    },
-    "Mega minis Volume 3 (Europe)": {
-        "languages": "En"
-    },
-    "Megpoid the Music (Japan)": {
-        "languages": "Ja"
-    },
-    "Meitantei Conan - Kako kara no Prelude (Japan)": {
-        "languages": "Ja"
-    },
-    "Memories Off (Japan)": {
-        "languages": "Ja"
-    },
-    "Memories Off 5 Encore (Japan)": {
-        "languages": "Ja"
-    },
-    "Mercury Meltdown (Europe) (En,Fr,De,Es,It)": {
-        "languages": "En, Fr, De, It, Es"
-    },
-    "Mercury Meltdown (USA) (Beta) (v1.00)": {
-        "languages": "En"
-    },
-    "Mercury Meltdown (USA) (En,Fr,Es)": {
-        "languages": "En, Fr, Es"
-    },
-    "Metal Fight Beyblade Portable - Chouzetsu Tensei! Vulcan Horuseus (Japan)": {
-        "languages": "Ja"
-    },
-    "Metal Gear Ac!d (Europe) (En,Fr,De,Es,It)": {
-        "languages": "En, Fr, De, It, Es"
-    },
-    "Metal Gear Ac!d (Japan)": {
-        "languages": "Ja"
-    },
-    "Metal Gear Ac!d (USA)": {
-        "languages": "En"
-    },
-    "Metal Gear Ac!d 2 (Asia)": {
-        "languages": "Ja"
-    },
-    "Metal Gear Ac!d 2 (Europe) (En,Fr,De,Es,It)": {
-        "languages": "En, Fr, De, It, Es"
-    },
-    "Metal Gear Ac!d 2 (Korea)": {
-        "languages": "Ko"
-    },
-    "Metal Gear Ac!d 2 (USA)": {
-        "languages": "En"
-    },
-    "Metal Gear Solid - Digital Graphic Novel (Europe) (En,Fr,De,Es,It)": {
-        "languages": "En, Fr, De, It, Es"
-    },
-    "Metal Gear Solid - Digital Graphic Novel (USA)": {
-        "languages": "En"
-    },
-    "Metal Gear Solid - Peace Walker (Europe, Australia) (En,Fr,De,Es,It)": {
-        "languages": "En, Fr, De, It, Es"
-    },
-    "Metal Gear Solid - Peace Walker (Japan) (v1.03)": {
-        "languages": ""
-    },
-    "Metal Gear Solid - Peace Walker (Japan, Asia) (v1.02)": {
-        "languages": "Ja"
-    },
-    "Metal Gear Solid - Peace Walker (USA) (En,Fr,Es) (v1.01)": {
-        "languages": "En, Fr, Es"
-    },
-    "Metal Gear Solid - Peace Walker (USA) (En,Fr,Es) (v2.00)": {
-        "languages": "En, Fr, Es"
-    },
-    "Metal Gear Solid - Portable Ops (Europe) (En,Fr,De,Es,It)": {
-        "languages": "En, Fr, De, It, Es"
-    },
-    "Metal Gear Solid - Portable Ops (Japan) (v1.00)": {
-        "languages": "Ja"
-    },
-    "Metal Gear Solid - Portable Ops (Japan, Asia) (v1.02)": {
-        "languages": "Ja"
-    },
-    "Metal Gear Solid - Portable Ops (Korea)": {
-        "languages": "Ja"
-    },
-    "Metal Gear Solid - Portable Ops (USA) (v1.02)": {
-        "languages": "En"
-    },
-    "Metal Gear Solid - Portable Ops Plus (Asia)": {
-        "languages": "En"
-    },
-    "Metal Gear Solid - Portable Ops Plus (Europe) (En,Fr,De,Es,It)": {
-        "languages": "En, Fr, De, It, Es"
-    },
-    "Metal Gear Solid - Portable Ops Plus (Japan)": {
-        "languages": "Ja"
-    },
-    "Metal Gear Solid - Portable Ops Plus (USA)": {
-        "languages": "En"
-    },
-    "Metal Slug Anthology (Europe)": {
-        "languages": "En"
-    },
-    "Metal Slug Anthology (USA)": {
-        "languages": "En"
-    },
-    "Metal Slug Complete (Japan, Korea)": {
-        "languages": "Ja"
-    },
-    "Metal Slug XX (Europe) (En,Fr,De,Es,It)": {
-        "languages": "En, Fr, De, It, Es"
-    },
-    "Metal Slug XX (USA)": {
-        "languages": "En"
-    },
-    "Miami Vice - The Game (Europe)": {
-        "languages": "En"
-    },
-    "Miami Vice - The Game (Russia)": {
-        "languages": "Ru"
-    },
-    "Miami Vice - The Game (USA)": {
-        "languages": "En"
-    },
-    "Michael Jackson - The Experience (Europe) (En,Fr,De,Es,It,Pl,Ru)": {
-        "languages": "En, Fr, De, It, Pl, Ru, Es"
-    },
-    "Michael Jackson - The Experience (USA)": {
-        "languages": "En"
-    },
-    "Micro Machines V4 (Europe) (En,Fr,De,Es,It)": {
-        "languages": "En, Fr, De, It, Es"
-    },
-    "Micro Machines V4 (USA)": {
-        "languages": "En"
-    },
-    "Midnight Club - L. A. Remix (Japan)": {
-        "languages": "Ja"
-    },
-    "Midnight Club - L.A. Remix (Europe) (En,Fr,De,Es,It)": {
-        "languages": "En, Fr, De, It, Es"
-    },
-    "Midnight Club - L.A. Remix (Japan) (Rockstar Classics)": {
-        "languages": "Ja"
-    },
-    "Midnight Club - L.A. Remix (USA)": {
-        "languages": "En"
-    },
-    "Midnight Club 3 - DUB Edition (Europe) (En,Fr,De,Es,It)": {
-        "languages": "En, Fr, De, It, Es"
-    },
-    "Midnight Club 3 - DUB Edition (USA) (v1.00)": {
-        "languages": "En"
-    },
-    "Midnight Club 3 - DUB Edition (USA) (v2.02)": {
-        "languages": "En"
-    },
-    "Midway Arcade Treasures - Extended Play (Europe)": {
-        "languages": "En"
-    },
-    "Midway Arcade Treasures - Extended Play (USA)": {
-        "languages": "En"
-    },
-    "Military History - Commander - Europe at War (Europe) (En,Fr,De,Es,It)": {
-        "languages": "En, Fr, De, It, Es"
-    },
-    "Mimana - IYAR Chronicle (USA)": {
-        "languages": "En"
-    },
-    "Mind Quiz - Exercise Your Brain (Europe) (En,Fr,De)": {
-        "languages": "En, Fr, De"
-    },
-    "Mind Quiz - Exercise Your Brain (Europe) (En,Fr,De,Es,It)": {
-        "languages": "En, Fr, De, It, Es"
-    },
-    "Mind Quiz - Exercise Your Brain (USA)": {
-        "languages": "En"
-    },
-    "Minna no Chizu (Japan)": {
-        "languages": "Ja"
-    },
-    "Minna no Chizu 2 (Japan) (GPS Receiver Doukonban)": {
-        "languages": "Ja"
-    },
-    "Minna no Golf Portable (Japan)": {
-        "languages": "Ja"
-    },
-    "Minna no Golf Portable - Coca-Cola Special Edition (Japan)": {
-        "languages": "Ja"
-    },
-    "Minna no Golf Portable 2 (Japan) (v2.01)": {
-        "languages": "Ja"
-    },
-    "Minna no Golf Portable 2 (Japan, Korea) (v1.09)": {
-        "languages": "Ja"
-    },
-    "Minna no Golf-jou Vol. 1 (Japan) (Disc 2)": {
-        "languages": "Ja"
-    },
-    "Minna no Golf-jou Vol. 2 (Japan) (Disc 1)": {
-        "languages": "Ja"
-    },
-    "Minna no Golf-jou Vol. 2 (Japan) (Disc 2)": {
-        "languages": "Ja"
-    },
-    "Minna no Golf-jou Vol. 3 (Japan) (Disc 1)": {
-        "languages": "Ja"
-    },
-    "Minna no Golf-jou Vol. 3 (Japan) (Disc 2)": {
-        "languages": "Ja"
-    },
-    "Minna no Navi (Japan) (Disc 1)": {
-        "languages": "Ja"
-    },
-    "Minna no Navi (Japan) (Disc 2)": {
-        "languages": "Ja"
-    },
-    "Minna no Sukkiri (Asia)": {
-        "languages": "Ja"
-    },
-    "Minna no Tennis Portable (Japan)": {
-        "languages": "Ja"
-    },
-    "Mite Kiite Nou de Kanjite Crossword Tengoku (Japan)": {
-        "languages": "Ja"
-    },
-    "Mizu no Senritsu (Japan)": {
-        "languages": "Ja"
-    },
-    "Mobile Train Simulator - Keisei Toei Asakusa Keikyuusen (Japan)": {
-        "languages": "Ja"
-    },
-    "Mobile Train Simulator plus Densha de Go! Tokyo Kyuukou-hen (Japan)": {
-        "languages": "Ja"
-    },
-    "ModNation Racers (Asia) (En,Zh)": {
-        "languages": "Zh, En"
-    },
-    "ModNation Racers (Europe) (En,Fr,De,Es,It,Nl,Pt,Sv,No,Da,Fi,Pl,Ru)": {
-        "languages": "Da, Nl, En, Fi, Fr, De, It, No, Pl, Pt, Ru, Es, Sv"
-    },
-    "ModNation Racers (USA) (En,Fr,Es)": {
-        "languages": "En, Fr, Es"
-    },
-    "Moegaku @ Portable (Japan) (En,Ja)": {
-        "languages": "En, Ja"
-    },
-    "MonHun Nikki - Poka Poka Ailu Mura (Japan)": {
-        "languages": "Ja"
-    },
-    "MonHun Nikki - Poka Poka Ailu Mura G (Japan, Asia)": {
-        "languages": "Ja"
-    },
-    "Mondiali FIFA 2006 (Italy)": {
-        "languages": "It"
-    },
-    "Monster Hunter Freedom (Europe, Australia) (En,Fr,De,Es,It)": {
-        "languages": "En, Fr, De, It, Es"
-    },
-    "Monster Hunter Freedom (USA)": {
-        "languages": "En"
-    },
-    "Monster Hunter Freedom 2 (Asia)": {
-        "languages": "En"
-    },
-    "Monster Hunter Freedom 2 (Europe) (En,Fr,De,Es,It)": {
-        "languages": "En, Fr, De, It, Es"
-    },
-    "Monster Hunter Freedom 2 (USA)": {
-        "languages": "En"
-    },
-    "Monster Hunter Freedom Unite (Europe) (En,Fr,De,Es,It)": {
-        "languages": "En, Fr, De, It, Es"
-    },
-    "Monster Hunter Freedom Unite (Europe) (En,Fr,De,Es,It) (Demo)": {
-        "languages": "En, Fr, De, It, Es"
-    },
-    "Monster Hunter Freedom Unite (USA) (Demo)": {
-        "languages": "En"
-    },
-    "Monster Hunter Freedom Unite (USA) (En,Fr,De,Es,It)": {
-        "languages": "En, Fr, De, It, Es"
-    },
-    "Monster Hunter Portable (Japan)": {
-        "languages": "Ja"
-    },
-    "Monster Hunter Portable 2nd (Japan, Korea)": {
-        "languages": "Ja"
-    },
-    "Monster Hunter Portable 2nd G (Japan, Asia)": {
-        "languages": "Ja"
-    },
-    "Monster Hunter Portable 3rd (Japan, Korea)": {
-        "languages": "Ja"
-    },
-    "Monster Jam - Path of Destruction (USA)": {
-        "languages": "En"
-    },
-    "Monster Jam - Urban Assault (Europe) (En,Fr,De,Es,It)": {
-        "languages": "En, Fr, De, It, Es"
-    },
-    "Monster Jam - Urban Assault (USA)": {
-        "languages": "En"
-    },
-    "Monster Kingdom - Jewel Summoner (USA)": {
-        "languages": "En"
-    },
-    "Monster Kingdom - Jewel Summoner (USA) (Demo)": {
-        "languages": "En"
-    },
-    "Mortal Kombat - Unchained (Europe) (En,Fr,De,Es,It)": {
-        "languages": "En, Fr, De, It, Es"
-    },
-    "Mortal Kombat - Unchained (USA)": {
-        "languages": "En"
-    },
-    "Mother Goose no Himitsu no Yakata - Nursery Rhymes for you (Japan)": {
-        "languages": "Ja"
-    },
-    "MotoGP (Europe) (En,Fr,De,It,Nl)": {
-        "languages": "Nl, En, Fr, De, It"
-    },
-    "MotoGP (USA)": {
-        "languages": "En"
-    },
-    "MotorStorm - Arctic Edge (Europe) (En,Fr,De,Es,It,Nl,Pt,Sv,No,Da,Fi,Pl,Ru,El)": {
-        "languages": "Da, Nl, En, Fi, Fr, De, El, It, No, Pl, Pt, Ru, Es, Sv"
-    },
-    "MotorStorm - Arctic Edge (Korea)": {
-        "languages": "Ko"
-    },
-    "MotorStorm - Arctic Edge (USA) (En,Fr,De,Es,It,Nl,Pt,Ru)": {
-        "languages": "Nl, En, Fr, De, It, Pt, Ru, Es"
-    },
-    "Moujuutsukai to Oujisama Portable (Japan)": {
-        "languages": "Ja"
-    },
-    "Mugen Kairou (Japan)": {
-        "languages": "Ja"
-    },
-    "Mugen Kairou (Japan) (Beta)": {
-        "languages": ""
-    },
-    "Musou Orochi (Japan, Korea)": {
-        "languages": "Ja"
-    },
-    "Musou Orochi - Maou Sairin (Japan)": {
-        "languages": "Ja"
-    },
-    "Musou Orochi - Maou Sairin Enhanced Version (Asia)": {
-        "languages": "Zh"
-    },
-    "Musou Orochi 2 Special (Japan)": {
-        "languages": "Ja"
-    },
-    "Musou Tourou (Japan)": {
-        "languages": "Ja"
-    },
-    "Mussang Orochi - Mawang Jaerim Plus (Korea)": {
-        "languages": "Ko"
-    },
-    "My Spanish Coach (USA)": {
-        "languages": "En"
-    },
-    "Myst (Australia)": {
-        "languages": "En"
-    },
-    "Myst (Europe) (En,Fr,De)": {
-        "languages": "En, Fr, De"
-    },
-    "Mystereet Portable - Yasogami Kaoru no Chousen! (Japan)": {
-        "languages": "Ja"
-    },
-    "Mystery Team, The (Europe) (En,Fr,De,Es,It,Nl,Pt)": {
-        "languages": "Nl, En, Fr, De, It, Pt, Es"
-    },
-    "Mytran Wars (Europe) (En,Fr,De,Es,It)": {
-        "languages": "En, Fr, De, It, Es"
-    },
-    "Mytran Wars (USA) (En,Fr)": {
-        "languages": "En, Fr"
-    },
-    "N Plus (Europe)": {
-        "languages": "En"
-    },
-    "N Plus (USA)": {
-        "languages": "En"
-    },
-    "NASCAR (Europe)": {
-        "languages": "En"
-    },
-    "NASCAR (USA)": {
-        "languages": ""
-    },
-    "NBA (USA)": {
-        "languages": "En"
-    },
-    "NBA 06 (USA)": {
-        "languages": "En"
-    },
-    "NBA 07 (USA)": {
-        "languages": "En"
-    },
-    "NBA 07 (USA) (Demo)": {
-        "languages": "En"
-    },
-    "NBA 08 (Asia) (Sample)": {
-        "languages": "En"
-    },
-    "NBA 08 (USA)": {
-        "languages": "En"
-    },
-    "NBA 09 - The Inside (USA)": {
-        "languages": "En"
-    },
-    "NBA 09 - The Inside (USA) (Beta) (v0.30)": {
-        "languages": "En"
-    },
-    "NBA 10 - The Inside (USA)": {
-        "languages": ""
-    },
-    "NBA 2K10 (Europe)": {
-        "languages": "En"
-    },
-    "NBA 2K10 (USA)": {
-        "languages": ""
-    },
-    "NBA 2K11 (Europe)": {
-        "languages": "En"
-    },
-    "NBA 2K11 (Japan)": {
-        "languages": "Ja"
-    },
-    "NBA 2K11 (USA)": {
-        "languages": "En"
-    },
-    "NBA 2K12 (Europe) (En,Fr,De,Es,It)": {
-        "languages": "En, Fr, De, It, Es"
-    },
-    "NBA 2K12 (USA)": {
-        "languages": "En"
-    },
-    "NBA 2K13 (Europe) (En,Fr,De,Es,It)": {
-        "languages": "En, Fr, De, It, Es"
-    },
-    "NBA 2K13 (USA)": {
-        "languages": "En"
-    },
-    "NBA Ballers - Rebound (USA)": {
-        "languages": "En"
-    },
-    "NBA Live 06 (Europe) (En,De,It)": {
-        "languages": "En, De, It"
-    },
-    "NBA Live 06 (France)": {
-        "languages": "Fr"
-    },
-    "NBA Live 06 (Japan)": {
-        "languages": "Ja"
-    },
-    "NBA Live 06 (Korea)": {
-        "languages": "En"
-    },
-    "NBA Live 06 (Spain)": {
-        "languages": "Es"
-    },
-    "NBA Live 06 (USA)": {
-        "languages": "En"
-    },
-    "NBA Live 07 (Europe) (En,De,It)": {
-        "languages": "En, De, It"
-    },
-    "NBA Live 07 (France)": {
-        "languages": "Fr"
-    },
-    "NBA Live 07 (Spain)": {
-        "languages": "Es"
-    },
-    "NBA Live 07 (USA)": {
-        "languages": "En"
-    },
-    "NBA Live 08 (Europe)": {
-        "languages": "En"
-    },
-    "NBA Live 08 (Europe) (En,Fr,Es,It)": {
-        "languages": "En, Fr, It, Es"
-    },
-    "NBA Live 08 (USA)": {
-        "languages": "En"
-    },
-    "NBA Live 09 (Europe) (En,De,It)": {
-        "languages": "En, De, It"
-    },
-    "NBA Live 09 (France)": {
-        "languages": "Fr"
-    },
-    "NBA Live 09 (Japan)": {
-        "languages": "Ja"
-    },
-    "NBA Live 09 (Spain)": {
-        "languages": "Es"
-    },
-    "NBA Live 09 (USA) (En,Fr)": {
-        "languages": "En, Fr"
-    },
-    "NBA Live 10 (Asia)": {
-        "languages": "En"
-    },
-    "NBA Live 10 (Europe) (En,De,It)": {
-        "languages": "En, De, It"
-    },
-    "NBA Live 10 (Japan)": {
-        "languages": "Ja"
-    },
-    "NBA Live 10 (Spain)": {
-        "languages": "Es"
-    },
-    "NBA Live 10 (USA)": {
-        "languages": ""
-    },
-    "NBA Street Showdown (Asia)": {
-        "languages": "En"
-    },
-    "NBA Street Showdown (Europe) (En,Fr,De)": {
-        "languages": "En, Fr, De"
-    },
-    "NBA Street Showdown (USA)": {
-        "languages": "En"
-    },
-    "NCAA Football 07 (USA) (v1.00)": {
-        "languages": ""
-    },
-    "NCAA Football 07 (USA) (v2.00)": {
-        "languages": "En"
-    },
-    "NCAA Football 09 (USA)": {
-        "languages": "En"
-    },
-    "NCAA Football 10 (USA)": {
-        "languages": ""
-    },
-    "NFL Street 2 - Unleashed (Europe)": {
-        "languages": "En"
-    },
-    "NFL Street 2 - Unleashed (USA)": {
-        "languages": "En"
-    },
-    "NFL Street 3 (Europe)": {
-        "languages": "En"
-    },
-    "NFL Street 3 (USA)": {
-        "languages": "En"
-    },
-    "NHL 07 (Europe) (En,Fr,De)": {
-        "languages": "En, Fr, De"
-    },
-    "NHL 07 (USA)": {
-        "languages": "En"
-    },
-    "NHRA Drag Racing - Countdown to the Championship (USA)": {
-        "languages": "En"
-    },
-    "Namco Museum (Japan, Asia)": {
-        "languages": "Ja"
-    },
-    "Namco Museum (Korea)": {
-        "languages": "Ko"
-    },
-    "Namco Museum Battle Collection (Asia)": {
-        "languages": "En"
-    },
-    "Namco Museum Battle Collection (Europe) (En,Fr,De,Es,It)": {
-        "languages": "En, Fr, De, It, Es"
-    },
-    "Namco Museum Battle Collection (USA)": {
-        "languages": "En"
-    },
-    "Namco Museum Battle Collection (USA) (Beta)": {
-        "languages": "En"
-    },
-    "Namco Museum Vol. 2 (Japan)": {
-        "languages": "Ja"
-    },
-    "Napoleon Dynamite - The Game (USA)": {
-        "languages": "En"
-    },
-    "Naruto - Narutimate Portable - Mugenjou no Maki (Japan)": {
-        "languages": "Ja"
-    },
-    "Naruto - Narutimate Portable - Muhwanseongui Gwon (Korea)": {
-        "languages": ""
-    },
-    "Naruto - Ultimate Ninja Heroes (Europe) (En,Fr,De,Es,It)": {
-        "languages": "En, Fr, De, It, Es"
-    },
-    "Naruto - Ultimate Ninja Heroes (USA)": {
-        "languages": "En"
-    },
-    "Naruto - Ultimate Ninja Heroes 2 - The Phantom Fortress (Europe) (En,Fr,De,Es,It)": {
-        "languages": "En, Fr, De, It, Es"
-    },
-    "Naruto - Ultimate Ninja Heroes 2 - The Phantom Fortress (USA)": {
-        "languages": "En"
-    },
-    "Naruto Shippuden - Kizuna Drive (Europe) (En,Fr,De,Es,It)": {
-        "languages": "En, Fr, De, It, Es"
-    },
-    "Naruto Shippuden - Kizuna Drive (USA) (En,Fr,Es)": {
-        "languages": "En, Fr, Es"
-    },
-    "Naruto Shippuden - Legends - Akatsuki Rising (Europe) (En,Fr,De,Es,It)": {
-        "languages": "En, Fr, De, It, Es"
-    },
-    "Naruto Shippuden - Legends - Akatsuki Rising (USA)": {
-        "languages": "En"
-    },
-    "Naruto Shippuden - Ultimate Ninja Heroes 3 (Europe) (En,Fr,De,Es,It)": {
-        "languages": "En, Fr, De, It, Es"
-    },
-    "Naruto Shippuden - Ultimate Ninja Heroes 3 (USA)": {
-        "languages": "En"
-    },
-    "Naruto Shippuden - Ultimate Ninja Impact (Europe) (En,Fr,De,Es,It)": {
-        "languages": "En, Fr, De, It, Es"
-    },
-    "Naruto Shippuden - Ultimate Ninja Impact (USA) (En,Fr,Es)": {
-        "languages": "En, Fr, Es"
-    },
-    "Naruto Shippuuden - Kizuna Drive (Japan, Asia)": {
-        "languages": "Ja"
-    },
-    "Naruto Shippuuden - Narutimate Accel 3 (Japan)": {
-        "languages": "Ja"
-    },
-    "Naruto Shippuuden - Narutimate Impact (Japan, Asia)": {
-        "languages": "Ja"
-    },
-    "Navi-Chu (Japan) (Beta)": {
-        "languages": ""
-    },
-    "Nayuta no Kiseki (Japan)": {
-        "languages": "Ja"
-    },
-    "Need for Speed - Carbon - Own the City (Asia)": {
-        "languages": "En"
-    },
-    "Need for Speed - Carbon - Own the City (Europe)": {
-        "languages": "En"
-    },
-    "Need for Speed - Carbon - Own the City (Europe) (En,Fr,De,Es,It,Nl)": {
-        "languages": "Nl, En, Fr, De, It, Es"
-    },
-    "Need for Speed - Carbon - Own the City (Korea)": {
-        "languages": "Ko"
-    },
-    "Need for Speed - Carbon - Own the City (USA)": {
-        "languages": "En"
-    },
-    "Need for Speed - Most Wanted - 5-1-0 (Asia)": {
-        "languages": "En"
-    },
-    "Need for Speed - Most Wanted - 5-1-0 (Europe) (En,Fr,De,Es,It)": {
-        "languages": "En, Fr, De, It, Es"
-    },
-    "Need for Speed - Most Wanted - 5-1-0 (Japan)": {
-        "languages": "Ja"
-    },
-    "Need for Speed - Most Wanted - 5-1-0 (USA)": {
-        "languages": "En"
-    },
-    "Need for Speed - ProStreet (Asia)": {
-        "languages": "En"
-    },
-    "Need for Speed - ProStreet (Europe)": {
-        "languages": "En"
-    },
-    "Need for Speed - ProStreet (Europe) (En,Fr,De,Es,It,Nl)": {
-        "languages": "Nl, En, Fr, De, It, Es"
-    },
-    "Need for Speed - ProStreet (Japan)": {
-        "languages": "Ja"
-    },
-    "Need for Speed - ProStreet (USA)": {
-        "languages": "En"
-    },
-    "Need for Speed - Shift (Asia) (En,Fr,Es)": {
-        "languages": "En, Fr, Es"
-    },
-    "Need for Speed - Shift (Europe) (En,Fr,De,Es,It)": {
-        "languages": "En, Fr, De, It, Es"
-    },
-    "Need for Speed - Shift (Japan)": {
-        "languages": "Ja"
-    },
-    "Need for Speed - Shift (USA)": {
-        "languages": "En"
-    },
-    "Need for Speed - Undercover (Asia) (En,Fr)": {
-        "languages": "En, Fr"
-    },
-    "Need for Speed - Undercover (Europe) (En,Fr,De,Es,It,Nl,Pl,Ru,Cs,Hu)": {
-        "languages": "Cs, Nl, En, Fr, De, Hu, It, Pl, Ru, Es"
-    },
-    "Need for Speed - Undercover (USA)": {
-        "languages": ""
-    },
-    "Need for Speed - Underground Rivals (Europe, Australia) (En,Fr,De,Es,It)": {
-        "languages": "En, Fr, De, It, Es"
-    },
-    "Need for Speed - Underground Rivals (Japan)": {
-        "languages": "Ja"
-    },
-    "Need for Speed - Underground Rivals (Korea)": {
-        "languages": "Ko"
-    },
-    "Need for Speed - Underground Rivals (USA)": {
-        "languages": "En"
-    },
-    "Nendoroid Generation (Japan)": {
-        "languages": "Ja"
-    },
-    "Neopets - Petpet Adventures - The Wand of Wishing (USA)": {
-        "languages": "En"
-    },
-    "Network Utility Disc - Chinese Ver. 1.00C (Asia)": {
-        "languages": "Zh"
-    },
-    "Network Utility Disc Ver. 1.00 (Korea)": {
-        "languages": "Ko"
-    },
-    "Neverland Card Battles (USA)": {
-        "languages": "En"
-    },
-    "Nickelodeon Avatar - The Last Airbender (USA)": {
-        "languages": "En"
-    },
-    "Nickelodeon Avatar - The Legend of Aang (Europe) (En,Fr,De,Nl)": {
-        "languages": "Nl, En, Fr, De"
-    },
-    "Nickelodeon Bob Esponja - Atrapados en el Congelador (Spain)": {
-        "languages": "Es"
-    },
-    "Nickelodeon SpongeBob SquarePants - SpongeBob's Truth or Square (Europe) (En,De,It,Nl)": {
-        "languages": "Nl, En, De, It"
-    },
-    "Nickelodeon SpongeBob SquarePants - The Yellow Avenger (Europe) (En,Fr,De,Es,It,Nl)": {
-        "languages": "Nl, En, Fr, De, It, Es"
-    },
-    "Nickelodeon SpongeBob SquarePants - The Yellow Avenger (USA)": {
-        "languages": "En"
-    },
-    "Nickelodeon SpongeBob's Truth or Square (USA)": {
-        "languages": "En"
-    },
-    "Nikoli no Sudoku Lite Daisan-shuu (Japan)": {
-        "languages": "Ja"
-    },
-    "Nippon no Asoko de (Japan)": {
-        "languages": "Ja"
-    },
-    "Nise no Chigiri (Japan)": {
-        "languages": "Ja"
-    },
-    "Nobunaga no Yabou - Shouseiroku (Japan)": {
-        "languages": "Ja"
-    },
-    "Nogizaka Haruka no Himitsu - Cosplay, Hajimemashita - Himitsu no Radio (Japan)": {
-        "languages": "Ja"
-    },
-    "Nouryoku Trainer Portable (Japan)": {
-        "languages": "Ja"
-    },
-    "Nouryoku Trainer Portable 2 (Japan)": {
-        "languages": "Ja"
-    },
-    "Numpla & Oekaki Puzzle (Japan)": {
-        "languages": "Ja"
-    },
-    "O.G.A Onigokko Royal - Hunter wa Field de Koi o Suru (Japan)": {
-        "languages": "Ja"
-    },
-    "Oblachno, vozmozhny osadki v vide frikadelek (Russia)": {
-        "languages": "Ru"
-    },
-    "ObsCure - The Aftermath (Europe) (En,Fr,De,Es,It)": {
-        "languages": "En, Fr, De, It, Es"
-    },
-    "ObsCure - The Aftermath (USA) (En,Fr,Es)": {
-        "languages": "En, Fr, Es"
-    },
-    "Off Road (Europe, Australia) (En,Fr,De,Es,It)": {
-        "languages": "En, Fr, De, It, Es"
-    },
-    "Oh's Talk English (Korea) (En,Ko) (Disc 1)": {
-        "languages": "En, Ko"
-    },
-    "Oh's Talk English (Korea) (En,Ko) (Disc 2)": {
-        "languages": "En, Ko"
-    },
-    "One Piece - Romance Dawn - Bouken no Yoake (Japan)": {
-        "languages": "Ja"
-    },
-    "Online Chess Kingdoms (Europe) (En,Fr,De,Es,It)": {
-        "languages": "En, Fr, De, It, Es"
-    },
-    "Online Chess Kingdoms (USA)": {
-        "languages": ""
-    },
-    "Onore no Shinzuru Michi o Yuke (Japan)": {
-        "languages": "Ja"
-    },
-    "Ooedo Senryoubako (Japan)": {
-        "languages": "Ja"
-    },
-    "Ookami Kakushi (Japan)": {
-        "languages": "Ja"
-    },
-    "Open Season (Europe) (En,Fr,De,Es,It,Sv,No,Da,Fi)": {
-        "languages": "Da, En, Fi, Fr, De, It, No, Es, Sv"
-    },
-    "Open Season (Europe) (En,Fr,Es,Da)": {
-        "languages": "Da, En, Fr, Es"
-    },
-    "Open Season (USA) (En,Fr,Es,Nl)": {
-        "languages": "Nl, En, Fr, Es"
-    },
-    "Ore no Imouto Maker EX - Imouto to Koishiyo Portable (Japan)": {
-        "languages": "Ja"
-    },
-    "Ore no Imouto ga Konna ni Kawaii Wake ga Nai Portable ga Tsuzuku Wake ga Nai (Japan) (Disc 1)": {
-        "languages": "Ja"
-    },
-    "Ore no Imouto ga Konna ni Kawaii Wake ga Nai Portable ga Tsuzuku Wake ga Nai (Japan) (Disc 2)": {
-        "languages": "Ja"
-    },
-    "Ore no Imouto ga Konna ni Kawaii wake ga Nai Portable (Japan)": {
-        "languages": "Ja"
-    },
-    "Ore no Shikabane o Koete Yuke (Japan)": {
-        "languages": "Ja"
-    },
-    "Otome wa Oanesama Boku ni Koi Shiteru Portable (Japan)": {
-        "languages": "Ja"
-    },
-    "OutRun 2006 - Coast 2 Coast (Europe) (En,Fr,De,Es,It)": {
-        "languages": "En, Fr, De, It, Es"
-    },
-    "OutRun 2006 - Coast 2 Coast (USA)": {
-        "languages": "En"
-    },
-    "P3P - Yeosin Jeonsaeng - Persona 3 Portable (Korea)": {
-        "languages": "Ko"
-    },
-    "PC Engine Best Collection - Ginga Ojousama Densetsu Collection (Japan)": {
-        "languages": "Ja"
-    },
-    "PDC World Championship Darts (Europe) (En,Fr,De,Es,It,Nl)": {
-        "languages": "Nl, En, Fr, De, It, Es"
-    },
-    "PDC World Championship Darts (USA) (En,Fr,De,Es,It,Nl)": {
-        "languages": "Nl, En, Fr, De, It, Es"
-    },
-    "PES 2008 - Pro Evolution Soccer (Europe) (En,Fr,De,Es,It,Pt)": {
-        "languages": "En, Fr, De, It, Pt, Es"
-    },
-    "PES 2008 - Pro Evolution Soccer (USA)": {
-        "languages": ""
-    },
-    "PES 2009 - Pro Evolution Soccer (Europe) (En,Fr,De,Es,It,Pt)": {
-        "languages": "En, Fr, De, It, Pt, Es"
-    },
-    "PES 2009 - Pro Evolution Soccer (USA)": {
-        "languages": ""
-    },
-    "PES 2010 - Pro Evolution Soccer (Europe) (En,Nl,Sv,Ru)": {
-        "languages": "Nl, En, Ru, Sv"
-    },
-    "PES 2010 - Pro Evolution Soccer (Europe) (Fr,De,Es,It,Pt)": {
-        "languages": "Fr, De, It, Pt, Es"
-    },
-    "PES 2010 - Pro Evolution Soccer (USA) (En,Fr,Es,Pt)": {
-        "languages": "En, Fr, Pt, Es"
-    },
-    "PES 2011 - Pro Evolution Soccer (Europe) (En,Nl,Sv,Ru)": {
-        "languages": "Nl, En, Ru, Sv"
-    },
-    "PES 2011 - Pro Evolution Soccer (Europe) (Es,Pt)": {
-        "languages": "Pt, Es"
-    },
-    "PES 2011 - Pro Evolution Soccer (Europe) (Fr,De)": {
-        "languages": "Fr, De"
-    },
-    "PES 2011 - Pro Evolution Soccer (Europe) (It,El)": {
-        "languages": "El, It"
-    },
-    "PES 2011 - Pro Evolution Soccer (Latin America) (Es,Pt)": {
-        "languages": "Pt, Es"
-    },
-    "PES 2011 - Pro Evolution Soccer (USA) (En,Es)": {
-        "languages": "En, Es"
-    },
-    "PES 2012 - Pro Evolution Soccer (Europe) (En,Nl,Sv,Ru,Tr)": {
-        "languages": "Nl, En, Ru, Sv, Tr"
-    },
-    "PES 2012 - Pro Evolution Soccer (Europe) (Es,It,Pt,El)": {
-        "languages": "El, It, Pt, Es"
-    },
-    "PES 2012 - Pro Evolution Soccer (Europe) (Fr,De)": {
-        "languages": "Fr, De"
-    },
-    "PES 2012 - Pro Evolution Soccer (USA)": {
-        "languages": ""
-    },
-    "PES 2013 - Pro Evolution Soccer (Europe) (En,Nl,Sv,Ru,Tr)": {
-        "languages": "Nl, En, Ru, Sv, Tr"
-    },
-    "PES 2013 - Pro Evolution Soccer (Europe) (Es,Pt)": {
-        "languages": "Pt, Es"
-    },
-    "PES 2013 - Pro Evolution Soccer (Europe) (It,El)": {
-        "languages": "El, It"
-    },
-    "PES 2013 - Pro Evolution Soccer (USA) (En,Fr,Es,Pt)": {
-        "languages": "En, Fr, Pt, Es"
-    },
-    "PES 2014 - Pro Evolution Soccer (Europe) (En,Nl,Sv,Ru,Tr)": {
-        "languages": "Nl, En, Ru, Sv, Tr"
-    },
-    "PES 2014 - Pro Evolution Soccer (Europe) (Es,Pt)": {
-        "languages": "Pt, Es"
-    },
-    "PES 2014 - Pro Evolution Soccer (Europe) (Fr,De)": {
-        "languages": "Fr, De"
-    },
-    "PES 2014 - Pro Evolution Soccer (Europe) (It,El)": {
-        "languages": "El, It"
-    },
-    "PES 2014 - Pro Evolution Soccer (USA)": {
-        "languages": "En"
-    },
-    "PQ - Practical Intelligence Quotient (Europe)": {
-        "languages": "En"
-    },
-    "PQ - Practical Intelligence Quotient (USA)": {
-        "languages": "En"
-    },
-    "PQ2 - Practical Intelligence Quotient 2 (USA)": {
-        "languages": "En"
-    },
-    "PSP Camera 01 (Japan)": {
-        "languages": ""
-    },
-    "PSP Camera 03 (Japan)": {
-        "languages": ""
-    },
-    "PSP Seizou Kensa Disc (1) (Japan)": {
-        "languages": ""
-    },
-    "PSP System Kiosk Disc 1 (USA)": {
-        "languages": "En"
-    },
-    "PSP System Kiosk Disc 3 - Yellow (USA)": {
-        "languages": "En"
-    },
-    "PSP System Kiosk Disc 4 (USA)": {
-        "languages": "En"
-    },
-    "PSP System Software Update Disc Ver. 3.11 (Japan)": {
-        "languages": ""
-    },
-    "PSP Update Disc 1.00 (Japan)": {
-        "languages": ""
-    },
-    "PaRappa the Rapper (Europe, Australia) (En,Fr,De,Es,It)": {
-        "languages": "En, Fr, De, It, Es"
-    },
-    "PaRappa the Rapper (Japan, Asia) (En,Ja)": {
-        "languages": "En, Ja"
-    },
-    "PaRappa the Rapper (USA)": {
-        "languages": "En"
-    },
-    "Pac-Man Rally (Europe) (En,Fr,De,Es,It) (Beta)": {
-        "languages": "En, Fr, De, It, Es"
-    },
-    "Pac-Man World 3 (Europe) (En,Fr,De,Es,It)": {
-        "languages": "En, Fr, De, It, Es"
-    },
-    "Pac-Man World 3 (USA)": {
-        "languages": "En"
-    },
-    "Pac-Man World Rally (USA)": {
-        "languages": "En"
-    },
-    "Padrino, El (Spain)": {
-        "languages": "Es"
-    },
-    "Padrino, Il (Italy)": {
-        "languages": "It"
-    },
-    "Page Zero (Europe) (En,Fr,De,Es,It) (Beta)": {
-        "languages": "En, Fr, De, It, Es"
-    },
-    "Pangya - Fantasy Golf (USA)": {
-        "languages": "En"
-    },
-    "Panic Palette Portable (Japan)": {
-        "languages": "Ja"
-    },
-    "Parodius Portable (Japan)": {
-        "languages": "Ja"
-    },
-    "Passport to... Amsterdam (Europe) (En,Fr,De,Es,It)": {
-        "languages": "En, Fr, De, It, Es"
-    },
-    "Passport to... Barcelona (Europe) (En,Fr,De,Es,It)": {
-        "languages": "En, Fr, De, It, Es"
-    },
-    "Passport to... London (Europe) (En,Fr,De,Es,It)": {
-        "languages": "En, Fr, De, It, Es"
-    },
-    "Passport to... Paris (Europe) (En,Fr,De,Es,It)": {
-        "languages": "En, Fr, De, It, Es"
-    },
-    "Passport to... Prague (Europe) (En,Fr,De,Es,It)": {
-        "languages": "En, Fr, De, It, Es"
-    },
-    "Passport to... Rome (Europe) (En,Fr,De,Es,It)": {
-        "languages": "En, Fr, De, It, Es"
-    },
-    "Passport to... Rome (Europe) (En,Fr,De,Es,It) (Beta)": {
-        "languages": "En, Fr, De, It, Es"
-    },
-    "Patapon (Europe) (Demo)": {
-        "languages": ""
-    },
-    "Patapon (Europe) (En,Fr,De,Es,It)": {
-        "languages": "En, Fr, De, It, Es"
-    },
-    "Patapon (Japan)": {
-        "languages": "Ja"
-    },
-    "Patapon (Japan) (Beta)": {
-        "languages": ""
-    },
-    "Patapon (Korea)": {
-        "languages": "Ko"
-    },
-    "Patapon (USA)": {
-        "languages": "En"
-    },
-    "Patapon (USA) (Demo)": {
-        "languages": "En"
-    },
-    "Patapon 2 (Europe) (En,Fr,De,Es,It)": {
-        "languages": "En, Fr, De, It, Es"
-    },
-    "Patapon 2 (USA)": {
-        "languages": "En"
-    },
-    "Patapon 2 - Don-Chaka (Japan)": {
-        "languages": "Ja"
-    },
-    "Patapon 2 - Don-Chaka (Japan) (Demo)": {
-        "languages": "Ja"
-    },
-    "Patapon 2 - Don-Chaka (Korea) (Zh,Ko)": {
-        "languages": "Zh, Ko"
-    },
-    "Patapon 3 (Europe) (En,Fr,De,Es,It,Nl,Pt,Pl,Ru)": {
-        "languages": "Nl, En, Fr, De, It, Pl, Pt, Ru, Es"
-    },
-    "Patapon 3 (Japan)": {
-        "languages": "Ja"
-    },
-    "Patapon 3 (USA) (En,Fr,Es,Pt)": {
-        "languages": "En, Fr, Pt, Es"
-    },
-    "Pate, Der (Germany)": {
-        "languages": "De"
-    },
-    "Patito Feo (Europe) (Es,It,Pt)": {
-        "languages": "It, Pt, Es"
-    },
-    "Payout - Poker & Casino (USA)": {
-        "languages": ""
-    },
-    "Persona (Japan)": {
-        "languages": "Ja"
-    },
-    "Persona 2 - Tsumi - Innocent Sin (Japan)": {
-        "languages": "Ja"
-    },
-    "Persona 3 Portable (Japan)": {
-        "languages": "Ja"
-    },
-    "Personal Utility Disc Ver. 1.0 (Korea)": {
-        "languages": "Ko"
-    },
-    "Peter Jackson's King Kong - The Official Game of the Movie (Europe) (En,Fr,De,Es,It,Nl,Sv,No,Da,Fi)": {
-        "languages": "Da, Nl, En, Fi, Fr, De, It, No, Es, Sv"
-    },
-    "Peter Jackson's King Kong - The Official Game of the Movie (USA)": {
-        "languages": "En"
-    },
-    "Petz - Dogz Family (USA)": {
-        "languages": "En"
-    },
-    "Petz - Hamsterz Bunch (USA)": {
-        "languages": "En"
-    },
-    "Petz - My Baby Hamster (Europe) (En,Fr,De,Es)": {
-        "languages": "En, Fr, De, Es"
-    },
-    "Petz - My Puppy Family (Europe) (En,Fr,De,Es,It)": {
-        "languages": "En, Fr, De, It, Es"
-    },
-    "Petz - Saddle Club (USA)": {
-        "languages": "En"
-    },
-    "Phantasy Star Portable (Europe)": {
-        "languages": "En"
-    },
-    "Phantasy Star Portable (Japan)": {
-        "languages": "Ja"
-    },
-    "Phantasy Star Portable (Japan) (Taikenban)": {
-        "languages": "Ja"
-    },
-    "Phantasy Star Portable (USA)": {
-        "languages": "En"
-    },
-    "Phantasy Star Portable 2 (Europe)": {
-        "languages": "En"
-    },
-    "Phantasy Star Portable 2 (Japan)": {
-        "languages": "Ja"
-    },
-    "Phantasy Star Portable 2 (Japan) (Taikenban)": {
-        "languages": "Ja"
-    },
-    "Phantasy Star Portable 2 (USA)": {
-        "languages": "En"
-    },
-    "Phantasy Star Portable 2 Infinity (Japan)": {
-        "languages": "Ja"
-    },
-    "Phantasy Star Portable 2 Infinity (Japan) (Taikenban)": {
-        "languages": "Ja"
-    },
-    "Phantom Brave - The Hermuda Triangle (USA)": {
-        "languages": "En"
-    },
-    "PhotoKano (Japan)": {
-        "languages": "Ja"
-    },
-    "Pia Carrot e Youkoso!! G.P. Gakuen Princess Portable (Japan)": {
-        "languages": "Ja"
-    },
-    "Pilot Academy (Europe) (En,Ja,Fr,De,Es,It)": {
-        "languages": "En, Fr, De, It, Ja, Es"
-    },
-    "Pilot ni Narou! Flying All Stars (Japan)": {
-        "languages": "Ja"
-    },
-    "Pinball Hall of Fame - The Gottlieb Collection (USA)": {
-        "languages": "En"
-    },
-    "Pinball Hall of Fame - The Williams Collection (USA)": {
-        "languages": ""
-    },
-    "Pipe Mania (Asia) (En,Fr)": {
-        "languages": "En, Fr"
-    },
-    "Pipe Mania (Europe) (En,Fr,De,Es,It)": {
-        "languages": "En, Fr, De, It, Es"
-    },
-    "Pipe Mania (USA) (En,Fr)": {
-        "languages": "En, Fr"
-    },
-    "Piposaru Academia - Dossari! Saruge Daizenshuu (Japan)": {
-        "languages": "Ja"
-    },
-    "Piposaru Academia - Sagomungchi Neungryeokpyeongga Wanjeonjeongbog (Korea)": {
-        "languages": "Ko"
-    },
-    "Piposaru Academia 2 - Aiai Saruge Janken Battle (Japan)": {
-        "languages": "Ja"
-    },
-    "Piposarugetchu P (Korea)": {
-        "languages": "Ko"
-    },
-    "Pirates of the Caribbean - Dead Man's Chest (Europe) (En,Fr,De,Es,It)": {
-        "languages": "En, Fr, De, It, Es"
-    },
-    "Pirates of the Caribbean - Dead Man's Chest (USA) (En,Fr)": {
-        "languages": "En, Fr"
-    },
-    "PixelJunk Monsters - Deluxe (USA)": {
-        "languages": "En"
-    },
-    "PixelJunk Monsters UMD Limited Edition (Asia) (En,Ja)": {
-        "languages": "En, Ja"
-    },
-    "Planetarian - Chiisa na Hoshi no Yume (Japan)": {
-        "languages": "Ja"
-    },
-    "Planetarium Creator Oohira Takayuki Kanshuu - Homestar Portable (Japan)": {
-        "languages": "Ja"
-    },
-    "Platypus (Europe) (En,Fr,De,Es,It)": {
-        "languages": "En, Fr, De, It, Es"
-    },
-    "Platypus (USA)": {
-        "languages": ""
-    },
-    "PlayChapas Football Edition (Spain)": {
-        "languages": "Es"
-    },
-    "PlayEnglish (Portugal)": {
-        "languages": "Pt"
-    },
-    "PlayEnglish (Spain)": {
-        "languages": "Es"
-    },
-    "PlayStation Network Collection - Power Pack (Europe) (En,Fr,De,Es,It)": {
-        "languages": "En, Fr, De, It, Es"
-    },
-    "PlayStation Network Collection - Puzzle Pack (Europe) (En,Fr,De,Es,It)": {
-        "languages": "En, Fr, De, It, Es"
-    },
-    "PlayStation Spot (Japan)": {
-        "languages": ""
-    },
-    "PlayStation Spot Sen'you UMD Version 2.00 (Japan)": {
-        "languages": ""
-    },
-    "PlayStation Spot Sen'you UMD Vol. 1 (Japan)": {
-        "languages": ""
-    },
-    "PlayStation Spot Sen'you UMD Vol. 2 (Japan)": {
-        "languages": "Ja"
-    },
-    "PlayStation Spot Sen'you UMD Vol. 3 (Japan)": {
-        "languages": ""
-    },
-    "PlayStation Spot Sen'you UMD Vol. 4 (Japan)": {
-        "languages": ""
-    },
-    "PlayStation Spot Sen'you UMD Vol. 5 (Japan)": {
-        "languages": "Ja"
-    },
-    "PlayStation Spot Sen'you UMD Vol. 6 (Japan)": {
-        "languages": "Ja"
-    },
-    "PlayStation Spot Sen'you UMD Vol. 7 (Japan)": {
-        "languages": "Ja"
-    },
-    "Plus Plum 2 Again (Japan)": {
-        "languages": "Ja"
-    },
-    "PoPoLoCrois (Europe)": {
-        "languages": "En"
-    },
-    "PoPoLoCrois (USA)": {
-        "languages": "En"
-    },
-    "PoPoLoCrois Monogatari - Pietro Ouji no Bouken (Japan) (v1.03)": {
-        "languages": "Ja"
-    },
-    "PoPoLoCrois Monogatari - Pietro Ouji no Bouken (Japan) (v2.01)": {
-        "languages": "Ja"
-    },
-    "Pocket Pool (USA)": {
-        "languages": "En"
-    },
-    "Pocket Racers (Europe)": {
-        "languages": "En"
-    },
-    "Pocket Racers (USA)": {
-        "languages": "En"
-    },
-    "Pop'n Music Portable (Japan)": {
-        "languages": "Ja"
-    },
-    "Pop'n Music Portable 2 (Japan)": {
-        "languages": "Ja"
-    },
-    "Power Pro Success Legends (Japan)": {
-        "languages": "Ja"
-    },
-    "Power Smash - New Generation (Japan, Asia)": {
-        "languages": "Ja"
-    },
-    "Power Stone Collection (Europe)": {
-        "languages": "En"
-    },
-    "Power Stone Collection (USA)": {
-        "languages": "En"
-    },
-    "Practical IQ - Test Your Intelligence (Europe) (En,Fr,De,Es,It)": {
-        "languages": "En, Fr, De, It, Es"
-    },
-    "Prince of Persia - Boukyaku no Suna (Japan) (En,Ja)": {
-        "languages": "En, Ja"
-    },
-    "Prince of Persia - Revelations (Europe) (En,Fr,De,Es,It)": {
-        "languages": "En, Fr, De, It, Es"
-    },
-    "Prince of Persia - Revelations (USA) (En,Fr,Es)": {
-        "languages": "En, Fr, Es"
-    },
-    "Prince of Persia - Rival Swords (Europe) (En,Fr,De,Es,It)": {
-        "languages": "En, Fr, De, It, Es"
-    },
-    "Prince of Persia - Rival Swords (USA) (En,Fr,Es)": {
-        "languages": "En, Fr, Es"
-    },
-    "Prince of Persia - The Forgotten Sands (Europe) (En,Fr,De,Es,It)": {
-        "languages": "En, Fr, De, It, Es"
-    },
-    "Prince of Persia - The Forgotten Sands (USA) (En,Fr,Es)": {
-        "languages": "En, Fr, Es"
-    },
-    "Prince of Persia - Zabytye peski (Russia)": {
-        "languages": "Ru"
-    },
-    "Princess Crown (Japan)": {
-        "languages": "Ja"
-    },
-    "Prinny - Can I Really Be the Hero (Europe) (En,Fr)": {
-        "languages": "En, Fr"
-    },
-    "Prinny - Can I Really Be the Hero (USA)": {
-        "languages": "En"
-    },
-    "Prinny - Ore ga Shujinkou de Iinsuka (Japan)": {
-        "languages": "Ja"
-    },
-    "Prinny 2 - Dawn of Operation Panties, Dood! (USA)": {
-        "languages": "En"
-    },
-    "Pro Cycling Season 2007 - Le Tour de France (Europe) (En,Fr,Es,It,Nl)": {
-        "languages": "Nl, En, Fr, It, Es"
-    },
-    "Pro Cycling Season 2008 - Le Tour de France (Europe) (En,Fr,De,Es,It,Nl)": {
-        "languages": "Nl, En, Fr, De, It, Es"
-    },
-    "Pro Cycling Season 2009 - Le Tour de France (Europe) (En,Fr,De,Es,It)": {
-        "languages": "En, Fr, De, It, Es"
-    },
-    "Pro Cycling Season 2010 - Le Tour de France (Europe) (En,Fr,De,Es,It,Nl)": {
-        "languages": "Nl, En, Fr, De, It, Es"
-    },
-    "Pro Evolution Soccer 5 (Europe) (En,Fr,De,Es,It)": {
-        "languages": "En, Fr, De, It, Es"
-    },
-    "Pro Evolution Soccer 6 (Europe) (En,Fr,De,Es,It)": {
-        "languages": "En, Fr, De, It, Es"
-    },
-    "Pro Yagu Spirits 2010 (Korea)": {
-        "languages": "Ja"
-    },
-    "Pro Yagu Spirits 2012 (Korea)": {
-        "languages": "Ja"
-    },
-    "Pro Yakyuu Spirits 2010 (Japan)": {
-        "languages": "Ja"
-    },
-    "Pro Yakyuu Spirits 2011 (Japan)": {
-        "languages": "Ja"
-    },
-    "Pro Yakyuu Spirits 2012 (Japan)": {
-        "languages": "Ja"
-    },
-    "Pro Yakyuu Spirits 2013 (Japan)": {
-        "languages": "Ja"
-    },
-    "Pro Yakyuu Spirits 2014 (Japan)": {
-        "languages": "Ja"
-    },
-    "ProStroke Golf - World Tour 2007 (Europe)": {
-        "languages": "En"
-    },
-    "ProStroke Golf - World Tour 2007 (USA)": {
-        "languages": "En"
-    },
-    "Professor Sudoku (Europe) (En,Es,It)": {
-        "languages": "En, It, Es"
-    },
-    "Pucelle, La - Ragnarok (Japan)": {
-        "languages": "Ja"
-    },
-    "Pump It Up - Exceed Portable (Korea) (En,Ko)": {
-        "languages": "En, Ko"
-    },
-    "Pump It Up - Zero Portable (Korea)": {
-        "languages": "Ko"
-    },
-    "Pursuit Force (Europe) (En,Fr,De,Es,It)": {
-        "languages": "En, Fr, De, It, Es"
-    },
-    "Pursuit Force (Europe) (En,Fr,De,Es,It) (Demo)": {
-        "languages": "En, Fr, De, It, Es"
-    },
-    "Pursuit Force (USA)": {
-        "languages": "En"
-    },
-    "Pursuit Force (USA) (Demo)": {
-        "languages": "En"
-    },
-    "Pursuit Force - Extreme Justice (Europe) (En,Fr,De,Es,It)": {
-        "languages": "En, Fr, De, It, Es"
-    },
-    "Pursuit Force - Extreme Justice (Europe) (En,Pl,Ru,Cs,Hu)": {
-        "languages": "Cs, En, Hu, Pl, Ru"
-    },
-    "Pursuit Force - Extreme Justice (USA) (Demo)": {
-        "languages": "En"
-    },
-    "Pursuit Force - Extreme Justice (USA) (En,Fr,Es)": {
-        "languages": "En, Fr, Es"
-    },
-    "Puyo Pop Fever (Europe)": {
-        "languages": "En"
-    },
-    "Puyo Puyo 7 (Japan)": {
-        "languages": "Ja"
-    },
-    "Puyo Puyo Fever (Japan) (En,Ja)": {
-        "languages": "En, Ja"
-    },
-    "Puyo Puyo Fever 2 (Japan)": {
-        "languages": "Ja"
-    },
-    "Puyo Puyo! Puyopuyo 15th Anniversary (Japan)": {
-        "languages": "Ja"
-    },
-    "Puyo Puyo!! Puyopuyo 20th Anniversary (Japan)": {
-        "languages": "Ja"
-    },
-    "Puzzle Bobble Pocket (Japan)": {
-        "languages": "Ja"
-    },
-    "Puzzle Challenge - Crosswords and More! (USA)": {
-        "languages": "En"
-    },
-    "Puzzle Chronicles (Europe) (En,Fr,De,Es,It)": {
-        "languages": "En, Fr, De, It, Es"
-    },
-    "Puzzle Chronicles (USA)": {
-        "languages": "En"
-    },
-    "Puzzle Guzzle (USA)": {
-        "languages": "En"
-    },
-    "Puzzle Quest - Challenge of the Warlords (Europe)": {
-        "languages": "En"
-    },
-    "Puzzle Quest - Challenge of the Warlords (Europe) (En,Fr,De,Es,It)": {
-        "languages": "En, Fr, De, It, Es"
-    },
-    "Puzzle Quest - Challenge of the Warlords (USA)": {
-        "languages": "En"
-    },
-    "Puzzle Quest - Challenge of the Warlords (USA) (Demo)": {
-        "languages": "En"
-    },
-    "Puzzle Quest - Challenge of the Warlords (USA) (Trade Demo)": {
-        "languages": "En"
-    },
-    "Puzzle Scape (USA)": {
-        "languages": "En"
-    },
-    "Puzzler Collection (Europe)": {
-        "languages": "En"
-    },
-    "Puzzler Collection (Europe) (Fr,De,Es,It,Nl)": {
-        "languages": "Nl, Fr, De, It, Es"
-    },
-    "Queen's Blade - Spiral Chaos (Japan)": {
-        "languages": "Ja"
-    },
-    "Queen's Gate - Spiral Chaos (Japan)": {
-        "languages": "Ja"
-    },
-    "Quiz Kidou Senshi Gundam Toi Senshi Deluxe (Japan)": {
-        "languages": "Ja"
-    },
-    "R-Type Command (USA)": {
-        "languages": "En"
-    },
-    "R-Type Tactics (Europe) (En,Fr,De,Es,It)": {
-        "languages": "En, Fr, De, It, Es"
-    },
-    "R-Type Tactics (Japan)": {
-        "languages": "Ja"
-    },
-    "R-Type Tactics (Korea)": {
-        "languages": "Ko"
-    },
-    "Race Driver 2006 (USA)": {
-        "languages": "En"
-    },
-    "Ragnarok - Hikari to Yami no Koujo (Japan)": {
-        "languages": "Ja"
-    },
-    "Ragnarok Tactics (USA)": {
-        "languages": "En"
-    },
-    "Rainbow Islands Evolution (Europe) (En,Ja,Fr,De,Es,It)": {
-        "languages": "En, Fr, De, It, Ja, Es"
-    },
-    "Rainbow Islands Evolution (USA) (En,Fr,Es)": {
-        "languages": "En, Fr, Es"
-    },
-    "Rapala Pro Bass Fishing (USA)": {
-        "languages": "En"
-    },
-    "Rapala Trophies (USA)": {
-        "languages": "En"
-    },
-    "Ratchet & Clank - Size Matters (Asia)": {
-        "languages": "En"
-    },
-    "Ratchet & Clank - Size Matters (Europe) (En,Fr,De,Es,It,Nl,Pt,Sv,No,Da,Fi)": {
-        "languages": "Da, Nl, En, Fi, Fr, De, It, No, Pt, Es, Sv"
-    },
-    "Ratchet & Clank - Size Matters (Europe) (En,Fr,De,Es,It,Nl,Pt,Sv,No,Da,Fi) (Beta)": {
-        "languages": "Da, Nl, En, Fi, Fr, De, It, No, Pt, Es, Sv"
-    },
-    "Ratchet & Clank - Size Matters (USA) (Beta)": {
-        "languages": ""
-    },
-    "Ratchet & Clank - Size Matters (USA) (Demo)": {
-        "languages": "En"
-    },
-    "Ratchet & Clank - Size Matters (USA) (En,Fr,De,Es,It)": {
-        "languages": "En, Fr, De, It, Es"
-    },
-    "Ratchet & Clank 5 - Gekitotsu! Dodeka Ginga no MiriMiri Gundan (Japan)": {
-        "languages": "Ja"
-    },
-    "Ratchet & Clank 5 - Gekitotsu! Dodeka Ginga no MiriMiri Gundan (Japan) (Beta)": {
-        "languages": ""
-    },
-    "Real Madrid - The Game (Europe) (En,Fr,Es,It,Pt)": {
-        "languages": "En, Fr, It, Pt, Es"
-    },
-    "Reel Fishing - The Great Outdoors (Europe)": {
-        "languages": "En"
-    },
-    "Reel Fishing - The Great Outdoors (USA)": {
-        "languages": ""
-    },
-    "Rei Chou Aniki (Japan)": {
-        "languages": "Ja"
-    },
-    "Ren'ai Banchou 2 - Midnight Lesson!!! (Japan)": {
-        "languages": "Ja"
-    },
-    "Rengoku - The Tower of Purgatory (Europe) (En,Fr,De,Es,It)": {
-        "languages": "En, Fr, De, It, Es"
-    },
-    "Rengoku - The Tower of Purgatory (USA)": {
-        "languages": "En"
-    },
-    "Rengoku II - The Stairway to H.E.A.V.E.N. (Europe) (En,Fr,De,Es,It)": {
-        "languages": "En, Fr, De, It, Es"
-    },
-    "Rengoku II - The Stairway to H.E.A.V.E.N. (Japan)": {
-        "languages": "Ja"
-    },
-    "Rengoku II - The Stairway to H.E.A.V.E.N. (USA)": {
-        "languages": "En"
-    },
-    "Resistance - Houfuku no Toki (Japan) (Test-ban)": {
-        "languages": ""
-    },
-    "Resistance - Retribution (Europe) (En,Fr,De,Es,It)": {
-        "languages": "En, Fr, De, It, Es"
-    },
-    "Resistance - Retribution (USA) (En,Fr,Es)": {
-        "languages": "En, Fr, Es"
-    },
-    "Retail Sampler No. 3 for PSP (Europe)": {
-        "languages": "En"
-    },
-    "Retail Sampler No. 4 (Europe)": {
-        "languages": ""
-    },
-    "Rezel Cross (Asia)": {
-        "languages": "Zh"
-    },
-    "Rezel Cross (Japan)": {
-        "languages": "Ja"
-    },
-    "Ricky Ponting 2007 - Pressure Play (Australia)": {
-        "languages": "En"
-    },
-    "Ridge Racer (Asia) (En,Fr,De,Es,It)": {
-        "languages": "En, Fr, De, It, Es"
-    },
-    "Ridge Racer (Europe, Australia) (En,Fr,De,Es,It)": {
-        "languages": "En, Fr, De, It, Es"
-    },
-    "Ridge Racer (Korea) (En,Fr,De,Es,It)": {
-        "languages": "En, Fr, De, It, Es"
-    },
-    "Ridge Racer (USA) (En,Fr,De,Es,It)": {
-        "languages": "En, Fr, De, It, Es"
-    },
-    "Ridge Racer 2 (Asia) (En,Fr,De,Es,It)": {
-        "languages": "En, Fr, De, It, Es"
-    },
-    "Ridge Racer 2 (Europe, Australia) (En,Fr,De,Es,It)": {
-        "languages": "En, Fr, De, It, Es"
-    },
-    "Ridge Racers (Japan)": {
-        "languages": "Ja"
-    },
-    "Ridge Racers 2 (Asia)": {
-        "languages": "Ja"
-    },
-    "Riviera - The Promised Land (Europe) (En,Fr,It)": {
-        "languages": "En, Fr, It"
-    },
-    "Riviera - The Promised Land (USA)": {
-        "languages": "En"
-    },
-    "Riviera - Yakusoku no Chi (Japan)": {
-        "languages": "Ja"
-    },
-    "Ro-Kyu-Bu! (Japan)": {
-        "languages": "Ja"
-    },
-    "Rock Band Unplugged (Europe) (En,Fr,De,Es,It)": {
-        "languages": "En, Fr, De, It, Es"
-    },
-    "Rock Band Unplugged (USA)": {
-        "languages": "En"
-    },
-    "Rockman Dash - Hagane no Boukenshin (Japan)": {
-        "languages": "Ja"
-    },
-    "Rockman Rockman (Asia)": {
-        "languages": "Zh"
-    },
-    "Rockman Rockman (Japan)": {
-        "languages": "Ja"
-    },
-    "Rocky Balboa (Europe) (En,Fr,De,Es,It)": {
-        "languages": "En, Fr, De, It, Es"
-    },
-    "Rocky Balboa (USA)": {
-        "languages": "En"
-    },
-    "Rugby League Challenge (Europe)": {
-        "languages": "En"
-    },
-    "Rurouni Kenshin - Meiji Kenkaku Romantan Saisen (Japan)": {
-        "languages": "Ja"
-    },
-    "Rush (USA)": {
-        "languages": "En"
-    },
-    "S.Y.K Renshouden Portable (Japan)": {
-        "languages": "Ja"
-    },
-    "SBK - Superbike World Championship (USA)": {
-        "languages": "En"
-    },
-    "SBK 08 - Superbike World Championship (Europe) (En,Fr,De,Es,It)": {
-        "languages": "En, Fr, De, It, Es"
-    },
-    "SBK 09 - Superbike World Championship (Europe) (En,Fr,De,Es,It)": {
-        "languages": "En, Fr, De, It, Es"
-    },
-    "SBK-07 - Superbike World Championship (Europe) (En,Fr,De,Es,It)": {
-        "languages": "En, Fr, De, It, Es"
-    },
-    "SCEJ PSP Browser (Japan) (UTST-99261)": {
-        "languages": ""
-    },
-    "SCEJ PSP Browser (Japan) (UTST-99281)": {
-        "languages": ""
-    },
-    "SD Gundam - GGeneration Portable (Japan)": {
-        "languages": "Ja"
-    },
-    "SD Gundam - GGeneration World (Japan, Korea)": {
-        "languages": "Ja"
-    },
-    "SD Gundam GGeneration Overworld (Japan)": {
-        "languages": "Ja"
-    },
-    "SNK Arcade Classics Vol. 1 (Europe)": {
-        "languages": "En"
-    },
-    "SNK Arcade Classics Vol. 1 (Japan) (En,Ja)": {
-        "languages": "En, Ja"
-    },
-    "SNK Arcade Classics Vol. 1 (Korea)": {
-        "languages": "En"
-    },
-    "SNK Arcade Classics Vol. 1 (USA)": {
-        "languages": "En"
-    },
-    "SOCOM - U.S. Navy SEALs - Fireteam Bravo (Europe) (En,Fr,De,Es,It)": {
-        "languages": "En, Fr, De, It, Es"
-    },
-    "SOCOM - U.S. Navy SEALs - Fireteam Bravo (Korea)": {
-        "languages": "Ko"
-    },
-    "SOCOM - U.S. Navy SEALs - Fireteam Bravo (USA)": {
-        "languages": "En"
-    },
-    "SOCOM - U.S. Navy SEALs - Fireteam Bravo (USA) (Beta)": {
-        "languages": "En"
-    },
-    "SOCOM - U.S. Navy SEALs - Fireteam Bravo (USA) (Demo)": {
-        "languages": "En"
-    },
-    "SOCOM - U.S. Navy SEALs - Fireteam Bravo 2 (Europe) (En,Fr,De,Es,It)": {
-        "languages": "En, Fr, De, It, Es"
-    },
-    "SOCOM - U.S. Navy SEALs - Fireteam Bravo 2 (Europe) (En,Fr,De,Es,It) (Press Disc)": {
-        "languages": "En, Fr, De, It, Es"
-    },
-    "SOCOM - U.S. Navy SEALs - Fireteam Bravo 2 (Korea)": {
-        "languages": "En"
-    },
-    "SOCOM - U.S. Navy SEALs - Fireteam Bravo 2 (USA)": {
-        "languages": "En"
-    },
-    "SOCOM - U.S. Navy SEALs - Fireteam Bravo 2 (USA) (Demo) (UCUS-98677)": {
-        "languages": "En"
-    },
-    "SOCOM - U.S. Navy SEALs - Fireteam Bravo 2 (USA) (Demo) (UCUS-98691)": {
-        "languages": "En"
-    },
-    "SOCOM - U.S. Navy SEALs - Fireteam Bravo 2 (USA) (Demo) (UCUS-98692)": {
-        "languages": "En"
-    },
-    "SOCOM - U.S. Navy SEALs - Fireteam Bravo 3 (Europe) (En,Fr,De,Es,It,Nl,Pt,Sv,No,Da,Fi,Pl,Ru)": {
-        "languages": "Da, Nl, En, Fi, Fr, De, It, No, Pl, Pt, Ru, Es, Sv"
-    },
-    "SOCOM - U.S. Navy SEALs - Fireteam Bravo 3 (Korea)": {
-        "languages": "En"
-    },
-    "SOCOM - U.S. Navy SEALs - Fireteam Bravo 3 (USA)": {
-        "languages": "En"
-    },
-    "SOCOM - U.S. Navy SEALs - Tactical Strike (Europe) (En,Fr,De,Es,It,Nl,Ko)": {
-        "languages": "Nl, En, Fr, De, It, Ko, Es"
-    },
-    "SOCOM - U.S. Navy SEALs - Tactical Strike (USA)": {
-        "languages": "En"
-    },
-    "SOCOM - U.S. Navy SEALs - Tactical Strike (USA) (Demo)": {
-        "languages": "En"
-    },
-    "SOCOM - U.S. Navy SEALs Portable (Japan) (En,Ja)": {
-        "languages": "En, Ja"
-    },
-    "SSX On Tour (Europe) (En,Fr,De)": {
-        "languages": "En, Fr, De"
-    },
-    "SSX On Tour (Korea)": {
-        "languages": "Ko"
-    },
-    "SSX On Tour (USA)": {
-        "languages": "En"
-    },
-    "SWAT - Target Liberty (Europe)": {
-        "languages": "En"
-    },
-    "SWAT - Target Liberty (USA)": {
-        "languages": "En"
-    },
-    "Saigo no Yakusoku no Monogatari (Japan)": {
-        "languages": "Ja"
-    },
-    "Saki Portable (Japan)": {
-        "languages": "Ja"
-    },
-    "Sakura Sakura - Haru Urara (Japan)": {
-        "languages": "Ja"
-    },
-    "Sakura Taisen 1 & 2 (Japan, Asia)": {
-        "languages": "Ja"
-    },
-    "Sakura-sou no Pet na Kanojo (Japan)": {
-        "languages": "Ja"
-    },
-    "Salamander Portable (Japan, Asia)": {
-        "languages": "Ja"
-    },
-    "Sampler Disc for PSP Vol. 1 (USA)": {
-        "languages": "En"
-    },
-    "Samurai Dou 2 Portable (Asia)": {
-        "languages": "Ja"
-    },
-    "Samurai Dou Portable (Japan)": {
-        "languages": "Ja"
-    },
-    "Samurai Shodown Anthology (Europe)": {
-        "languages": "En"
-    },
-    "Samurai Shodown Anthology (USA)": {
-        "languages": "En"
-    },
-    "Samurai Warriors - State of War (Europe)": {
-        "languages": "En"
-    },
-    "Samurai Warriors - State of War (Germany)": {
-        "languages": "De"
-    },
-    "Samurai Warriors - State of War (USA)": {
-        "languages": "En"
-    },
-    "Sangoku-hime - Sangoku Ransei - Haten no Saihai (Japan)": {
-        "languages": "Ja"
-    },
-    "Sangokushi VIII (Japan)": {
-        "languages": "Ja"
-    },
-    "Sanguozhi V (Asia)": {
-        "languages": "Zh"
-    },
-    "Saru! Get You! P! (Japan) (Beta)": {
-        "languages": ""
-    },
-    "Saru! Get You! P! (Japan) (v1.06)": {
-        "languages": "Ja"
-    },
-    "Saru! Get You! P! (Japan, Asia) (v2.00)": {
-        "languages": "Ja"
-    },
-    "Saru! Get You! Piposaru Racer (Japan, Asia)": {
-        "languages": "Ja"
-    },
-    "Saru! Get You! SaruSaru Daisakusen (Japan)": {
-        "languages": "Ja"
-    },
-    "Satomi Hakkenden - Hamaji Hime no Ki (Japan)": {
-        "languages": "Ja"
-    },
-    "Scarface - Money. Power. Respect. (Europe)": {
-        "languages": "En"
-    },
-    "Scarface - Money. Power. Respect. (Europe) (En,Fr,Es,It)": {
-        "languages": "En, Fr, It, Es"
-    },
-    "Scarface - Money. Power. Respect. (Germany)": {
-        "languages": "De"
-    },
-    "Scarface - Money. Power. Respect. (USA)": {
-        "languages": "En"
-    },
-    "School Wars - Sotsugyou Sensen (Japan)": {
-        "languages": "Ja"
-    },
-    "Scooby-Doo! Who's Watching Who (Europe)": {
-        "languages": "En"
-    },
-    "Scooby-Doo! Who's Watching Who (Europe) (Es,It)": {
-        "languages": "It, Es"
-    },
-    "Scooby-Doo! Who's Watching Who (USA)": {
-        "languages": "En"
-    },
-    "Scrabble (USA)": {
-        "languages": ""
-    },
-    "Scudetto 2006 - Championship Manager (Italy)": {
-        "languages": "It"
-    },
-    "Secret Agent Clank (Asia) (En,Fr,De,Es,It)": {
-        "languages": "En, Fr, De, It, Es"
-    },
-    "Secret Agent Clank (Europe) (En,Fr,De,Es,It,Nl,Pt,Sv,No,Da,Fi,Pl)": {
-        "languages": "Da, Nl, En, Fi, Fr, De, It, No, Pl, Pt, Es, Sv"
-    },
-    "Secret Agent Clank (Korea)": {
-        "languages": "Ko"
-    },
-    "Secret Agent Clank (USA) (Demo)": {
-        "languages": "En"
-    },
-    "Secret Agent Clank (USA) (En,Fr,De,Es,It)": {
-        "languages": "En, Fr, De, It, Es"
-    },
-    "Secret Saturdays, The - Beasts of the 5th Sun (Europe) (En,Fr,De,Es,It)": {
-        "languages": "En, Fr, De, It, Es"
-    },
-    "Secret Saturdays, The - Beasts of the 5th Sun (USA)": {
-        "languages": ""
-    },
-    "Sega Genesis Collection (USA)": {
-        "languages": "En"
-    },
-    "Sega Mega Drive Collection (Europe) (En,Fr,De,Es,It)": {
-        "languages": "En, Fr, De, It, Es"
-    },
-    "Sega Rally (Europe) (En,Fr,De,Es,It) (v1.00)": {
-        "languages": "En, Fr, De, It, Es"
-    },
-    "Sega Rally (Europe) (En,Fr,De,Es,It) (v2.00)": {
-        "languages": "En, Fr, De, It, Es"
-    },
-    "Sega Rally (Russia)": {
-        "languages": "Ru"
-    },
-    "Sega Rally Revo (USA)": {
-        "languages": "En"
-    },
-    "Sengoku Basara - Battle Heroes (Japan)": {
-        "languages": "Ja"
-    },
-    "Sengoku Basara - Chronicle Heroes (Japan, Korea)": {
-        "languages": "Ja"
-    },
-    "Sengoku Cannon - Sengoku Ace Episode III (Japan, Asia) (En,Ja)": {
-        "languages": "En, Ja"
-    },
-    "Sengoku Efuda Yuugi - Hototogisu Tairan (Japan)": {
-        "languages": "Ja"
-    },
-    "Sengoku Musou 3 Z Special (Japan)": {
-        "languages": "Ja"
-    },
-    "Senjou no Valkyria 2 - Gallia Ouritsu Shikan Gakkou (Japan)": {
-        "languages": "Ja"
-    },
-    "Senjou no Valkyria 3 - Unrecorded Chronicles (Japan)": {
-        "languages": "Ja"
-    },
-    "Senor de los Anillos, El - Tacticas (Spain)": {
-        "languages": "Es"
-    },
-    "Senritsu no Stratus (Japan)": {
-        "languages": "Ja"
-    },
-    "Shadow of Destiny (USA)": {
-        "languages": "En"
-    },
-    "Shadow of Memories (Japan)": {
-        "languages": "Ja"
-    },
-    "Shaun White Snowboarding (Europe) (En,Fr,De,Es,It)": {
-        "languages": "En, Fr, De, It, Es"
-    },
-    "Shaun White Snowboarding (USA)": {
-        "languages": "En"
-    },
-    "Shepherd's Crossing (USA)": {
-        "languages": "En"
-    },
-    "Shin Master of Monsters Final EX - Mukunaru Nageki, Tenmei no Saika (Japan)": {
-        "languages": "Ja"
-    },
-    "Shin Megami Tensei - Devil Summoner (Japan, Asia)": {
-        "languages": "Ja"
-    },
-    "Shin Megami Tensei - Persona (USA)": {
-        "languages": "En"
-    },
-    "Shin Megami Tensei - Persona 2 - Innocent Sin (Europe)": {
-        "languages": "En"
-    },
-    "Shin Megami Tensei - Persona 2 - Innocent Sin (USA)": {
-        "languages": "En"
-    },
-    "Shin Megami Tensei - Persona 3 Portable (Europe)": {
-        "languages": ""
-    },
-    "Shin Megami Tensei - Persona 3 Portable (Europe) (Beta)": {
-        "languages": ""
-    },
-    "Shin Megami Tensei - Persona 3 Portable (USA)": {
-        "languages": "En"
-    },
-    "Shin Megami Tensei - Persona 3 Portable (USA) (Trade Demo)": {
-        "languages": "En"
-    },
-    "Shin Sangoku Musou (Japan, Asia)": {
-        "languages": "Ja"
-    },
-    "Shin Sangoku Musou - Multi Raid (Japan)": {
-        "languages": "Ja"
-    },
-    "Shin Sangoku Musou - Multi Raid (Japan) (Taikenban)": {
-        "languages": "Ja"
-    },
-    "Shin Sangoku Musou - Multi Raid 2 (Japan)": {
-        "languages": "Ja"
-    },
-    "Shin Sangoku Musou - Multi Raid 2 (Japan) (Taikenban)": {
-        "languages": "Ja"
-    },
-    "Shin Sangoku Musou 2nd Evolution (Japan)": {
-        "languages": "Ja"
-    },
-    "Shin Sangoku Musou 5 Empires (Japan)": {
-        "languages": "Ja"
-    },
-    "Shin Sangoku Musou 5 Special (Japan)": {
-        "languages": "Ja"
-    },
-    "Shin Sangoku Musou 6 Special (Japan) (Disc 1)": {
-        "languages": "Ja"
-    },
-    "Shin Sangoku Musou 6 Special (Japan) (Disc 2)": {
-        "languages": "Ja"
-    },
-    "Shin Seiki Evangelion - Battle Orchestra Portable (Asia)": {
-        "languages": "Ja"
-    },
-    "Shin Seiki Evangelion 2 - Tsukurareshi Sekai - Another Cases (Japan)": {
-        "languages": "Ja"
-    },
-    "Shining Ark (Japan)": {
-        "languages": "Ja"
-    },
-    "Shining Blade (Japan)": {
-        "languages": "Ja"
-    },
-    "Shining Hearts (Japan)": {
-        "languages": "Ja"
-    },
-    "Shinki Gensou - SSII Unlimited Side (Asia)": {
-        "languages": "Ja"
-    },
-    "Shinkyoku Soukai Polyphonica - 0~4 wa Full Pack (Japan)": {
-        "languages": "Ja"
-    },
-    "Shinobi, Koiutsutsu (Japan)": {
-        "languages": "Ja"
-    },
-    "Shinobido - Tales of the Ninja (Europe) (En,Fr,De,Es,It)": {
-        "languages": "En, Fr, De, It, Es"
-    },
-    "Shiratsuyu no Kai (Japan)": {
-        "languages": "Ja"
-    },
-    "Shirokishi Monogatari Episode Portable - Dogma Wars (Japan)": {
-        "languages": "Ja"
-    },
-    "Shougi ga Tsuyokunaru - Gekisashi - Jouseki Doujou (Japan)": {
-        "languages": "Ja"
-    },
-    "Sid Meier's Pirates! (Europe) (En,Fr,De,Es,It)": {
-        "languages": "En, Fr, De, It, Es"
-    },
-    "Sid Meier's Pirates! (Europe) (En,Fr,De,Es,It) (Beta)": {
-        "languages": "En, Fr, De, It, Es"
-    },
-    "Sid Meier's Pirates! (USA) (En,Fr,De,Es,It)": {
-        "languages": "En, Fr, De, It, Es"
-    },
-    "Signore degli Anelli, Il - Tactics (Italy)": {
-        "languages": "It"
-    },
-    "Silent Hill - Shattered Memories (Europe) (En,Fr,De,Es,It)": {
-        "languages": "En, Fr, De, It, Es"
-    },
-    "Silent Hill - Shattered Memories (Japan) (En,Ja)": {
-        "languages": "En, Ja"
-    },
-    "Silent Hill - Shattered Memories (USA)": {
-        "languages": "En"
-    },
-    "Silent Hill Origins (Europe) (En,Fr,De,Es,It)": {
-        "languages": "En, Fr, De, It, Es"
-    },
-    "Silent Hill Origins (USA) (En,Fr,De,Es,It)": {
-        "languages": "En, Fr, De, It, Es"
-    },
-    "Silent Hill Zero (Japan)": {
-        "languages": "Ja"
-    },
-    "Silhwang Powerful Pro Yagu 2010 (Korea)": {
-        "languages": "Ja"
-    },
-    "Silhwang Powerful Pro Yagu 2011 (Korea)": {
-        "languages": "Ja"
-    },
-    "Silverfall (Europe) (En,Fr,De,Es)": {
-        "languages": "En, Fr, De, Es"
-    },
-    "Simple 2500 Series Portable!! Vol. 10 - The IQ Cube - Moyatto Atama o Puzzle de Sukkiri! (Japan)": {
-        "languages": "Ja"
-    },
-    "Simple 2500 Series Portable!! Vol. 11 - The Puzzle Quest - Agaria no Kishi (Japan)": {
-        "languages": "Ja"
-    },
-    "Simple 2500 Series Portable!! Vol. 2 - The Tennis (Japan, Asia)": {
-        "languages": "Ja"
-    },
-    "Simple 2500 Series Portable!! Vol. 3 - The Dokodemo Suiri - IT Tantei Zen 68 no Jikenbo (Japan)": {
-        "languages": "Ja"
-    },
-    "Simpson, I - Il Videogioco (Italy)": {
-        "languages": "It"
-    },
-    "Simpson, Les - Le Jeu (France)": {
-        "languages": "Fr"
-    },
-    "Simpson, Los - El Videojuego (Spain)": {
-        "languages": "Es"
-    },
-    "Simpsons Game, The (Asia)": {
-        "languages": "En"
-    },
-    "Simpsons Game, The (Europe)": {
-        "languages": "En"
-    },
-    "Simpsons Game, The (USA)": {
-        "languages": "En"
-    },
-    "Simpsons, Die - Das Spiel (Germany)": {
-        "languages": "De"
-    },
-    "Sims 2, The (Europe) (En,Fr,De,Es,It)": {
-        "languages": "En, Fr, De, It, Es"
-    },
-    "Sims 2, The (USA)": {
-        "languages": "En"
-    },
-    "Sims 2, The - Castaway (Europe) (En,Fr,De,Es,It,Nl,Pt)": {
-        "languages": "Nl, En, Fr, De, It, Pt, Es"
-    },
-    "Sims 2, The - Castaway (USA) (En,Fr,De,Es,It,Nl,Pt)": {
-        "languages": "Nl, En, Fr, De, It, Pt, Es"
-    },
-    "Sims 2, The - Pets (Asia) (En,Fr,De,Es,It,Nl,Zh)": {
-        "languages": "Zh, Nl, En, Fr, De, It, Es"
-    },
-    "Sims 2, The - Pets (Europe)": {
-        "languages": "En"
-    },
-    "Sims 2, The - Pets (Europe) (En,Fr,De,Es,It,Nl)": {
-        "languages": "Nl, En, Fr, De, It, Es"
-    },
-    "Sims 2, The - Pets (Korea) (En,Fr,De,Es,It,Nl)": {
-        "languages": "Nl, En, Fr, De, It, Es"
-    },
-    "Sims 2, The - Pets (USA)": {
-        "languages": "En"
-    },
-    "Sincheon Magye - GOC IV - Another Side (Korea)": {
-        "languages": "Ko"
-    },
-    "Singi Hwansang - SSII Unlimited Side (Korea)": {
-        "languages": "Ko"
-    },
-    "Skate Park City (Europe)": {
-        "languages": "En"
-    },
-    "Smart Bomb (USA)": {
-        "languages": "En"
-    },
-    "Smash Court Tennis 3 (Europe) (En,Fr,De,Es,It)": {
-        "languages": "En, Fr, De, It, Es"
-    },
-    "Smash Court Tennis 3 (Korea) (En,Ja,Fr,De,Es,It)": {
-        "languages": "En, Fr, De, It, Ja, Es"
-    },
-    "Smash Court Tennis 3 (USA)": {
-        "languages": "En"
-    },
-    "Snoopy vs. the Red Baron (USA)": {
-        "languages": "En"
-    },
-    "Snow Bound Land (Japan)": {
-        "languages": "Ja"
-    },
-    "Sol Trigger (Japan)": {
-        "languages": "Ja"
-    },
-    "Solomon's Ring - Chi no Shou (Japan)": {
-        "languages": "Ja"
-    },
-    "Sonic Rivals (Europe) (En,Fr,De,Es,It)": {
-        "languages": "En, Fr, De, It, Es"
-    },
-    "Sonic Rivals (USA)": {
-        "languages": "En"
-    },
-    "Sonic Rivals 2 (Europe) (En,Fr,De,Es,It)": {
-        "languages": "En, Fr, De, It, Es"
-    },
-    "Sonic Rivals 2 (USA)": {
-        "languages": "En"
-    },
-    "Sony Computer Science Kenkyuusho Mogi Kenichirou Hakushi Kanshuu - Nou ni Kaikan Aha Taiken (Japan) (v1.00)": {
-        "languages": "Ja"
-    },
-    "Sony Computer Science Kenkyuusho Mogi Kenichirou Hakushi Kanshuu - Nou ni Kaikan Minna de Aha Taiken (Japan)": {
-        "languages": "Ja"
-    },
-    "Sora no Kiseki - Material Collection Portable Mini (Japan) (Taikenban)": {
-        "languages": "Ja"
-    },
-    "Sorayume Portable (Japan)": {
-        "languages": "Ja"
-    },
-    "Soukoku no Kusabi - Hiiro no Kakera 3 - Ashita e no Tobira (Japan)": {
-        "languages": "Ja"
-    },
-    "Soukyuu no Fafner (Japan)": {
-        "languages": "Ja"
-    },
-    "Soul Eater - Battle Resonance (Japan)": {
-        "languages": "Ja"
-    },
-    "Soulcalibur - Broken Destiny (Europe) (En,Ja,Fr,De,Es,It,Ru)": {
-        "languages": "En, Fr, De, It, Ja, Ru, Es"
-    },
-    "Soulcalibur - Broken Destiny (Japan, Asia) (En,Ja,Fr,De,Es,It,Ru)": {
-        "languages": "En, Fr, De, It, Ja, Ru, Es"
-    },
-    "Soulcalibur - Broken Destiny (USA) (En,Ja,Fr,De,Es,It,Ru)": {
-        "languages": "En, Fr, De, It, Ja, Ru, Es"
-    },
-    "Space Invaders Evolution (Europe) (En,Fr,De,Es,It,Nl)": {
-        "languages": "Nl, En, Fr, De, It, Es"
-    },
-    "Space Invaders Extreme (Europe) (En,Ja,Fr,De,Es,It) (Beta)": {
-        "languages": "En, Fr, De, It, Ja, Es"
-    },
-    "Space Invaders Extreme (Europe, Australia) (En,Ja,Fr,De,Es,It)": {
-        "languages": "En, Fr, De, It, Ja, Es"
-    },
-    "Space Invaders Extreme (Japan, Asia)": {
-        "languages": "Ja"
-    },
-    "Space Invaders Extreme (USA) (En,Fr,De,Es,It)": {
-        "languages": "En, Fr, De, It, Es"
-    },
-    "Spectral Souls - Resurrection of the Ethereal Empires (USA)": {
-        "languages": "En"
-    },
-    "Spectral vs. Generation (Europe)": {
-        "languages": "En"
-    },
-    "Spectral vs. Generation (Japan)": {
-        "languages": "Ja"
-    },
-    "Spelling Challenges and More! (USA)": {
-        "languages": ""
-    },
-    "Spider-Man - Freund oder Feind (Germany)": {
-        "languages": "De"
-    },
-    "Spider-Man - Friend or Foe (Europe) (En,It)": {
-        "languages": "En, It"
-    },
-    "Spider-Man - Friend or Foe (Europe) (Fr,Es)": {
-        "languages": "Fr, Es"
-    },
-    "Spider-Man - Friend or Foe (USA)": {
-        "languages": "En"
-    },
-    "Spider-Man - Web of Shadows - Amazing Allies Edition (Europe) (En,Fr,De,Es,It)": {
-        "languages": "En, Fr, De, It, Es"
-    },
-    "Spider-Man - Web of Shadows - Amazing Allies Edition (USA) (En,Fr)": {
-        "languages": "En, Fr"
-    },
-    "Spider-Man 2 (Europe)": {
-        "languages": "En"
-    },
-    "Spider-Man 2 (Europe) (En,Fr,De,Es,It)": {
-        "languages": "En, Fr, De, It, Es"
-    },
-    "Spider-Man 2 (USA)": {
-        "languages": "En"
-    },
-    "Spider-Man 3 (Europe) (En,Fr,De,Es,It)": {
-        "languages": "En, Fr, De, It, Es"
-    },
-    "Spider-Man 3 (USA)": {
-        "languages": "En"
-    },
-    "Spinout (Europe)": {
-        "languages": "En"
-    },
-    "Split-Second (USA) (En,Fr,Es)": {
-        "languages": "En, Fr, Es"
-    },
-    "Split-Second - Velocity (Europe) (En,Fr,De,Es,It,Ru)": {
-        "languages": "En, Fr, De, It, Ru, Es"
-    },
-    "Stacked with Daniel Negreanu (USA)": {
-        "languages": "En"
-    },
-    "Star Driver - Kagayaki no Takuto - Ginga Bishounen Densetsu (Asia)": {
-        "languages": "Ja"
-    },
-    "Star Ocean - First Departure (Europe)": {
-        "languages": "En"
-    },
-    "Star Ocean - First Departure (Japan)": {
-        "languages": "Ja"
-    },
-    "Star Ocean - First Departure (USA)": {
-        "languages": "En"
-    },
-    "Star Ocean - Second Evolution (Europe)": {
-        "languages": "En"
-    },
-    "Star Ocean - Second Evolution (Japan)": {
-        "languages": "Ja"
-    },
-    "Star Ocean - Second Evolution (USA)": {
-        "languages": "En"
-    },
-    "Star Soldier (Japan) (En,Ja)": {
-        "languages": "En, Ja"
-    },
-    "Star Trek - Tactical Assault (Europe)": {
-        "languages": "En"
-    },
-    "Star Trek - Tactical Assault (USA)": {
-        "languages": "En"
-    },
-    "Star Wars - Battlefront II (Europe, Australia) (En,Fr,De,Es,It)": {
-        "languages": "En, Fr, De, It, Es"
-    },
-    "Star Wars - Battlefront II (Japan)": {
-        "languages": "Ja"
-    },
-    "Star Wars - Battlefront II (USA)": {
-        "languages": "En"
-    },
-    "Star Wars - Lethal Alliance (Europe) (En,Fr,De,Es,It)": {
-        "languages": "En, Fr, De, It, Es"
-    },
-    "Star Wars - Lethal Alliance (USA) (En,Fr,De,Es,It)": {
-        "languages": "En, Fr, De, It, Es"
-    },
-    "Star Wars - The Clone Wars - Republic Heroes (Europe) (De,It)": {
-        "languages": "De, It"
-    },
-    "Star Wars - The Clone Wars - Republic Heroes (Europe) (En,Fr,Es)": {
-        "languages": "En, Fr, Es"
-    },
-    "Star Wars - The Clone Wars - Republic Heroes (USA) (En,Fr,Es)": {
-        "languages": "En, Fr, Es"
-    },
-    "Star Wars - The Force Unleashed (Europe) (En,Es,It)": {
-        "languages": "En, It, Es"
-    },
-    "Star Wars - The Force Unleashed (Europe) (Fr,De)": {
-        "languages": "Fr, De"
-    },
-    "Star Wars - The Force Unleashed (USA) (En,Fr)": {
-        "languages": "En, Fr"
-    },
-    "Star Wars Battlefront - Elite Squadron (Europe) (En,Fr,De,Es,It)": {
-        "languages": "En, Fr, De, It, Es"
-    },
-    "Star Wars Battlefront - Elite Squadron (USA) (En,Fr,Es)": {
-        "languages": "En, Fr, Es"
-    },
-    "Star Wars Battlefront - Renegade Squadron (Europe) (En,Fr,De,Es,It)": {
-        "languages": "En, Fr, De, It, Es"
-    },
-    "Star Wars Battlefront - Renegade Squadron (Korea)": {
-        "languages": "En"
-    },
-    "Star Wars Battlefront - Renegade Squadron (USA)": {
-        "languages": "En"
-    },
-    "Starry Sky - After Autumn Portable (Japan)": {
-        "languages": "Ja"
-    },
-    "Starry Sky - After Autumn Portable - Etsuran Shite Please Etsu Puritsu 2 (Japan)": {
-        "languages": "Ja"
-    },
-    "Starry Sky - After Summer Portable (Japan)": {
-        "languages": "Ja"
-    },
-    "Starry Sky - After Summer Portable - Etsuran Shite Please Etsu Puritsu 2 (Japan)": {
-        "languages": "Ja"
-    },
-    "Starry Sky - In Autumn Portable (Japan)": {
-        "languages": "Ja"
-    },
-    "Starry Sky - In Spring Portable (Japan)": {
-        "languages": "Ja"
-    },
-    "Starry Sky - In Summer Portable (Japan)": {
-        "languages": "Ja"
-    },
-    "StateShift (Europe)": {
-        "languages": "En"
-    },
-    "Stealth + WipEout Pure (Australia)": {
-        "languages": "En"
-    },
-    "Stealth + WipEout Pure (Europe) (En,Es,It)": {
-        "languages": "En, It, Es"
-    },
-    "Stealth + WipEout Pure (Germany) (En,De)": {
-        "languages": "En, De"
-    },
-    "Stealth + WipEout Pure (USA)": {
-        "languages": ""
-    },
-    "Stealth feat. WipEout Pure Stealth Edition (Japan)": {
-        "languages": "Ja"
-    },
-    "Steambot Chronicles - Battle Tournament (USA)": {
-        "languages": "En"
-    },
-    "Steel Horizon (Europe) (En,Fr,De,Es,It)": {
-        "languages": "En, Fr, De, It, Es"
-    },
-    "Steel Horizon (USA)": {
-        "languages": "En"
-    },
-    "Steins;Gate (Japan)": {
-        "languages": "Ja"
-    },
-    "Storm Lover (Japan)": {
-        "languages": "Ja"
-    },
-    "Storm Lover (Japan) (Shokai Seisan-ban)": {
-        "languages": "Ja"
-    },
-    "Storm Lover Kai!! (Japan)": {
-        "languages": ""
-    },
-    "Street Cricket Champions (India)": {
-        "languages": "En"
-    },
-    "Street Cricket Champions 2 (India)": {
-        "languages": "En"
-    },
-    "Street Fighter Alpha 3 Max (Europe)": {
-        "languages": "En"
-    },
-    "Street Fighter Alpha 3 Max (USA)": {
-        "languages": "En"
-    },
-    "Street Fighter Zero 3 Double Upper (Japan)": {
-        "languages": "Ja"
-    },
-    "Street Riders (Europe) (En,Fr,De,Es,It)": {
-        "languages": "En, Fr, De, It, Es"
-    },
-    "Street Supremacy (Europe)": {
-        "languages": "En"
-    },
-    "Street Supremacy (USA)": {
-        "languages": "En"
-    },
-    "Strike Witches - Hakugin no Tsubasa (Japan)": {
-        "languages": "Ja"
-    },
-    "Sudoku (Japan)": {
-        "languages": "Ja"
-    },
-    "Sudoku Coach (Australia)": {
-        "languages": "En"
-    },
-    "Summon Night 5 (Japan)": {
-        "languages": "Ja"
-    },
-    "Summon Night 5 (USA)": {
-        "languages": "En"
-    },
-    "Sunday vs. Magazine Shuuketsu! Choujou Daikessen (Japan)": {
-        "languages": "Ja"
-    },
-    "Super Collapse! 3 (Europe) (En,Fr,De,Es,It)": {
-        "languages": "En, Fr, De, It, Es"
-    },
-    "Super Collapse! 3 (USA)": {
-        "languages": "En"
-    },
-    "Super Danganronpa 2 - Sayonara Zetsubou Gakuen (Japan)": {
-        "languages": "Ja"
-    },
-    "Super Fruit Fall (Europe) (En,Fr,De,Es,It)": {
-        "languages": "En, Fr, De, It, Es"
-    },
-    "Super Hind (Europe) (En,Fr,De,Es,It,Fi)": {
-        "languages": "En, Fi, Fr, De, It, Es"
-    },
-    "Super Monkey Ball Adventure (Europe) (En,Fr,De,Es,It)": {
-        "languages": "En, Fr, De, It, Es"
-    },
-    "Super Monkey Ball Adventure (USA)": {
-        "languages": "En"
-    },
-    "Super Pocket Tennis (Europe)": {
-        "languages": "En"
-    },
-    "Super Robot Taisen A Portable (Japan)": {
-        "languages": "Ja"
-    },
-    "Super Robot Taisen MX Portable (Japan)": {
-        "languages": "Ja"
-    },
-    "Super Robot Taisen OG Saga Masoukishin II - Revelation of Evil God (Japan)": {
-        "languages": "Ja"
-    },
-    "Surf's Up (Europe) (En,Fr,De,Es,It)": {
-        "languages": "En, Fr, De, It, Es"
-    },
-    "Surf's Up (Europe) (En,Fr,Es)": {
-        "languages": "En, Fr, Es"
-    },
-    "Surf's Up (USA) (En,Fr,Es)": {
-        "languages": "En, Fr, Es"
-    },
-    "Suzumiya Haruhi no Yakusoku (Japan)": {
-        "languages": "Ja"
-    },
-    "Suzumiya Haruhi no Yakusoku (Japan) (Super Premium Box)": {
-        "languages": "Ja"
-    },
-    "Suzumiya Haruhi-chan no Mahjong (Japan)": {
-        "languages": "Ja"
-    },
-    "Sweet Fuse - At Your Side (USA)": {
-        "languages": "En"
-    },
-    "Sword Art Online - Infinity Moment (Japan)": {
-        "languages": "Ja"
-    },
-    "Syphon Filter - Dark Mirror (Europe) (En,Fr,De,Es,It)": {
-        "languages": "En, Fr, De, It, Es"
-    },
-    "Syphon Filter - Dark Mirror (USA)": {
-        "languages": "En"
-    },
-    "Syphon Filter - Dark Mirror (USA) (Demo)": {
-        "languages": "En"
-    },
-    "Syphon Filter - Logan's Shadow (Europe) (En,Fr,De,Es,It,Pl,Ru)": {
-        "languages": "En, Fr, De, It, Pl, Ru, Es"
-    },
-    "Syphon Filter - Logan's Shadow (USA)": {
-        "languages": "En"
-    },
-    "Syphon Filter - Logan's Shadow (USA) (Beta) (v0.10)": {
-        "languages": "En"
-    },
-    "Syphon Filter - Logan's Shadow (USA) (Demo)": {
-        "languages": "En"
-    },
-    "System Software Update Ver. 3.73 (Japan)": {
-        "languages": ""
-    },
-    "TMNT (Europe) (En,Fr,De,Es,It)": {
-        "languages": "En, Fr, De, It, Es"
-    },
-    "TMNT (USA)": {
-        "languages": ""
-    },
-    "TNA Impact! Cross the Line (Europe) (En,Fr,De,Es,It)": {
-        "languages": "En, Fr, De, It, Es"
-    },
-    "TNA Impact! Cross the Line (USA)": {
-        "languages": "En"
-    },
-    "TOCA Race Driver 2 (Europe) (En,Fr,De,Es,It)": {
-        "languages": "En, Fr, De, It, Es"
-    },
-    "TOCA Race Driver 3 Challenge (Europe) (En,Fr,De,Es,It)": {
-        "languages": "En, Fr, De, It, Es"
-    },
-    "Tactics Ogre - Let Us Cling Together (Europe)": {
-        "languages": "En"
-    },
-    "Tactics Ogre - Let Us Cling Together (USA)": {
-        "languages": "En"
-    },
-    "Tactics Ogre - Unmei no Wa (Japan)": {
-        "languages": "Ja"
-    },
-    "Taiko no Tatsujin Portable (Japan) (v1.01)": {
-        "languages": "Ja"
-    },
-    "Taiko no Tatsujin Portable (Japan, Asia) (v2.00)": {
-        "languages": "Ja"
-    },
-    "Taiko no Tatsujin Portable 2 (Japan)": {
-        "languages": "Ja"
-    },
-    "Taiko no Tatsujin Portable DX (Japan, Korea)": {
-        "languages": "Ja"
-    },
-    "Taikou Risshiden V (Japan) (v3.00)": {
-        "languages": "Ja"
-    },
-    "Taishou Mebiusline Portable (Japan)": {
-        "languages": "Ja"
-    },
-    "Taishou Yakyuu Musume. - Otome-tachi no Seishun Nikki (Japan)": {
-        "languages": "Ja"
-    },
-    "Taito Legends Power-Up (Europe) (En,Fr,De,Es,It)": {
-        "languages": "En, Fr, De, It, Es"
-    },
-    "Taito Legends Power-Up (USA)": {
-        "languages": "En"
-    },
-    "Tales of Destiny 2 (Japan)": {
-        "languages": "Ja"
-    },
-    "Tales of Eternia (Europe)": {
-        "languages": "En"
-    },
-    "Tales of Eternia (Japan)": {
-        "languages": "Ja"
-    },
-    "Tales of Phantasia - Full Voice Edition (Japan)": {
-        "languages": "Ja"
-    },
-    "Tales of Phantasia - Narikiri Dungeon X (Japan)": {
-        "languages": "Ja"
-    },
-    "Tales of VS (Japan)": {
-        "languages": "Ja"
-    },
-    "Tales of the Heroes - Twin Brave (Japan, Korea)": {
-        "languages": "Ja"
-    },
-    "Tales of the World - Radiant Mythology (Europe)": {
-        "languages": "En"
-    },
-    "Tales of the World - Radiant Mythology (Japan)": {
-        "languages": "Ja"
-    },
-    "Tales of the World - Radiant Mythology (Japan) (PSP System Bundle)": {
-        "languages": "Ja"
-    },
-    "Tales of the World - Radiant Mythology (USA)": {
-        "languages": "En"
-    },
-    "Tales of the World - Radiant Mythology 2 (Japan)": {
-        "languages": "Ja"
-    },
-    "Tales of the World - Radiant Mythology 3 (Japan)": {
-        "languages": "Ja"
-    },
-    "TalkMan (Europe, Australia) (En,Ja,Fr,De,Es,It)": {
-        "languages": "En, Fr, De, It, Ja, Es"
-    },
-    "TalkMan (Japan) (En,Ja,Zh,Ko) (Microphone Doukonban)": {
-        "languages": "Zh, En, Ja, Ko"
-    },
-    "TalkMan (Japan) (Soft Tantaiban)": {
-        "languages": "Ja"
-    },
-    "TalkMan Euro! TalkMan Europa Gengo-ban (Japan) (En,Ja,Fr,De,Es,It)": {
-        "languages": "En, Fr, De, It, Ja, Es"
-    },
-    "TalkMan Euro! TalkMan Europa Gengo-ban (Japan) (Microphone Doukonban)": {
-        "languages": "Ja"
-    },
-    "TalkMan-shiki Shabelingual Eikaiwa (Japan)": {
-        "languages": "Ja"
-    },
-    "TalkMan-shiki Shabelingual Eikaiwa for Kids! (Japan)": {
-        "languages": "Ja"
-    },
-    "TalkMan-shiki Shabelingual Eikaiwa for Kids! (Japan) (En,Ja) (Microphone Doukonban)": {
-        "languages": "En, Ja"
-    },
-    "Talkman Yeongeohoehwa Sudajaeng English (Korea)": {
-        "languages": "Ko"
-    },
-    "Tantei Jinguuji Saburou - Hai to Diamond (Japan)": {
-        "languages": "Ja"
-    },
-    "Tanteibu - The Detective Club - Angou to Misshitsu to Kaijin to (Japan)": {
-        "languages": "Ja"
-    },
-    "Tegami Bachi - Kokoro Tsumugu Mono e (Japan)": {
-        "languages": "Ja"
-    },
-    "Tekken - Dark Resurrection (Europe) (Beta)": {
-        "languages": ""
-    },
-    "Tekken - Dark Resurrection (Europe) (Demo)": {
-        "languages": "En"
-    },
-    "Tekken - Dark Resurrection (Europe) (En,Fr,De,Es,It) (v1.00)": {
-        "languages": "En, Fr, De, It, Es"
-    },
-    "Tekken - Dark Resurrection (Europe, Australia) (En,Fr,De,Es,It) (v2.00)": {
-        "languages": "En, Fr, De, It, Es"
-    },
-    "Tekken - Dark Resurrection (Japan, Asia)": {
-        "languages": "Ja"
-    },
-    "Tekken - Dark Resurrection (Korea)": {
-        "languages": "Ko"
-    },
-    "Tekken - Dark Resurrection (USA) (En,Fr,De,Es,It)": {
-        "languages": "En, Fr, De, It, Es"
-    },
-    "Tekken 6 (Asia) (En,Ja,Fr,De,Es,It,Ko,Ru)": {
-        "languages": "En, Fr, De, It, Ja, Ko, Ru, Es"
-    },
-    "Tekken 6 (Europe) (En,Ja,Fr,De,Es,It,Ko,Ru)": {
-        "languages": "En, Fr, De, It, Ja, Ko, Ru, Es"
-    },
-    "Tekken 6 (Japan) (En,Ja,Fr,De,Es,It,Ko,Ru)": {
-        "languages": "En, Fr, De, It, Ja, Ko, Ru, Es"
-    },
-    "Tekken 6 (Korea) (En,Ja,Fr,De,Es,It,Ko,Ru)": {
-        "languages": "En, Fr, De, It, Ja, Ko, Ru, Es"
-    },
-    "Tekken 6 (USA) (En,Ja,Fr,De,Es,It,Ko,Ru)": {
-        "languages": "En, Fr, De, It, Ja, Ko, Ru, Es"
-    },
-    "Telly Addicts (Europe)": {
-        "languages": "En"
-    },
-    "Tenchi no Mon (Asia)": {
-        "languages": "Ja"
-    },
-    "Tenchi no Mon (Japan)": {
-        "languages": "Ja"
-    },
-    "Tenchi no Mon (Japan) (Taikenban)": {
-        "languages": "Ja"
-    },
-    "Tenchi no Mon (Korea)": {
-        "languages": "Ko"
-    },
-    "Tenchi no Mon 2 - Busouden (Asia)": {
-        "languages": "Zh"
-    },
-    "Tenchu - Shadow Assassins (Europe) (En,Fr,De,Es,It)": {
-        "languages": "En, Fr, De, It, Es"
-    },
-    "Tenchu - Shadow Assassins (USA)": {
-        "languages": "En"
-    },
-    "Tenchu - Shinobi Taizen (Japan)": {
-        "languages": "Ja"
-    },
-    "Tenchu - Time of the Assassins (Europe) (En,Fr,De,Es,It)": {
-        "languages": "En, Fr, De, It, Es"
-    },
-    "Tenchu 4 (Japan)": {
-        "languages": "Ja"
-    },
-    "Test Drive Unlimited (Europe) (En,Fr,De,Es,It)": {
-        "languages": "En, Fr, De, It, Es"
-    },
-    "Test Drive Unlimited (USA)": {
-        "languages": "En"
-    },
-    "Thrillville (Europe) (En,Fr,De,Es,It)": {
-        "languages": "En, Fr, De, It, Es"
-    },
-    "Thrillville (USA)": {
-        "languages": "En"
-    },
-    "Thrillville - Off the Rails (Europe)": {
-        "languages": "En"
-    },
-    "Thrillville - Off the Rails (Europe) (Es,It)": {
-        "languages": "It, Es"
-    },
-    "Thrillville - Off the Rails (Europe) (Fr,De)": {
-        "languages": "Fr, De"
-    },
-    "Thrillville - Off the Rails (Korea)": {
-        "languages": "En"
-    },
-    "Thrillville - Off the Rails (USA)": {
-        "languages": "En"
-    },
-    "Tiandi Zhi Men (Asia)": {
-        "languages": "Zh"
-    },
-    "Tiger & Bunny - Hero's Day (Japan)": {
-        "languages": "Ja"
-    },
-    "Tiger & Bunny - On-Air Jack! (Japan)": {
-        "languages": "Ja"
-    },
-    "Tiger Woods PGA Tour (Asia)": {
-        "languages": "En"
-    },
-    "Tiger Woods PGA Tour (USA)": {
-        "languages": "En"
-    },
-    "Tiger Woods PGA Tour 06 (Asia)": {
-        "languages": "En"
-    },
-    "Tiger Woods PGA Tour 06 (Europe)": {
-        "languages": "En"
-    },
-    "Tiger Woods PGA Tour 06 (Europe) (En,Fr,De)": {
-        "languages": "En, Fr, De"
-    },
-    "Tiger Woods PGA Tour 06 (USA)": {
-        "languages": "En"
-    },
-    "Tiger Woods PGA Tour 07 (Europe)": {
-        "languages": "En"
-    },
-    "Tiger Woods PGA Tour 07 (USA)": {
-        "languages": "En"
-    },
-    "Tiger Woods PGA Tour 08 (Europe)": {
-        "languages": "En"
-    },
-    "Tiger Woods PGA Tour 08 (USA)": {
-        "languages": "En"
-    },
-    "Tiger Woods PGA Tour 09 (Europe) (En,Fr,De,Es,It)": {
-        "languages": "En, Fr, De, It, Es"
-    },
-    "Tiger Woods PGA Tour 09 (USA)": {
-        "languages": "En"
-    },
-    "Tiger Woods PGA Tour 10 (Europe)": {
-        "languages": "En"
-    },
-    "Tiger Woods PGA Tour 10 (USA)": {
-        "languages": "En"
-    },
-    "Time Travelers (Japan)": {
-        "languages": "Ja"
-    },
-    "ToHeart 2 Portable (Japan)": {
-        "languages": "Ja"
-    },
-    "ToHeart Portable (Japan)": {
-        "languages": "Ja"
-    },
-    "Toaru Kagaku no Railgun (Japan)": {
-        "languages": "Ja"
-    },
-    "Toaru Majutsu no Index (Japan)": {
-        "languages": "Ja"
-    },
-    "Tobidase! Trouble Hanafuda Douchuuki (Japan)": {
-        "languages": "Ja"
-    },
-    "Toki no Kizuna - Hanamusubi Tsuzuri (Japan)": {
-        "languages": "Ja"
-    },
-    "Tokimeki Memorial 4 (Japan)": {
-        "languages": "Ja"
-    },
-    "Tokobot (Europe) (En,Fr,De,Es,It)": {
-        "languages": "En, Fr, De, It, Es"
-    },
-    "Tokobot (Korea)": {
-        "languages": "En"
-    },
-    "Tokobot (USA)": {
-        "languages": "En"
-    },
-    "Tokyo Yamanote Boys Portable - Super Mint Disc (Japan)": {
-        "languages": "Ja"
-    },
-    "Tom Clancy's EndWar (Europe) (En,Fr,De,Es,It)": {
-        "languages": "En, Fr, De, It, Es"
-    },
-    "Tom Clancy's EndWar (USA)": {
-        "languages": "En"
-    },
-    "Tom Clancy's Ghost Recon - Advanced Warfighter 2 (Europe) (En,Fr,De,Es,It)": {
-        "languages": "En, Fr, De, It, Es"
-    },
-    "Tom Clancy's Ghost Recon - Advanced Warfighter 2 (USA) (En,Fr,De,Es,It)": {
-        "languages": "En, Fr, De, It, Es"
-    },
-    "Tom Clancy's Ghost Recon - Predator (Europe) (En,Fr,De,Es,It)": {
-        "languages": "En, Fr, De, It, Es"
-    },
-    "Tom Clancy's Ghost Recon - Predator (USA) (En,Fr,Es)": {
-        "languages": "En, Fr, Es"
-    },
-    "Tom Clancy's Rainbow Six - Vegas (Europe) (En,Fr,De,Es,It)": {
-        "languages": "En, Fr, De, It, Es"
-    },
-    "Tom Clancy's Rainbow Six - Vegas (USA) (En,Fr,Es)": {
-        "languages": "En, Fr, Es"
-    },
-    "Tom Clancy's Splinter Cell - Essentials (Europe) (En,Fr,De,Es,It) (v2.00)": {
-        "languages": "En, Fr, De, It, Es"
-    },
-    "Tom Clancy's Splinter Cell - Essentials (Europe, Australia) (En,Fr,De,Es,It) (v1.02)": {
-        "languages": "En, Fr, De, It, Es"
-    },
-    "Tom Clancy's Splinter Cell - Essentials (USA)": {
-        "languages": "En"
-    },
-    "Tomoyo After - It's a Wonderful Life - CS Edition (Japan) (v2.01)": {
-        "languages": ""
-    },
-    "Tony Hawk's Project 8 (Europe)": {
-        "languages": "En"
-    },
-    "Tony Hawk's Project 8 (Europe) (Fr,De,Es,It)": {
-        "languages": "Fr, De, It, Es"
-    },
-    "Tony Hawk's Project 8 (USA) (v1.00)": {
-        "languages": ""
-    },
-    "Tony Hawk's Project 8 (USA) (v2.03)": {
-        "languages": "En"
-    },
-    "Tony Hawk's Underground 2 Remix (Europe)": {
-        "languages": "En"
-    },
-    "Tony Hawk's Underground 2 Remix (Germany)": {
-        "languages": "De"
-    },
-    "Tony Hawk's Underground 2 Remix (USA)": {
-        "languages": "En"
-    },
-    "ToraDora Portable! (Japan)": {
-        "languages": "Ja"
-    },
-    "Toriko - Gourmet Survival (Japan)": {
-        "languages": "Ja"
-    },
-    "Toriko - Gourmet Survival! 2 (Japan)": {
-        "languages": "Ja"
-    },
-    "Toukiden (Japan)": {
-        "languages": "Ja"
-    },
-    "Toukiden Kiwami (Japan)": {
-        "languages": "Ja"
-    },
-    "Transformers - Revenge of the Fallen (Europe) (En,Fr)": {
-        "languages": "En, Fr"
-    },
-    "Transformers - Revenge of the Fallen (Europe) (Es,It)": {
-        "languages": "It, Es"
-    },
-    "Transformers - Revenge of the Fallen (Korea)": {
-        "languages": "En"
-    },
-    "Transformers - Revenge of the Fallen (USA) (En,Fr)": {
-        "languages": "En, Fr"
-    },
-    "Transformers - The Game (Europe)": {
-        "languages": "En"
-    },
-    "Transformers - The Game (Europe) (De,It)": {
-        "languages": "De, It"
-    },
-    "Transformers - The Game (Europe) (Fr,Es)": {
-        "languages": "Fr, Es"
-    },
-    "Transformers - The Game (USA)": {
-        "languages": "En"
-    },
-    "Traxxpad - Portable Studio (USA)": {
-        "languages": "En"
-    },
-    "Trick x Logic - Season 1 (Japan)": {
-        "languages": "Ja"
-    },
-    "Trick x Logic - Season 2 (Japan)": {
-        "languages": "Ja"
-    },
-    "Twelve - Sengoku Fuushinden (Japan)": {
-        "languages": "Ja"
-    },
-    "Twelve - Sengoku Houshinden (Japan) (Beta)": {
-        "languages": ""
-    },
-    "TwinBee Portable (Japan)": {
-        "languages": "Ja"
-    },
-    "Twinkle Crusaders Starlit Brave (Japan)": {
-        "languages": "Ja"
-    },
-    "Twisted Metal - Head-On (Europe) (En,Fr,De,Es,It)": {
-        "languages": "En, Fr, De, It, Es"
-    },
-    "Twisted Metal - Head-On (USA)": {
-        "languages": "En"
-    },
-    "UEFA Champions League 2006-2007 (Europe)": {
-        "languages": "En"
-    },
-    "UEFA Champions League 2006-2007 (France)": {
-        "languages": "Fr"
-    },
-    "UEFA Champions League 2006-2007 (Germany)": {
-        "languages": "De"
-    },
-    "UEFA Champions League 2006-2007 (Italy)": {
-        "languages": "It"
-    },
-    "UEFA Champions League 2006-2007 (Spain)": {
-        "languages": "Es"
-    },
-    "UEFA Champions League 2006-2007 (USA)": {
-        "languages": "En"
-    },
-    "UEFA Euro 2008 - Austria-Switzerland (Europe) (En,Fr,De)": {
-        "languages": "En, Fr, De"
-    },
-    "UEFA Euro 2008 - Austria-Switzerland (Europe) (Es,It)": {
-        "languages": "It, Es"
-    },
-    "UEFA Euro 2008 - Austria-Switzerland (USA)": {
-        "languages": "En"
-    },
-    "UFC Undisputed 2010 (Europe) (En,Fr,De,Es,It)": {
-        "languages": "En, Fr, De, It, Es"
-    },
-    "UFC Undisputed 2010 (USA)": {
-        "languages": "En"
-    },
-    "Ultimate Block Party (USA)": {
-        "languages": "En"
-    },
-    "Ultimate Board Game Collection (Asia) (En,Fr,De,Es,It)": {
-        "languages": "En, Fr, De, It, Es"
-    },
-    "Ultimate Board Game Collection (Europe) (En,Fr,De,Es,It)": {
-        "languages": "En, Fr, De, It, Es"
-    },
-    "Ultimate Board Game Collection (USA)": {
-        "languages": "En"
-    },
-    "Ultimate Ghosts'n Goblins (Europe) (En,Fr,De,Es,It)": {
-        "languages": "En, Fr, De, It, Es"
-    },
-    "Ultimate Ghosts'n Goblins (USA)": {
-        "languages": "En"
-    },
-    "Ultraman All-Star Chronicle (Japan)": {
-        "languages": "Ja"
-    },
-    "Umihara Kawase Portable (Japan)": {
-        "languages": "Ja"
-    },
-    "UnchainBlades EXXiV (Japan)": {
-        "languages": "Ja"
-    },
-    "Undead Knights (Europe)": {
-        "languages": "En"
-    },
-    "Undead Knights (USA)": {
-        "languages": "En"
-    },
-    "Untold Legends - Brotherhood of the Blade (Europe) (En,Fr,De,Es,It)": {
-        "languages": "En, Fr, De, It, Es"
-    },
-    "Untold Legends - Brotherhood of the Blade (Korea)": {
-        "languages": "En"
-    },
-    "Untold Legends - Brotherhood of the Blade (USA)": {
-        "languages": "En"
-    },
-    "Untold Legends - The Warrior's Code (Europe) (En,Fr,De,Es,It)": {
-        "languages": "En, Fr, De, It, Es"
-    },
-    "Untold Legends - The Warrior's Code (Korea)": {
-        "languages": "Ko"
-    },
-    "Untold Legends - The Warrior's Code (USA)": {
-        "languages": "En"
-    },
-    "Updater Test A0304 - Game (w) 1.50 + Updater (0304) 9999-9.99 (Japan)": {
-        "languages": ""
-    },
-    "Urakata Hakuouki (Japan)": {
-        "languages": "Ja"
-    },
-    "Uta no Prince-sama - All Star (Japan)": {
-        "languages": "Ja"
-    },
-    "Uta no Prince-sama - All Star After Secret (Japan)": {
-        "languages": "Ja"
-    },
-    "Uta no Prince-sama - Amazing Aria (Japan)": {
-        "languages": "Ja"
-    },
-    "Uta no Prince-sama - Music (Japan)": {
-        "languages": "Ja"
-    },
-    "Uta no Prince-sama - Music 2 (Japan)": {
-        "languages": "Ja"
-    },
-    "Uta no Prince-sama - Repeat (Japan)": {
-        "languages": "Ja"
-    },
-    "Uta no Prince-sama - Sweet Serenade (Japan)": {
-        "languages": "Ja"
-    },
-    "Utawarerumono Portable (Japan, Asia)": {
-        "languages": "Ja"
-    },
-    "V8 Supercars Australia 2 (Australia) (En,Fr,De,Es,It)": {
-        "languages": "En, Fr, De, It, Es"
-    },
-    "V8 Supercars Australia 3 - Shootout (Australia)": {
-        "languages": ""
-    },
-    "Valhalla Knights (Europe)": {
-        "languages": "En"
-    },
-    "Valhalla Knights (Japan)": {
-        "languages": "Ja"
-    },
-    "Valhalla Knights (Korea)": {
-        "languages": "Ja"
-    },
-    "Valhalla Knights (USA)": {
-        "languages": "En"
-    },
-    "Valhalla Knights 2 (Europe)": {
-        "languages": "En"
-    },
-    "Valhalla Knights 2 (Japan)": {
-        "languages": "Ja"
-    },
-    "Valhalla Knights 2 (USA)": {
-        "languages": "En"
-    },
-    "Valhalla Knights 2 - Battle Stance (Japan)": {
-        "languages": "Ja"
-    },
-    "Valkyria Chronicles II (Europe)": {
-        "languages": "En"
-    },
-    "Valkyria Chronicles II (USA)": {
-        "languages": "En"
-    },
-    "Valkyrie Profile - Lenneth (Europe)": {
-        "languages": "En"
-    },
-    "Valkyrie Profile - Lenneth (Japan)": {
-        "languages": "Ja"
-    },
-    "Valkyrie Profile - Lenneth (USA)": {
-        "languages": "En"
-    },
-    "Vampire Chronicle - The Chaos Tower (Japan) (En,Ja)": {
-        "languages": "En, Ja"
-    },
-    "Venus & Braves - Majo to Megami to Horobi no Yogen (Japan)": {
-        "languages": "Ja"
-    },
-    "Viewtiful Joe - Battle Carnival (Japan)": {
-        "languages": "Ja"
-    },
-    "Viewtiful Joe - Red Hot Rumble (Europe) (En,Fr,De,Es,It)": {
-        "languages": "En, Fr, De, It, Es"
-    },
-    "Viewtiful Joe - Red Hot Rumble (USA)": {
-        "languages": "En"
-    },
-    "Viorate no Atelier - Gramnad no Renkinjutsushi 2 - Gunjou no Omoide (Japan)": {
-        "languages": "Ja"
-    },
-    "Virtua Tennis - World Tour (Europe) (En,Fr,De,Es,It)": {
-        "languages": "En, Fr, De, It, Es"
-    },
-    "Virtua Tennis - World Tour (Korea)": {
-        "languages": "En"
-    },
-    "Virtua Tennis - World Tour (USA)": {
-        "languages": "En"
-    },
-    "Virtua Tennis 3 (Europe) (En,Fr,De,Es,It)": {
-        "languages": "En, Fr, De, It, Es"
-    },
-    "Virtua Tennis 3 (USA) (En,Ja,Fr,De,Es,It)": {
-        "languages": "En, Fr, De, It, Ja, Es"
-    },
-    "Vitamin R (Japan)": {
-        "languages": "Ja"
-    },
-    "Vitamin X to Z (Japan)": {
-        "languages": "Ja"
-    },
-    "Vitamin Z Revolution (Japan)": {
-        "languages": "Ja"
-    },
-    "Vulcanus - Seek & Destroy (Korea)": {
-        "languages": "Ko"
-    },
-    "WRC - FIA World Rally Championship (Europe) (En,Fr,De,Es,It)": {
-        "languages": "En, Fr, De, It, Es"
-    },
-    "WRC - FIA World Rally Championship (Europe) (En,Fr,De,Es,It,Pt,No,Fi) (Beta)": {
-        "languages": "En, Fi, Fr, De, It, No, Pt, Es"
-    },
-    "WRC - FIA World Rally Championship (USA)": {
-        "languages": "En"
-    },
-    "WTF - Work Time Fun (USA)": {
-        "languages": "En"
-    },
-    "WWE All Stars (Europe) (En,Fr,De,Es,It)": {
-        "languages": "En, Fr, De, It, Es"
-    },
-    "WWE All Stars (USA)": {
-        "languages": "En"
-    },
-    "WWE SmackDown vs. Raw 2006 (Europe) (En,Fr,De,Es,It)": {
-        "languages": "En, Fr, De, It, Es"
-    },
-    "WWE SmackDown vs. Raw 2006 (Korea)": {
-        "languages": "En"
-    },
-    "WWE SmackDown vs. Raw 2006 (USA)": {
-        "languages": "En"
-    },
-    "WWE SmackDown vs. Raw 2007 (Europe)": {
-        "languages": "En"
-    },
-    "WWE SmackDown vs. Raw 2007 (Korea)": {
-        "languages": "En"
-    },
-    "WWE SmackDown vs. Raw 2007 (USA)": {
-        "languages": ""
-    },
-    "WWE SmackDown vs. Raw 2008 (Europe)": {
-        "languages": "En"
-    },
-    "WWE SmackDown vs. Raw 2008 (Europe) (En,Fr,De,Es,It)": {
-        "languages": "En, Fr, De, It, Es"
-    },
-    "WWE SmackDown vs. Raw 2008 (USA)": {
-        "languages": ""
-    },
-    "WWE SmackDown vs. Raw 2009 (Europe)": {
-        "languages": "En"
-    },
-    "WWE SmackDown vs. Raw 2009 (Europe) (En,Fr,De,Es,It)": {
-        "languages": "En, Fr, De, It, Es"
-    },
-    "WWE SmackDown vs. Raw 2009 (USA)": {
-        "languages": "En"
-    },
-    "WWE SmackDown vs. Raw 2010 (Europe)": {
-        "languages": "En"
-    },
-    "WWE SmackDown vs. Raw 2010 (USA)": {
-        "languages": ""
-    },
-    "WWE SmackDown vs. Raw 2011 (Europe)": {
-        "languages": "En"
-    },
-    "WWE SmackDown vs. Raw 2011 (USA)": {
-        "languages": "En"
-    },
-    "WWII - Battle over the Pacific (Europe)": {
-        "languages": "En"
-    },
-    "Wand of Fortune 2 - Jikuu ni Shizumu Mokushiroku (Japan)": {
-        "languages": "Ja"
-    },
-    "Wand of Fortune Portable (Japan)": {
-        "languages": "Ja"
-    },
-    "Wangan Midnight Portable (Japan)": {
-        "languages": "Ja"
-    },
-    "Warhammer - Battle for Atluma (USA)": {
-        "languages": "En"
-    },
-    "Warhammer 40,000 - Squad Command (Europe) (En,Fr,De,Es,It)": {
-        "languages": "En, Fr, De, It, Es"
-    },
-    "Warhammer 40,000 - Squad Command (USA)": {
-        "languages": "En"
-    },
-    "Warning - Code de la Route (France)": {
-        "languages": "Fr"
-    },
-    "Warriors Orochi (Europe)": {
-        "languages": "En"
-    },
-    "Warriors Orochi (Germany) (En,De)": {
-        "languages": "En, De"
-    },
-    "Warriors Orochi (USA)": {
-        "languages": "En"
-    },
-    "Warriors Orochi 2 (Europe) (En,Fr)": {
-        "languages": "En, Fr"
-    },
-    "Warriors Orochi 2 (Germany)": {
-        "languages": "De"
-    },
-    "Warriors Orochi 2 (USA) (En,Fr)": {
-        "languages": "En, Fr"
-    },
-    "Warriors of the Lost Empire (Europe) (En,Fr,De,Es,It)": {
-        "languages": "En, Fr, De, It, Es"
-    },
-    "Warriors of the Lost Empire (USA) (En,Fr,Es)": {
-        "languages": "En, Fr, Es"
-    },
-    "Warriors, The (Europe)": {
-        "languages": "En"
-    },
-    "Warriors, The (USA)": {
-        "languages": "En"
-    },
-    "Warship Gunner 2 Portable (Japan)": {
-        "languages": "Ja"
-    },
-    "Weiss Schwarz Portable - 2 Turn-me (Japan)": {
-        "languages": "Ja"
-    },
-    "Weiss Schwarz Portable - Boost Schwarz (Japan)": {
-        "languages": "Ja"
-    },
-    "Weiss Schwarz Portable - Boost Weiss (Japan)": {
-        "languages": "Ja"
-    },
-    "What Did I Do to Deserve This, My Lord! 2 (Europe) (En,Fr)": {
-        "languages": "En, Fr"
-    },
-    "What Did I Do to Deserve This, My Lord! 2 (USA)": {
-        "languages": ""
-    },
-    "White Knight Chronicles - Origins (Europe) (En,Fr,De,Es,It)": {
-        "languages": "En, Fr, De, It, Es"
-    },
-    "Who Wants to Be a Millionaire - Party Edition (Europe)": {
-        "languages": "En"
-    },
-    "Wild Arms - Crossfire (Asia)": {
-        "languages": "Ja"
-    },
-    "Wild Arms XF (Europe)": {
-        "languages": "En"
-    },
-    "Wild Arms XF (USA)": {
-        "languages": "En"
-    },
-    "Williams Pinball Classics (Europe) (En,Fr,De,Es)": {
-        "languages": "En, Fr, De, Es"
-    },
-    "Win-JPT - Ilboneo Chogeub (Korea)": {
-        "languages": "Ko"
-    },
-    "Win-TOEIC Beginners' LC (Korea) (En,Ko)": {
-        "languages": "En, Ko"
-    },
-    "Winning Eleven - Pro Evolution Soccer 2007 (USA)": {
-        "languages": ""
-    },
-    "Winning Post 6 2006 (Japan)": {
-        "languages": "Ja"
-    },
-    "Winning Post 7 2010 (Japan)": {
-        "languages": "Ja"
-    },
-    "Winning Post 7 2012 (Japan)": {
-        "languages": "Ja"
-    },
-    "Winx Club - Join the Club (Europe) (En,Fr,De,Es,It)": {
-        "languages": "En, Fr, De, It, Es"
-    },
-    "Winx Club - Join the Club (USA)": {
-        "languages": "En"
-    },
-    "WipEout Pulse (Asia) (En,Fr,De,Es,It)": {
-        "languages": "En, Fr, De, It, Es"
-    },
-    "WipEout Pulse (Europe) (En,Fr,De,Es,It) (v0.02) (Beta)": {
-        "languages": "En, Fr, De, It, Es"
-    },
-    "WipEout Pulse (Europe) (En,Fr,De,Es,It) (v0.07) (Beta)": {
-        "languages": "En, Fr, De, It, Es"
-    },
-    "WipEout Pulse (Europe, Australia) (En,Fr,De,Es,It)": {
-        "languages": "En, Fr, De, It, Es"
-    },
-    "WipEout Pulse (USA) (En,Fr,De,Es,It)": {
-        "languages": "En, Fr, De, It, Es"
-    },
-    "WipEout Pulse (USA) (En,Fr,De,Es,It) (Beta)": {
-        "languages": "En, Fr, De, It, Es"
-    },
-    "WipEout Pure (Europe) (Beta)": {
-        "languages": ""
-    },
-    "WipEout Pure (Europe) (En,Fr,De,Es,It)": {
-        "languages": "En, Fr, De, It, Es"
-    },
-    "WipEout Pure (Europe) (En,Fr,De,Es,It) (Beta)": {
-        "languages": "En, Fr, De, It, Es"
-    },
-    "WipEout Pure (Japan) (En,Ja)": {
-        "languages": "En, Ja"
-    },
-    "WipEout Pure (Japan) (En,Ja) (Beta)": {
-        "languages": "En, Ja"
-    },
-    "WipEout Pure (Korea)": {
-        "languages": "En"
-    },
-    "WipEout Pure (USA) (En,Fr,Es) (v1.04)": {
-        "languages": "En, Fr, Es"
-    },
-    "WipEout Pure (USA) (En,Fr,Es) (v2.00)": {
-        "languages": "En, Fr, Es"
-    },
-    "World Championship Cards (USA)": {
-        "languages": "En"
-    },
-    "World Championship Poker 2 featuring Howard Lederer (Europe) (En,Fr,De,Es,It)": {
-        "languages": "En, Fr, De, It, Es"
-    },
-    "World Championship Poker 2 featuring Howard Lederer (USA)": {
-        "languages": "En"
-    },
-    "World Championship Poker featuring Howard Lederer - All In (Europe) (En,Fr,De,Es,It)": {
-        "languages": "En, Fr, De, It, Es"
-    },
-    "World Championship Poker featuring Howard Lederer - All In (USA)": {
-        "languages": ""
-    },
-    "World Poker Tour (Europe) (En,Fr,De)": {
-        "languages": "En, Fr, De"
-    },
-    "World Poker Tour (USA)": {
-        "languages": "En"
-    },
-    "World Series of Poker (Europe)": {
-        "languages": "En"
-    },
-    "World Series of Poker (USA)": {
-        "languages": "En"
-    },
-    "World Series of Poker - Tournament of Champions - 2007 Edition (Europe)": {
-        "languages": "En"
-    },
-    "World Series of Poker - Tournament of Champions - 2007 Edition (USA)": {
-        "languages": "En"
-    },
-    "World Series of Poker 2008 - Battle for the Bracelets (Europe)": {
-        "languages": "En"
-    },
-    "World Series of Poker 2008 - Battle for the Bracelets (USA)": {
-        "languages": "En"
-    },
-    "World Snooker Challenge 2005 (Europe)": {
-        "languages": "En"
-    },
-    "World Snooker Challenge 2007 (Europe)": {
-        "languages": "En"
-    },
-    "World Soccer Winning Eleven - Ubiquitous Evolution 2008 (Japan) (En,Ja)": {
-        "languages": "En, Ja"
-    },
-    "World Soccer Winning Eleven 10 - Ubiquitous Evolution (Japan, Korea)": {
-        "languages": "Ja"
-    },
-    "World Soccer Winning Eleven 2009 (Japan)": {
-        "languages": "Ja"
-    },
-    "World Soccer Winning Eleven 2010 (Japan)": {
-        "languages": "Ja"
-    },
-    "World Soccer Winning Eleven 2010 - Aoki Samurai no Chousen (Japan)": {
-        "languages": "Ja"
-    },
-    "World Soccer Winning Eleven 2011 (Asia) (En,Zh,Ko)": {
-        "languages": "Zh, En, Ko"
-    },
-    "World Soccer Winning Eleven 2011 (Japan)": {
-        "languages": "Ja"
-    },
-    "World Soccer Winning Eleven 2012 (Asia) (En,Zh)": {
-        "languages": "Zh, En"
-    },
-    "World Soccer Winning Eleven 2012 (Japan)": {
-        "languages": "Ja"
-    },
-    "World Soccer Winning Eleven 2013 (Japan)": {
-        "languages": "Ja"
-    },
-    "World Soccer Winning Eleven 2014 (Japan)": {
-        "languages": "Ja"
-    },
-    "World Soccer Winning Eleven 9 - Ubiquitous Evolution (Japan, Asia)": {
-        "languages": "Ja"
-    },
-    "World Soccer Winning Eleven 9 - Ubiquitous Evolution (Korea)": {
-        "languages": "Ja"
-    },
-    "World Tour Soccer (Europe) (En,Fr,De,Es,It)": {
-        "languages": "En, Fr, De, It, Es"
-    },
-    "World Tour Soccer (USA) (En,Fr,De,Es)": {
-        "languages": "En, Fr, De, Es"
-    },
-    "World Tour Soccer - Winning Eleven 9 (USA)": {
-        "languages": "En"
-    },
-    "World Tour Soccer 06 (USA)": {
-        "languages": "En"
-    },
-    "World Tour Soccer 06 (USA) (Demo)": {
-        "languages": "En"
-    },
-    "World Tour Soccer 2 (Europe) (En,Fr,De,Es,It)": {
-        "languages": "En, Fr, De, It, Es"
-    },
-    "World Tour Soccer 2 (Europe) (En,Fr,De,Es,It) (Demo)": {
-        "languages": "En, Fr, De, It, Es"
-    },
-    "World of Pool (Europe) (En,Fr,De,Es,It)": {
-        "languages": "En, Fr, De, It, Es"
-    },
-    "Worms - Open Warfare (Europe) (En,Fr,De,Es,It)": {
-        "languages": "En, Fr, De, It, Es"
-    },
-    "Worms - Open Warfare (USA)": {
-        "languages": "En"
-    },
-    "Worms - Open Warfare 2 (Europe) (En,Fr,De,Es,It)": {
-        "languages": "En, Fr, De, It, Es"
-    },
-    "Worms - Open Warfare 2 (USA)": {
-        "languages": "En"
-    },
-    "X-Men Legends II - El Ascenso de Apocalipsis (Spain)": {
-        "languages": "Es"
-    },
-    "X-Men Legends II - Rise of Apocalypse (Europe) (En,Fr,It)": {
-        "languages": "En, Fr, It"
-    },
-    "X-Men Legends II - Rise of Apocalypse (Germany)": {
-        "languages": "De"
-    },
-    "X-Men Legends II - Rise of Apocalypse (USA)": {
-        "languages": "En"
-    },
-    "X-Men Origins - Wolverine (Europe) (En,Fr,De,Es,It)": {
-        "languages": "En, Fr, De, It, Es"
-    },
-    "X-Men Origins - Wolverine (USA) (En,Fr)": {
-        "languages": "En, Fr"
-    },
-    "X-treme Party (Spain)": {
-        "languages": "Es"
-    },
-    "Xiaolin Showdown (Europe) (En,Fr,De,Es,It)": {
-        "languages": "En, Fr, De, It, Es"
-    },
-    "Xiaolin Showdown (USA)": {
-        "languages": ""
-    },
-    "Xyanide - Resurrection (Asia) (En,Fr,De,Es,It)": {
-        "languages": "En, Fr, De, It, Es"
-    },
-    "Xyanide - Resurrection (Europe) (En,Fr,De,Es,It)": {
-        "languages": "En, Fr, De, It, Es"
-    },
-    "Yarudora Portable - Double Cast (Asia)": {
-        "languages": "Zh"
-    },
-    "Yarudora Portable - Kisetsu o Dakishimete (Asia)": {
-        "languages": "Zh"
-    },
-    "Yarudora Portable - Kisetsu o Dakishimete (Japan)": {
-        "languages": "Ja"
-    },
-    "Yarudora Portable - Sampaguita (Asia)": {
-        "languages": "Zh"
-    },
-    "Yarudora Portable - Yukiwari no Hana (Japan)": {
-        "languages": "Ja"
-    },
-    "Yggdra Union (Japan)": {
-        "languages": "Ja"
-    },
-    "Yggdra Union (Japan) (Taikenban)": {
-        "languages": "Ja"
-    },
-    "Yggdra Union (USA)": {
-        "languages": "En"
-    },
-    "Yggdra Union (USA) (Demo)": {
-        "languages": "En"
-    },
-    "Ys - The Ark of Napishtim (Europe) (En,Fr,De,Es,It)": {
-        "languages": "En, Fr, De, It, Es"
-    },
-    "Ys - The Ark of Napishtim (USA)": {
-        "languages": "En"
-    },
-    "Ys - The Oath in Felghana (USA)": {
-        "languages": "En"
-    },
-    "Ys I & II Chronicles (USA)": {
-        "languages": "En"
-    },
-    "Ys Seven (Japan)": {
-        "languages": "Ja"
-    },
-    "Ys Seven (USA)": {
-        "languages": "En"
-    },
-    "Ys VI - Napishtim no Hako (Japan)": {
-        "languages": "Ja"
-    },
-    "Ys vs. Sora no Kiseki - Alternative Saga (Japan)": {
-        "languages": "Ja"
-    },
-    "Yu-Gi-Oh! 5D's - Tag Force 4 (Europe) (En,Fr,De,Es,It)": {
-        "languages": "En, Fr, De, It, Es"
-    },
-    "Yu-Gi-Oh! 5D's - Tag Force 4 (Japan)": {
-        "languages": "Ja"
-    },
-    "Yu-Gi-Oh! 5D's - Tag Force 4 (USA) (En,Fr,De,Es,It)": {
-        "languages": "En, Fr, De, It, Es"
-    },
-    "Yu-Gi-Oh! 5D's - Tag Force 5 (Europe) (En,Fr,De,Es,It)": {
-        "languages": "En, Fr, De, It, Es"
-    },
-    "Yu-Gi-Oh! 5D's - Tag Force 5 (USA) (En,Fr,De,Es,It)": {
-        "languages": "En, Fr, De, It, Es"
-    },
-    "Yu-Gi-Oh! 5D's - Tag Force 6 (Japan)": {
-        "languages": "Ja"
-    },
-    "Yu-Gi-Oh! 5D's Tag Force 5 (Japan)": {
-        "languages": "Ja"
-    },
-    "Yu-Gi-Oh! Duel Monsters GX - Tag Force 2 (Japan)": {
-        "languages": "Ja"
-    },
-    "Yu-Gi-Oh! Duel Monsters GX - Tag Force 3 (Japan)": {
-        "languages": "Ja"
-    },
-    "Yu-Gi-Oh! Duel Monsters GX Tag Force (Japan)": {
-        "languages": "Ja"
-    },
-    "Yu-Gi-Oh! GX - Tag Force (Europe) (En,Fr,De,Es,It)": {
-        "languages": "En, Fr, De, It, Es"
-    },
-    "Yu-Gi-Oh! GX - Tag Force (USA)": {
-        "languages": "En"
-    },
-    "Yu-Gi-Oh! GX - Tag Force 2 (Europe) (En,Fr,De,Es,It) (v1.01)": {
-        "languages": "En, Fr, De, It, Es"
-    },
-    "Yu-Gi-Oh! GX - Tag Force 2 (Europe) (En,Fr,De,Es,It) (v2.00)": {
-        "languages": "En, Fr, De, It, Es"
-    },
-    "Yu-Gi-Oh! GX - Tag Force 2 (USA)": {
-        "languages": "En"
-    },
-    "Yu-Gi-Oh! GX - Tag Force 3 (Europe) (En,Fr,De,Es,It)": {
-        "languages": "En, Fr, De, It, Es"
-    },
-    "Yuusha 30 (Japan, Asia)": {
-        "languages": "Ja"
-    },
-    "Yuusha no Kuse ni Namaiki da or2 (Japan)": {
-        "languages": "Ja"
-    },
-    "Yuusha no Kuse ni Namaiki da. (Japan)": {
-        "languages": "Ja"
-    },
-    "Z.H.P. - Unlosing Ranger vs. Darkdeath Evilman (USA) (En,Ja)": {
-        "languages": "En, Ja"
-    },
-    "Zendoku (Europe) (En,Fr,De,Es,It)": {
-        "languages": "En, Fr, De, It, Es"
-    },
-    "Zettai Hero Kaizou Keikaku (Japan, Korea)": {
-        "languages": "Ja"
-    },
-    "Zettai Zetsumei Toshi 3 - Kowareyuku Machi to Kanojo no Uta (Japan) (v1.02)": {
-        "languages": "Ja"
-    },
-    "Zettai Zetsumei Toshi 3 - Kowareyuku Machi to Kanojo no Uta (Japan) (v2.00)": {
-        "languages": "Ja"
-    },
-    "Zhuo Hou La - Hou Zi Ai Zuo Zhan (Asia)": {
-        "languages": "Zh"
-    },
-    "Zill O'll Infinite Plus (Japan)": {
-        "languages": "Ja"
-    },
-    "unENDing Bloody Call (Japan)": {
-        "languages": "Ja"
-    }
-}
-=======
-{
-	"0-ji no Kane to Cinderella - Halloween Wedding (Japan)": {
-		"languages": ["Ja"]
-	},
-	"007 - From Russia with Love (Europe, Australia) (En,Fr,De,Es,It)": {
-		"languages": ["De", "En", "Es", "Fr", "It"]
-	},
-	"007 - From Russia with Love (UK) (En,Fr,De,Es,It)": {
-		"languages": ["De", "En", "Es", "Fr", "It"]
-	},
-	"007 - From Russia with Love (USA)": {
-		"languages": ["En"]
-	},
-	"007 - Russia yori Ai o Komete (Japan)": {
-		"languages": ["Ja"]
-	},
-	"12-ji no Kane to Cinderella - Halloween Wedding (Japan)": {
-		"languages": ["Ja"]
-	},
-	"2 Games in 1! Archer Maclean's Mercury & Mercury Meltdown (USA) (En,Fr,Es)": {
-		"languages": ["En", "Es", "Fr"]
-	},
-	"2010 FIFA World Cup - Minami Africa Taikai (Japan)": {
-		"languages": ["Ja"]
-	},
-	"2010 FIFA World Cup South Africa (Europe) (En,Nl)": {
-		"languages": ["En", "Nl"]
-	},
-	"2010 FIFA World Cup South Africa (Europe) (Es,It)": {
-		"languages": ["Es", "It"]
-	},
-	"2010 FIFA World Cup South Africa (Europe) (Fr,De)": {
-		"languages": ["De", "Fr"]
-	},
-	"2010 FIFA World Cup South Africa (Europe) (Fr,De) (Beta)": {
-		"languages": ["De", "Fr"]
-	},
-	"2010 FIFA World Cup South Africa (USA)": {
-		"languages": []
-	},
-	"300 - March to Glory (Europe) (En,Fr,De,Es,It)": {
-		"languages": ["De", "En", "Es", "Fr", "It"]
-	},
-	"300 - March to Glory (USA)": {
-		"languages": ["En"]
-	},
-	"3rd Birthday, The (Europe)": {
-		"languages": ["En"]
-	},
-	"3rd Birthday, The (Japan)": {
-		"languages": ["Ja"]
-	},
-	"3rd Birthday, The (USA)": {
-		"languages": ["En"]
-	},
-	"428 - Fuusa Sareta Shibuya de (Japan)": {
-		"languages": ["Ja"]
-	},
-	"50 Cent - Bulletproof - G-Unit Edition (Australia)": {
-		"languages": ["En"]
-	},
-	"50 Cent - Bulletproof - G-Unit Edition (Europe)": {
-		"languages": ["En"]
-	},
-	"50 Cent - Bulletproof - G-Unit Edition (USA)": {
-		"languages": ["En"]
-	},
-	"7 At One Stroke - UMD Demo by Sony DCE (Europe)": {
-		"languages": []
-	},
-	"7 Wonders of the Ancient World (Europe) (En,Fr,De,Es,It)": {
-		"languages": ["De", "En", "Es", "Fr", "It"]
-	},
-	"7 Wonders of the Ancient World (USA)": {
-		"languages": ["En"]
-	},
-	"7th Dragon 2020 (Japan)": {
-		"languages": ["Ja"]
-	},
-	"7th Dragon 2020-II (Japan)": {
-		"languages": ["Ja"]
-	},
-	"A la croisee des mondes - La Boussole d'or (France)": {
-		"languages": ["Fr"]
-	},
-	"AFL Challenge (Australia)": {
-		"languages": ["En"]
-	},
-	"AI Mahjong (Japan)": {
-		"languages": ["Ja"]
-	},
-	"AI Shougi (Japan) (v2.00)": {
-		"languages": ["Ja"]
-	},
-	"AKB1-149 - Ren'ai Sousenkyo (Japan) (Data Install Senyou Disc)": {
-		"languages": ["Ja"]
-	},
-	"AKB1-149 - Ren'ai Sousenkyo (Japan) (Game Disc)": {
-		"languages": ["Ja"]
-	},
-	"AKB1-48 - Idol to Koishitara... (Japan)": {
-		"languages": ["Ja"]
-	},
-	"AKB1-48+10 - Idol to Guam de Koishitara... (Japan)": {
-		"languages": ["Ja"]
-	},
-	"ATV Offroad Fury - Blazin' Trails (Europe) (En,Fr,De,Es,It)": {
-		"languages": ["De", "En", "Es", "Fr", "It"]
-	},
-	"ATV Offroad Fury - Blazin' Trails (USA)": {
-		"languages": ["En"]
-	},
-	"ATV Offroad Fury Pro (Europe) (En,Fr,De,Es,It,Pt,Pl,Ru,El)": {
-		"languages": ["De", "El", "En", "Es", "Fr", "It", "Pl", "Pt", "Ru"]
-	},
-	"ATV Offroad Fury Pro (USA)": {
-		"languages": ["En"]
-	},
-	"ATV Offroad Fury Pro (USA) (Beta)": {
-		"languages": ["En"]
-	},
-	"ATV Offroad Fury Pro (USA) (Demo)": {
-		"languages": ["En"]
-	},
-	"Abunai - Koi no Sousa Shitsu (Japan)": {
-		"languages": ["Ja"]
-	},
-	"Accel World - Gin'yoku no Kakusei (Japan)": {
-		"languages": ["Ja"]
-	},
-	"Accel World - Kasoku no Chouten (Japan)": {
-		"languages": ["Ja"]
-	},
-	"Ace Combat - Joint Assault (Europe) (En,Ja,Fr,De,Es,It)": {
-		"languages": ["De", "En", "Es", "Fr", "It", "Ja"]
-	},
-	"Ace Combat - Joint Assault (USA)": {
-		"languages": ["En"]
-	},
-	"Ace Combat X - Skies of Deception (Europe) (En,Ja,Fr,De,Es,It,Ko)": {
-		"languages": ["De", "En", "Es", "Fr", "It", "Ja", "Ko"]
-	},
-	"Ace Combat X - Skies of Deception (Japan) (En,Ja,Fr,De,Es,It,Ko) (v2.00)": {
-		"languages": ["De", "En", "Es", "Fr", "It", "Ja", "Ko"]
-	},
-	"Ace Combat X - Skies of Deception (Japan, Asia) (En,Ja,Fr,De,Es,It,Ko) (v1.01)": {
-		"languages": ["De", "En", "Es", "Fr", "It", "Ja", "Ko"]
-	},
-	"Ace Combat X - Skies of Deception (Korea) (En,Ko)": {
-		"languages": ["En", "Ko"]
-	},
-	"Ace Combat X - Skies of Deception (USA)": {
-		"languages": ["En"]
-	},
-	"Ace Combat X2 - Joint Assault (Japan)": {
-		"languages": ["Ja"]
-	},
-	"Aces of War (Europe)": {
-		"languages": ["En"]
-	},
-	"Activision Hits Remixed (Europe)": {
-		"languages": ["En"]
-	},
-	"Activision Hits Remixed (USA)": {
-		"languages": ["En"]
-	},
-	"Adventures to Go! (Europe) (En,Fr,De)": {
-		"languages": ["De", "En", "Fr"]
-	},
-	"Adventures to Go! (USA)": {
-		"languages": ["En"]
-	},
-	"Adventures to Go! (USA) (Beta)": {
-		"languages": []
-	},
-	"Aedis Eclipse - Generation of Chaos (USA)": {
-		"languages": ["En"]
-	},
-	"After Burner - Black Falcon (Europe) (En,Fr,De,Es,It)": {
-		"languages": ["De", "En", "Es", "Fr", "It"]
-	},
-	"After Burner - Black Falcon (Europe) (En,Fr,De,Es,It) (Alt)": {
-		"languages": ["De", "En", "Es", "Fr", "It"]
-	},
-	"After Burner - Black Falcon (USA) (En,Fr,Es,It,Nl)": {
-		"languages": ["En", "Es", "Fr", "It", "Nl"]
-	},
-	"Air Conflicts - Aces of World War II (USA)": {
-		"languages": ["En"]
-	},
-	"Airou de Puzzle (Japan)": {
-		"languages": ["Ja"]
-	},
-	"Akiba's Trip (Japan)": {
-		"languages": ["Ja"]
-	},
-	"Akumajou Dracula X - Chronicle (Japan)": {
-		"languages": ["Ja"]
-	},
-	"Alien Syndrome (Europe) (En,Fr,De,Es,It)": {
-		"languages": ["De", "En", "Es", "Fr", "It"]
-	},
-	"Alien Syndrome (USA)": {
-		"languages": ["En"]
-	},
-	"Aliens vs. Predator - Requiem (Europe)": {
-		"languages": ["En"]
-	},
-	"Aliens vs. Predator - Requiem (USA)": {
-		"languages": ["En"]
-	},
-	"All Kamen Rider - Rider Generation 2 (Japan)": {
-		"languages": ["Ja"]
-	},
-	"Amagami (Japan)": {
-		"languages": ["Ja"]
-	},
-	"Amagoushi no Yakata Portable - Ichiyanagi Nagomu, Saisho no Junan (Japan)": {
-		"languages": ["Ja"]
-	},
-	"Amatsumi Sora ni! Kumo no Hatate ni (Japan) (Disc 1)": {
-		"languages": ["Ja"]
-	},
-	"Amnesia (Japan)": {
-		"languages": ["Ja"]
-	},
-	"Amnesia Crowd (Japan)": {
-		"languages": ["Ja"]
-	},
-	"Amnesia Later (Japan)": {
-		"languages": ["Ja"]
-	},
-	"Anata o Yurusanai (Japan)": {
-		"languages": ["Ja"]
-	},
-	"Angelique - Maren no Rokukishi (Japan)": {
-		"languages": ["Ja"]
-	},
-	"Anohana - Ano Hi Mita Hana no Namae o Bokutachi wa Mada Shiranai. (Japan)": {
-		"languages": ["Ja"]
-	},
-	"Another Century's Episode Portable (Japan)": {
-		"languages": ["Ja"]
-	},
-	"Ao no Exorcist - Genkoku no Labyrinth (Japan)": {
-		"languages": ["Ja"]
-	},
-	"Ape Academy (Europe) (En,Fr,De,Es,It)": {
-		"languages": ["De", "En", "Es", "Fr", "It"]
-	},
-	"Ape Academy 2 (Europe) (En,Fr,De,Es,It,Nl,Pt,Ru)": {
-		"languages": ["De", "En", "Es", "Fr", "It", "Nl", "Pt", "Ru"]
-	},
-	"Ape Academy 2 (Europe) (En,Fr,De,Es,It,Nl,Pt,Ru) (Beta)": {
-		"languages": ["De", "En", "Es", "Fr", "It", "Nl", "Pt", "Ru"]
-	},
-	"Ape Escape (Europe) (En,Fr,De,Es,It)": {
-		"languages": ["De", "En", "Es", "Fr", "It"]
-	},
-	"Ape Escape - On the Loose (USA)": {
-		"languages": ["En"]
-	},
-	"Ape Escape Academy (USA)": {
-		"languages": ["En"]
-	},
-	"Ape Escape Academy (USA) (Demo)": {
-		"languages": ["En"]
-	},
-	"Arcana Famiglia - La Storia della Arcana Famiglia (Japan)": {
-		"languages": ["Ja"]
-	},
-	"Arcana Famiglia - Vascello Phantasma no Majutsushi (Japan)": {
-		"languages": ["Ja"]
-	},
-	"Arcana Famiglia 2 - La Storia della Arcana Famiglia (Japan)": {
-		"languages": ["Ja"]
-	},
-	"Archer Maclean's Mercury (Europe, Australia) (En,Fr,De,Es,It)": {
-		"languages": ["De", "En", "Es", "Fr", "It"]
-	},
-	"Archer Maclean's Mercury (USA)": {
-		"languages": ["En"]
-	},
-	"Are you Alice (Japan)": {
-		"languages": ["Ja"]
-	},
-	"Armored Core - Formula Front (Korea)": {
-		"languages": ["Ko"]
-	},
-	"Armored Core - Formula Front Extreme Battle (Europe)": {
-		"languages": ["En"]
-	},
-	"Armored Core - Formula Front Extreme Battle (USA)": {
-		"languages": ["En"]
-	},
-	"Armored Core - Formula Front International (Japan) (En,Ja)": {
-		"languages": ["En", "Ja"]
-	},
-	"Armored Core 3 Portable (Japan, Asia)": {
-		"languages": ["Ja"]
-	},
-	"Army of Two - The 40th Day (Europe) (En,Fr,De,Es,It)": {
-		"languages": ["De", "En", "Es", "Fr", "It"]
-	},
-	"Army of Two - The 40th Day (USA)": {
-		"languages": ["En"]
-	},
-	"Arnaqueur, L' (France)": {
-		"languages": ["Fr"]
-	},
-	"Arthur and the Minimoys (Europe) (De,It)": {
-		"languages": ["De", "It"]
-	},
-	"Arthur and the Minimoys (Europe) (En,Fr,Es,Nl,Sv)": {
-		"languages": ["En", "Es", "Fr", "Nl", "Sv"]
-	},
-	"Arthur and the Minimoys (Europe) (En,Fr,Es,Nl,Sv) (Beta)": {
-		"languages": ["En", "Es", "Fr", "Nl", "Sv"]
-	},
-	"Artlist Collection - The Dog Happy Life - Shiawase Wanko Seikatsu Dai-1-dan (Japan)": {
-		"languages": ["Ja"]
-	},
-	"Artlist Collection - The Dog Happy Life - Shiawase Wanko Seikatsu Dai-1-dan - McDonald's Ver. (Japan)": {
-		"languages": ["Ja"]
-	},
-	"Asaki, Yumemishi (Japan)": {
-		"languages": ["Ja"]
-	},
-	"Asphalt - Urban GT 2 (Europe) (En,Fr,De,Es,It)": {
-		"languages": ["De", "En", "Es", "Fr", "It"]
-	},
-	"Assassin's Creed - Bloodlines (Europe) (En,Fr,De,Es,It,Ru)": {
-		"languages": ["De", "En", "Es", "Fr", "It", "Ru"]
-	},
-	"Assassin's Creed - Bloodlines (Japan) (En,Ja)": {
-		"languages": ["En", "Ja"]
-	},
-	"Assassin's Creed - Bloodlines (Korea)": {
-		"languages": ["En"]
-	},
-	"Assassin's Creed - Bloodlines (USA) (En,Fr,De,Es,It)": {
-		"languages": ["De", "En", "Es", "Fr", "It"]
-	},
-	"Asterix & Obelix XXL 2 (Europe) (En,Fr,De,Es,It,Nl)": {
-		"languages": ["De", "En", "Es", "Fr", "It", "Nl"]
-	},
-	"Astonishia Story (Europe)": {
-		"languages": ["En"]
-	},
-	"Astonishia Story (Korea)": {
-		"languages": []
-	},
-	"Astonishia Story (USA)": {
-		"languages": ["En"]
-	},
-	"Astonishia Story 2 (Korea)": {
-		"languages": ["Ko"]
-	},
-	"Astro Boy - The Video Game (Europe) (En,Fr,De,Es,It)": {
-		"languages": ["De", "En", "Es", "Fr", "It"]
-	},
-	"Astro Boy - The Video Game (USA) (En,Fr,Es,It,Nl)": {
-		"languages": ["En", "Es", "Fr", "It", "Nl"]
-	},
-	"Atari Classics Evolved (USA)": {
-		"languages": ["En"]
-	},
-	"Atari Classics Evolved (USA) (Beta)": {
-		"languages": []
-	},
-	"Audition Portable (Korea)": {
-		"languages": ["Ko"]
-	},
-	"Autoescuela Aprueba Conmigo (Spain)": {
-		"languages": ["Es"]
-	},
-	"Ayakashibito - Genyou Ibunroku Portable (Japan)": {
-		"languages": ["Ja"]
-	},
-	"B-Boy (Europe) (Demo)": {
-		"languages": ["En"]
-	},
-	"B-Boy (Europe) (En,Fr,De,Es,It)": {
-		"languages": ["De", "En", "Es", "Fr", "It"]
-	},
-	"B-Boy (USA)": {
-		"languages": []
-	},
-	"Bakemonogatari Portable (Japan)": {
-		"languages": ["Ja"]
-	},
-	"Baku-No (Japan, Asia)": {
-		"languages": ["Ja"]
-	},
-	"Bakugan - Defenders of the Core (Europe) (En,Fr,De,Es,It,Nl,Sv)": {
-		"languages": ["De", "En", "Es", "Fr", "It", "Nl", "Sv"]
-	},
-	"Bakugan - Defenders of the Core (USA) (En,Fr)": {
-		"languages": ["En", "Fr"]
-	},
-	"Bakumatsu Rock (Japan)": {
-		"languages": ["Ja"]
-	},
-	"Battle Dodgeball 3 (Japan)": {
-		"languages": ["Ja"]
-	},
-	"Battle Royal (India)": {
-		"languages": []
-	},
-	"Battle Spirits - Kiseki no Hasha (Japan)": {
-		"languages": ["Ja"]
-	},
-	"Battle vs. Chess (Europe) (En,Fr,De,Es,It,Pl,Ru) (Proto)": {
-		"languages": ["De", "En", "Es", "Fr", "It", "Pl", "Ru"]
-	},
-	"BattleZone (Europe) (En,Fr,De,Es,It)": {
-		"languages": ["De", "En", "Es", "Fr", "It"]
-	},
-	"BattleZone (USA)": {
-		"languages": ["En"]
-	},
-	"Beaterator (Europe, Australia) (En,Fr,De,Es,It)": {
-		"languages": ["De", "En", "Es", "Fr", "It"]
-	},
-	"Beaterator (USA)": {
-		"languages": ["En"]
-	},
-	"Beit Hell 2000 (Japan)": {
-		"languages": ["Ja"]
-	},
-	"Ben 10 - Alien Force (Europe) (En,Fr,De,Es,It)": {
-		"languages": ["De", "En", "Es", "Fr", "It"]
-	},
-	"Ben 10 - Alien Force (USA) (En,Fr,De,Es,It)": {
-		"languages": ["De", "En", "Es", "Fr", "It"]
-	},
-	"Ben 10 - Alien Force - Vilgax Attacks (Europe) (En,Fr,De,Es,It)": {
-		"languages": ["De", "En", "Es", "Fr", "It"]
-	},
-	"Ben 10 - Alien Force - Vilgax Attacks (USA)": {
-		"languages": []
-	},
-	"Ben 10 - Protector of Earth (Europe)": {
-		"languages": ["En"]
-	},
-	"Ben 10 - Protector of Earth (Europe) (En,Fr,De,Es,It)": {
-		"languages": ["De", "En", "Es", "Fr", "It"]
-	},
-	"Ben 10 - Protector of Earth (USA)": {
-		"languages": ["En"]
-	},
-	"Ben 10 - Ultimate Alien - Cosmic Destruction (Europe) (En,Fr,De,Es,It)": {
-		"languages": ["De", "En", "Es", "Fr", "It"]
-	},
-	"Ben 10 - Ultimate Alien - Cosmic Destruction (USA)": {
-		"languages": ["En"]
-	},
-	"Beowulf - The Game (Europe) (En,Fr,De,Es,It)": {
-		"languages": ["De", "En", "Es", "Fr", "It"]
-	},
-	"Beowulf - The Game (USA) (En,Fr,De,Es,It)": {
-		"languages": ["De", "En", "Es", "Fr", "It"]
-	},
-	"Beta Bloc (Italy)": {
-		"languages": ["En"]
-	},
-	"Bigs 2, The (USA)": {
-		"languages": ["En"]
-	},
-	"Bigs, The (USA)": {
-		"languages": ["En"]
-	},
-	"Black Rock Shooter - The Game (Japan)": {
-		"languages": ["Ja"]
-	},
-	"Black Wolves Saga - Last Hope (Japan)": {
-		"languages": ["Ja"]
-	},
-	"Blade Dancer - Lineage of Light (Europe) (En,Fr,De,Es,It)": {
-		"languages": ["De", "En", "Es", "Fr", "It"]
-	},
-	"Blade Dancer - Lineage of Light (USA)": {
-		"languages": ["En"]
-	},
-	"Blade Dancer - Sennen no Yakusoku (Japan)": {
-		"languages": ["Ja"]
-	},
-	"BlazBlue - Calamity Trigger (Europe) (En,Ja,Fr,De,Es,Zh,Ko)": {
-		"languages": ["De", "En", "Es", "Fr", "Ja", "Ko", "Zh"]
-	},
-	"BlazBlue - Calamity Trigger (USA) (En,Ja,Zh,Ko)": {
-		"languages": ["En", "Ja", "Ko", "Zh"]
-	},
-	"BlazBlue - Calamity Trigger Portable (Japan)": {
-		"languages": ["Ja"]
-	},
-	"BlazBlue - Continuum Shift II (Asia) (En,Ja,Zh,Ko)": {
-		"languages": ["En", "Ja", "Ko", "Zh"]
-	},
-	"BlazBlue - Continuum Shift II (Europe) (En,Ja,Zh,Ko)": {
-		"languages": ["En", "Ja", "Ko", "Zh"]
-	},
-	"BlazBlue - Continuum Shift II (Japan)": {
-		"languages": ["Ja"]
-	},
-	"BlazBlue - Continuum Shift II (USA) (Beta)": {
-		"languages": []
-	},
-	"BlazBlue - Continuum Shift II (USA) (En,Ja,Zh,Ko)": {
-		"languages": ["En", "Ja", "Ko", "Zh"]
-	},
-	"Blazing Souls Accelate (Europe)": {
-		"languages": ["En"]
-	},
-	"Blazing Souls Accelate (Japan) (v2.00)": {
-		"languages": ["Ja"]
-	},
-	"Blazing Souls Accelate (USA)": {
-		"languages": ["En"]
-	},
-	"Bleach - Heat the Soul (Japan)": {
-		"languages": ["Ja"]
-	},
-	"Bleach - Heat the Soul 2 (Japan)": {
-		"languages": ["Ja"]
-	},
-	"Bleach - Heat the Soul 3 (Japan)": {
-		"languages": ["Ja"]
-	},
-	"Bleach - Heat the Soul 4 (Japan)": {
-		"languages": ["Ja"]
-	},
-	"Bleach - Heat the Soul 5 (Japan)": {
-		"languages": ["Ja"]
-	},
-	"Bleach - Heat the Soul 6 (Asia)": {
-		"languages": ["Zh"]
-	},
-	"Bleach - Heat the Soul 6 (Japan)": {
-		"languages": ["Ja"]
-	},
-	"Bleach - Heat the Soul 7 (Japan)": {
-		"languages": ["Ja"]
-	},
-	"Bleach - Heat the Soul 7 (Korea)": {
-		"languages": ["Ja"]
-	},
-	"Bliss Island (Europe) (En,Fr,De,Es,It)": {
-		"languages": ["De", "En", "Es", "Fr", "It"]
-	},
-	"Blitz - Overtime (USA)": {
-		"languages": ["En"]
-	},
-	"Blokus Club Portable with Bumpy Trot (Japan) (Taikenban)": {
-		"languages": ["Ja"]
-	},
-	"Blokus Portable - Steambot Championship (Europe) (En,Fr,De,Es,It)": {
-		"languages": ["De", "En", "Es", "Fr", "It"]
-	},
-	"Blokus Portable - Steambot Championship (USA)": {
-		"languages": ["En"]
-	},
-	"Blood Bowl (Europe) (En,Fr,De,Es,It)": {
-		"languages": ["De", "En", "Es", "Fr", "It"]
-	},
-	"Blood Bowl (USA)": {
-		"languages": []
-	},
-	"Blood+ - Final Piece - Saigo no Kakera (Japan)": {
-		"languages": ["Ja"]
-	},
-	"Boku no Natsuyasumi 4 - Setouchi Shounen Tanteidan - Boku to Himitsu no Chizu (Japan)": {
-		"languages": ["Ja"]
-	},
-	"Boku no Natsuyasumi Portable - Mushi Mushi Hakase to Teppen-yama no Himitsu!! (Japan)": {
-		"languages": ["Ja"]
-	},
-	"Boku no Natsuyasumi Portable 2 - Nazo Nazo Shimai to Chinbotsusen no Himitsu! (Japan)": {
-		"languages": ["Ja"]
-	},
-	"Boku no Watashi no Katamari Damacy (Japan)": {
-		"languages": ["Ja"]
-	},
-	"Boku wa Koukuu Kanseikan - Airport Hero Narita (Japan)": {
-		"languages": ["Ja"]
-	},
-	"Boku wa Koukuu Kanseikan - Airport Hero Shinchitose (Japan)": {
-		"languages": ["Ja"]
-	},
-	"Boku wa Tomodachi ga Sukunai Portable (Japan)": {
-		"languages": ["Ja"]
-	},
-	"Bokujou Monogatari - Harvest Moon - Boy & Girl (Japan)": {
-		"languages": ["Ja"]
-	},
-	"Bokujou Monogatari - Sugar Mura to Minna no Negai (Japan)": {
-		"languages": ["Ja"]
-	},
-	"Bomberman (Europe) (En,Fr,De,Es,It)": {
-		"languages": ["De", "En", "Es", "Fr", "It"]
-	},
-	"Bomberman (USA)": {
-		"languages": ["En"]
-	},
-	"Bomberman - Bakufuu Sentai Bombermen (Japan)": {
-		"languages": ["Ja"]
-	},
-	"Bomberman - Panic Bomber (Japan)": {
-		"languages": ["Ja"]
-	},
-	"Bomberman Land (Europe) (En,Fr,De,Es,It)": {
-		"languages": ["De", "En", "Es", "Fr", "It"]
-	},
-	"Bomberman Land (USA)": {
-		"languages": ["En"]
-	},
-	"Bomberman Land Portable (Japan)": {
-		"languages": ["Ja"]
-	},
-	"Bomberman Portable (Japan)": {
-		"languages": ["Ja"]
-	},
-	"Bounty Hounds (Asia)": {
-		"languages": ["Zh"]
-	},
-	"Bounty Hounds (Japan)": {
-		"languages": ["Ja"]
-	},
-	"Bounty Hounds (USA)": {
-		"languages": ["En"]
-	},
-	"Boxer's Road 2 - The Real (Japan)": {
-		"languages": ["Ja"]
-	},
-	"Brave Story - New Traveler (USA)": {
-		"languages": ["En"]
-	},
-	"Breath of Fire III (Europe)": {
-		"languages": ["En"]
-	},
-	"Breath of Fire III (Japan)": {
-		"languages": ["Ja"]
-	},
-	"Brian Lara 2007 - Pressure Play (Europe)": {
-		"languages": ["En"]
-	},
-	"Brooktown High (USA)": {
-		"languages": ["En"]
-	},
-	"Brothers Conflict - Brilliant Blue (Japan)": {
-		"languages": ["Ja"]
-	},
-	"Brothers Conflict - Passion Pink (Japan)": {
-		"languages": ["Ja"]
-	},
-	"Brothers in Arms - D-Day (Europe, Australia) (En,Fr,De,Es,It)": {
-		"languages": ["De", "En", "Es", "Fr", "It"]
-	},
-	"Brothers in Arms - D-Day (USA)": {
-		"languages": ["En"]
-	},
-	"Brujula Dorada, La (Spain)": {
-		"languages": ["Es"]
-	},
-	"Brunswick Pro Bowling (Europe)": {
-		"languages": ["En"]
-	},
-	"Brunswick Pro Bowling (USA)": {
-		"languages": []
-	},
-	"Bubble Bobble Evolution (Europe) (En,Fr,De,Es,It)": {
-		"languages": ["De", "En", "Es", "Fr", "It"]
-	},
-	"Bubble Bobble Evolution (USA)": {
-		"languages": ["En"]
-	},
-	"Bunmei Kaika - Aoiza Ibunroku (Japan)": {
-		"languages": ["Ja"]
-	},
-	"Burnout Dominator (Asia)": {
-		"languages": ["En"]
-	},
-	"Burnout Dominator (Europe)": {
-		"languages": ["En"]
-	},
-	"Burnout Dominator (Europe) (En,Fr,De,Es,It)": {
-		"languages": ["De", "En", "Es", "Fr", "It"]
-	},
-	"Burnout Dominator (Japan)": {
-		"languages": ["Ja"]
-	},
-	"Burnout Dominator (USA)": {
-		"languages": ["En"]
-	},
-	"Burnout Legends (Asia)": {
-		"languages": ["En"]
-	},
-	"Burnout Legends (Europe) (En,Fr,De,Es,It,Nl) (v2.00)": {
-		"languages": ["De", "En", "Es", "Fr", "It", "Nl"]
-	},
-	"Burnout Legends (Europe, Australia) (En,Fr,De,Es,It,Nl) (v1.01)": {
-		"languages": ["De", "En", "Es", "Fr", "It", "Nl"]
-	},
-	"Burnout Legends (Japan)": {
-		"languages": ["Ja"]
-	},
-	"Burnout Legends (Japan) (EA Best Hits)": {
-		"languages": ["Ja"]
-	},
-	"Burnout Legends (USA) (En,Fr,De,Es,It,Nl) (v1.00)": {
-		"languages": ["De", "En", "Es", "Fr", "It", "Nl"]
-	},
-	"Burnout Legends (USA) (En,Fr,De,Es,It,Nl) (v2.00)": {
-		"languages": ["De", "En", "Es", "Fr", "It", "Nl"]
-	},
-	"Busou Shinki - Battle Masters (Japan)": {
-		"languages": ["Ja"]
-	},
-	"Busou Shinki - Battle Masters Mk. 2 (Japan)": {
-		"languages": ["Ja"]
-	},
-	"Bussola d'Oro, La (Italy)": {
-		"languages": ["It"]
-	},
-	"Bust-A-Move - Deluxe (USA)": {
-		"languages": ["En"]
-	},
-	"Bust-A-Move Ghost (Europe)": {
-		"languages": ["En"]
-	},
-	"Buzz! Brain Bender (Europe) (En,Fr,De,Es,It,Nl,Pt,Pl)": {
-		"languages": ["De", "En", "Es", "Fr", "It", "Nl", "Pl", "Pt"]
-	},
-	"Buzz! Brain of Oz (Australia)": {
-		"languages": ["En"]
-	},
-	"Buzz! Brain of the UK (UK)": {
-		"languages": ["En"]
-	},
-	"Buzz! Concurso Universal (Europe) (Es,Pt)": {
-		"languages": ["Es", "Pt"]
-	},
-	"Buzz! Danske Genier (Europe) (No,Da)": {
-		"languages": ["Da", "No"]
-	},
-	"Buzz! Das grosse Laenderquiz (Europe) (De,It)": {
-		"languages": ["De", "It"]
-	},
-	"Buzz! De Slimste van Nederland (Netherlands)": {
-		"languages": ["Nl"]
-	},
-	"Buzz! De Strafste van Belgie (Belgium) (Fr,Nl)": {
-		"languages": ["Fr", "Nl"]
-	},
-	"Buzz! Deutschlands Superquiz (Germany)": {
-		"languages": ["De"]
-	},
-	"Buzz! Il Quizzone Nazionale (Italy)": {
-		"languages": ["It"]
-	},
-	"Buzz! Le Plus Malin des Francais (France)": {
-		"languages": ["Fr"]
-	},
-	"Buzz! Master Quiz (Europe)": {
-		"languages": ["En"]
-	},
-	"Buzz! Master Quiz (Europe) (De,It)": {
-		"languages": ["De", "It"]
-	},
-	"Buzz! Master Quiz (Europe) (En,Pl)": {
-		"languages": ["En", "Pl"]
-	},
-	"Buzz! Master Quiz (Europe) (Es,Pt)": {
-		"languages": ["Es", "Pt"]
-	},
-	"Buzz! Master Quiz (Europe) (Fr,Nl)": {
-		"languages": ["Fr", "Nl"]
-	},
-	"Buzz! Master Quiz (Europe) (Sv,Fi)": {
-		"languages": ["Fi", "Sv"]
-	},
-	"Buzz! Master Quiz (USA)": {
-		"languages": ["En"]
-	},
-	"Buzz! Polskie Lamiglowki ~ Buzz! Mozak Hrvatske (Europe) (Pl,Hr)": {
-		"languages": ["Hr", "Pl"]
-	},
-	"Buzz! Que Sabes de tu Pais (Spain)": {
-		"languages": ["Es"]
-	},
-	"Buzz! Quem e o Genio Portugues ~ Buzz! Sokrovishha nacii (Europe) (Pt,Ru)": {
-		"languages": ["Pt", "Ru"]
-	},
-	"Buzz! Quiz World (Australia)": {
-		"languages": ["En"]
-	},
-	"Buzz! Quiz World (Europe) (De,It)": {
-		"languages": ["De", "It"]
-	},
-	"Buzz! Quiz World (Europe) (El,Cs)": {
-		"languages": ["Cs", "El"]
-	},
-	"Buzz! Quiz World (Europe) (En,Pl)": {
-		"languages": ["En", "Pl"]
-	},
-	"Buzz! Quiz World (Europe) (Fr,Nl)": {
-		"languages": ["Fr", "Nl"]
-	},
-	"Buzz! Quiz World (Europe) (Sv,Fi)": {
-		"languages": ["Fi", "Sv"]
-	},
-	"Buzz! Svenska Genier ~ Buzz! Suomen Neropatti (Europe) (Sv,Fi)": {
-		"languages": ["Fi", "Sv"]
-	},
-	"Buzz! The Ultimate Music Quiz (Australia)": {
-		"languages": ["En"]
-	},
-	"Buzz! The Ultimate Music Quiz (Europe)": {
-		"languages": ["En"]
-	},
-	"Buzz! The Ultimate Music Quiz (Europe) (De,It)": {
-		"languages": ["De", "It"]
-	},
-	"Buzz! The Ultimate Music Quiz (Europe) (Es,Pt)": {
-		"languages": ["Es", "Pt"]
-	},
-	"Buzz! The Ultimate Music Quiz (Europe) (Fr,Nl)": {
-		"languages": ["Fr", "Nl"]
-	},
-	"Buzz! The Ultimate Music Quiz (Europe) (Sv,Fi)": {
-		"languages": ["Fi", "Sv"]
-	},
-	"CID the Dummy (Europe) (En,Fr,De,Es,It)": {
-		"languages": ["De", "En", "Es", "Fr", "It"]
-	},
-	"CID the Dummy (USA)": {
-		"languages": ["En"]
-	},
-	"CS Kensa Disc (J1) (Japan)": {
-		"languages": ["En"]
-	},
-	"Cabela's African Safari (USA)": {
-		"languages": ["En"]
-	},
-	"Cabela's Dangerous Hunts - Ultimate Challenge (Europe)": {
-		"languages": ["En"]
-	},
-	"Cabela's Dangerous Hunts - Ultimate Challenge (USA)": {
-		"languages": []
-	},
-	"Cabela's Legendary Adventures (USA)": {
-		"languages": ["En"]
-	},
-	"Cabela's North American Adventures (USA)": {
-		"languages": ["En"]
-	},
-	"Cake Mania - Baker's Challenge (USA)": {
-		"languages": ["En"]
-	},
-	"Call of Duty - Roads to Victory (Europe) (En,Fr,Es,It)": {
-		"languages": ["En", "Es", "Fr", "It"]
-	},
-	"Call of Duty - Roads to Victory (Germany)": {
-		"languages": ["De"]
-	},
-	"Call of Duty - Roads to Victory (USA) (En,Ja,Fr,De,Es,It)": {
-		"languages": ["De", "En", "Es", "Fr", "It", "Ja"]
-	},
-	"Capcom Classics Collection (Japan)": {
-		"languages": ["Ja"]
-	},
-	"Capcom Classics Collection Reloaded (Europe)": {
-		"languages": ["En"]
-	},
-	"Capcom Classics Collection Reloaded (USA)": {
-		"languages": ["En"]
-	},
-	"Capcom Classics Collection Remixed (Asia)": {
-		"languages": ["En"]
-	},
-	"Capcom Classics Collection Remixed (Europe)": {
-		"languages": ["En"]
-	},
-	"Capcom Classics Collection Remixed (USA)": {
-		"languages": ["En"]
-	},
-	"Capcom Puzzle World (Europe)": {
-		"languages": ["En"]
-	},
-	"Capcom Puzzle World (USA)": {
-		"languages": ["En"]
-	},
-	"Capcom Special Taikenban 3 in 1 (Japan)": {
-		"languages": ["Ja"]
-	},
-	"Carnage Heart Portable (Japan)": {
-		"languages": ["Ja"]
-	},
-	"Carol Vorderman's Sudoku (Europe) (En,Fr,De)": {
-		"languages": ["De", "En", "Fr"]
-	},
-	"Carol Vorderman's Sudoku (USA) (En,Fr,De,Es,It)": {
-		"languages": ["De", "En", "Es", "Fr", "It"]
-	},
-	"Cart Kings (India) (En,Hi)": {
-		"languages": ["En", "Hi"]
-	},
-	"Castlevania - The Dracula X Chronicles (Europe) (En,Fr,De,Es,It)": {
-		"languages": ["De", "En", "Es", "Fr", "It"]
-	},
-	"Castlevania - The Dracula X Chronicles (Korea)": {
-		"languages": ["En"]
-	},
-	"Castlevania - The Dracula X Chronicles (USA)": {
-		"languages": ["En"]
-	},
-	"Chameleon (USA)": {
-		"languages": ["En"]
-	},
-	"Championship Manager (Europe)": {
-		"languages": ["En"]
-	},
-	"Championship Manager 2006 (Europe)": {
-		"languages": ["En"]
-	},
-	"Championship Manager 2007 (Europe) (En,Fr,Es,It)": {
-		"languages": ["En", "Es", "Fr", "It"]
-	},
-	"Chandragupta - Warrior Prince (India) (En,Hi)": {
-		"languages": ["En", "Hi"]
-	},
-	"Chase Cop - Pursuit Force (Korea)": {
-		"languages": ["Ko"]
-	},
-	"Chessmaster - The Art of Learning (Europe) (En,Fr,De,Es,It,Nl)": {
-		"languages": ["De", "En", "Es", "Fr", "It", "Nl"]
-	},
-	"Chessmaster - The Art of Learning (USA) (En,Fr,Es)": {
-		"languages": ["En", "Es", "Fr"]
-	},
-	"Chi Vuol Essere Milionario Party Edition (Italy)": {
-		"languages": ["It"]
-	},
-	"Chikyuu Boueigun 2 Portable (Japan)": {
-		"languages": ["Ja"]
-	},
-	"Chili Con Carnage (Europe) (En,Fr,De,Es,It)": {
-		"languages": ["De", "En", "Es", "Fr", "It"]
-	},
-	"Chili Con Carnage (USA)": {
-		"languages": ["En"]
-	},
-	"Chotto Shot Edit (Japan)": {
-		"languages": ["Ja"]
-	},
-	"Chronicle of Dungeon Maker (Asia)": {
-		"languages": ["Ja"]
-	},
-	"Chronicle of Dungeon Maker II (Japan)": {
-		"languages": ["Ja"]
-	},
-	"Chronostacia (Japan)": {
-		"languages": ["Ja"]
-	},
-	"Clank & Ratchet - Maru Hi Mission - Ignition! (Japan) (Beta)": {
-		"languages": []
-	},
-	"Clank & Ratchet - Maruhi Mission Ignition! (Japan)": {
-		"languages": ["Ja"]
-	},
-	"Class of Heroes (USA)": {
-		"languages": ["En"]
-	},
-	"Class of Heroes 2 (USA)": {
-		"languages": ["En"]
-	},
-	"Classic Dungeon - Fuyoku no Masoujin (Japan)": {
-		"languages": ["Ja"]
-	},
-	"Clock Zero - Shuuen no Ichibyou Portable (Japan)": {
-		"languages": ["Ja"]
-	},
-	"Cloudy with a Chance of Meatballs (Europe) (En,Fr,De,Es,It)": {
-		"languages": ["De", "En", "Es", "Fr", "It"]
-	},
-	"Cloudy with a Chance of Meatballs (Europe, Australia)": {
-		"languages": ["En"]
-	},
-	"Cloudy with a Chance of Meatballs (USA)": {
-		"languages": []
-	},
-	"Code Geass - Hangyaku no Lelouch - Lost Colors (Japan) (v2.00)": {
-		"languages": ["Ja"]
-	},
-	"Code Lyoko - Quest for Infinity (Europe) (En,Fr,Es,It)": {
-		"languages": ["En", "Es", "Fr", "It"]
-	},
-	"Code Lyoko - Quest for Infinity (USA) (En,It)": {
-		"languages": ["En", "It"]
-	},
-	"Coded Arms (Asia) (En,Ja)": {
-		"languages": ["En", "Ja"]
-	},
-	"Coded Arms (Europe) (En,Fr,De,Es,It)": {
-		"languages": ["De", "En", "Es", "Fr", "It"]
-	},
-	"Coded Arms (Japan) (En,Ja)": {
-		"languages": ["En", "Ja"]
-	},
-	"Coded Arms (USA)": {
-		"languages": ["En"]
-	},
-	"Coded Arms - Contagion (Asia)": {
-		"languages": ["En"]
-	},
-	"Coded Arms - Contagion (Europe) (En,Fr,De,Es,It)": {
-		"languages": ["De", "En", "Es", "Fr", "It"]
-	},
-	"Coded Arms - Contagion (USA)": {
-		"languages": ["En"]
-	},
-	"Coded Gun (Korea) (En,Ja)": {
-		"languages": ["En", "Ja"]
-	},
-	"Coded Soul - Gyeseungdoeneun Idea (Korea) (Ja,Ko)": {
-		"languages": ["Ja", "Ko"]
-	},
-	"Coded Soul - Uketsugareshi Idea (Japan)": {
-		"languages": ["Ja"]
-	},
-	"Colin McRae - DiRT 2 (Europe) (En,Fr,De,Es,It)": {
-		"languages": ["De", "En", "Es", "Fr", "It"]
-	},
-	"Colin McRae Rally 2005 Plus (Europe) (En,Fr,De,Es,It)": {
-		"languages": ["De", "En", "Es", "Fr", "It"]
-	},
-	"Colin McRae Rally 2005 Plus (Europe) (En,Fr,De,Es,It) (Beta)": {
-		"languages": ["De", "En", "Es", "Fr", "It"]
-	},
-	"Comic Party Portable (Japan) (Shokai Genteiban)": {
-		"languages": ["Ja"]
-	},
-	"Con, The (Australia)": {
-		"languages": ["En"]
-	},
-	"Con, The (Europe)": {
-		"languages": ["En"]
-	},
-	"Con, The (Germany)": {
-		"languages": ["De"]
-	},
-	"Con, The (Italy)": {
-		"languages": ["It"]
-	},
-	"Con, The (Spain)": {
-		"languages": ["Es"]
-	},
-	"Con, The (USA)": {
-		"languages": ["En"]
-	},
-	"Confidential Money - 300-Nichi de 3000-Man Dollar Kasegu Houhou (Japan)": {
-		"languages": ["Ja"]
-	},
-	"Cover Girl (Europe) (En,Fr,De,Es,It)": {
-		"languages": ["De", "En", "Es", "Fr", "It"]
-	},
-	"Crash - Mind over Mutant (Europe)": {
-		"languages": ["En"]
-	},
-	"Crash - Mind over Mutant (Europe) (De,Ru)": {
-		"languages": ["De", "Ru"]
-	},
-	"Crash - Mind over Mutant (Europe) (Es,It)": {
-		"languages": ["Es", "It"]
-	},
-	"Crash - Mind over Mutant (USA) (Beta)": {
-		"languages": []
-	},
-	"Crash - Mind over Mutant (USA) (En,Fr)": {
-		"languages": ["En", "Fr"]
-	},
-	"Crash Tag Team Racing (Europe)": {
-		"languages": ["En"]
-	},
-	"Crash Tag Team Racing (France)": {
-		"languages": ["Fr"]
-	},
-	"Crash Tag Team Racing (Germany)": {
-		"languages": ["De"]
-	},
-	"Crash Tag Team Racing (Italy)": {
-		"languages": ["It"]
-	},
-	"Crash Tag Team Racing (Spain)": {
-		"languages": ["Es"]
-	},
-	"Crash Tag Team Racing (USA)": {
-		"languages": ["En"]
-	},
-	"Crash of the Titans (Europe)": {
-		"languages": ["En"]
-	},
-	"Crash of the Titans (Europe) (De,Ru)": {
-		"languages": ["De", "Ru"]
-	},
-	"Crash of the Titans (Europe) (De,Ru) (Beta)": {
-		"languages": ["De", "Ru"]
-	},
-	"Crash of the Titans (Europe) (Es,It)": {
-		"languages": ["Es", "It"]
-	},
-	"Crash of the Titans (Europe) (Fr,Nl)": {
-		"languages": ["Fr", "Nl"]
-	},
-	"Crash of the Titans (USA)": {
-		"languages": ["En"]
-	},
-	"Crazy Taxi - Fare Wars (Europe) (En,Fr,De,Es,It)": {
-		"languages": ["De", "En", "Es", "Fr", "It"]
-	},
-	"Crazy Taxi - Fare Wars (USA) (v1.01)": {
-		"languages": ["En"]
-	},
-	"Crazy Taxi - Fare Wars (USA) (v2.01)": {
-		"languages": ["En"]
-	},
-	"Criminal Girls (Japan)": {
-		"languages": ["Ja"]
-	},
-	"Crimson Gem Saga (USA)": {
-		"languages": ["En"]
-	},
-	"Crisis Core - Final Fantasy VII (Europe)": {
-		"languages": ["En"]
-	},
-	"Crisis Core - Final Fantasy VII (France)": {
-		"languages": ["Fr"]
-	},
-	"Crisis Core - Final Fantasy VII (Germany)": {
-		"languages": ["De"]
-	},
-	"Crisis Core - Final Fantasy VII (Italy)": {
-		"languages": ["It"]
-	},
-	"Crisis Core - Final Fantasy VII (Japan, Asia)": {
-		"languages": ["Ja"]
-	},
-	"Crisis Core - Final Fantasy VII (Spain)": {
-		"languages": ["Es"]
-	},
-	"Crisis Core - Final Fantasy VII (USA)": {
-		"languages": ["En"]
-	},
-	"Crush (Europe) (En,Fr,De,Es,It)": {
-		"languages": ["De", "En", "Es", "Fr", "It"]
-	},
-	"Crush (USA) (En,Fr,Es)": {
-		"languages": ["En", "Es", "Fr"]
-	},
-	"Cube (Europe) (En,Fr,De,Es,It)": {
-		"languages": ["De", "En", "Es", "Fr", "It"]
-	},
-	"Cube (USA)": {
-		"languages": ["En"]
-	},
-	"D.C. Girls Symphony Pocket (Japan)": {
-		"languages": ["Ja"]
-	},
-	"DJ Max Emotional Sense - Fever (USA)": {
-		"languages": ["En"]
-	},
-	"DJ Max Emotional Sense P - Black Square (Korea) (En,Ja,Ko)": {
-		"languages": ["En", "Ja", "Ko"]
-	},
-	"DJ Max Emotional Sense P - Clazziquai Edition (Korea) (En,Ja,Ko)": {
-		"languages": ["En", "Ja", "Ko"]
-	},
-	"DJ Max Emotional Sense P 2 - Sound Miracle (Korea) (En,Ja,Ko)": {
-		"languages": ["En", "Ja", "Ko"]
-	},
-	"DJ Max Emotional Sense P Portable (Korea)": {
-		"languages": ["Ko"]
-	},
-	"DJ Max Portable - Black Square (Japan)": {
-		"languages": ["Ja"]
-	},
-	"DJ Max Portable - Hot Tunes (Korea) (En,Ja,Ko)": {
-		"languages": ["En", "Ja", "Ko"]
-	},
-	"DJ Max Portable 3 (Korea) (En,Ko)": {
-		"languages": ["En", "Ko"]
-	},
-	"DJ Max Portable 3 (USA)": {
-		"languages": ["En"]
-	},
-	"DT Carnage (USA)": {
-		"languages": ["En"]
-	},
-	"DTM Race Driver 2 (Europe) (En,Fr,De,Es,It)": {
-		"languages": ["De", "En", "Es", "Fr", "It"]
-	},
-	"DTM Race Driver 3 - Challenge (Europe) (En,Fr,De,Es,It)": {
-		"languages": ["De", "En", "Es", "Fr", "It"]
-	},
-	"Dai-2-Ji Super Robot Taisen Z Hakai-Hen (Japan)": {
-		"languages": ["Ja"]
-	},
-	"Dai-2-Ji Super Robot Taisen Z Saisei-Hen (Japan)": {
-		"languages": ["Ja"]
-	},
-	"Daito Giken Koushiki Pachi-Slot Simulator - Ossu! Banchou Portable (Japan)": {
-		"languages": ["Ja"]
-	},
-	"Daito Giken Koushiki Pachi-Slot Simulator - Ossu! Misao, Maguro Densetsu Portable (Japan)": {
-		"languages": ["Ja"]
-	},
-	"Daito Giken Koushiki Pachi-Slot Simulator - Yoshimune Portable (Japan)": {
-		"languages": ["Ja"]
-	},
-	"Danball Senki (Japan)": {
-		"languages": ["Ja"]
-	},
-	"Danball Senki Boost (Japan)": {
-		"languages": ["Ja"]
-	},
-	"Danball Senki W (Japan)": {
-		"languages": ["Ja"]
-	},
-	"Danganronpa - Kibou no Gakuen to Zetsubou no Koukousei (Japan)": {
-		"languages": ["Ja"]
-	},
-	"Danganronpa - Kibou no Gakuen to Zetsubou no Koukousei (Japan) (PSP the Best)": {
-		"languages": ["Ja"]
-	},
-	"Dante's Inferno (Europe)": {
-		"languages": ["En"]
-	},
-	"Dante's Inferno (France)": {
-		"languages": ["Fr"]
-	},
-	"Dante's Inferno (Germany)": {
-		"languages": ["De"]
-	},
-	"Dante's Inferno (Italy)": {
-		"languages": ["It"]
-	},
-	"Dante's Inferno (Korea)": {
-		"languages": ["En"]
-	},
-	"Dante's Inferno (Spain)": {
-		"languages": ["Es"]
-	},
-	"Dante's Inferno (USA)": {
-		"languages": ["En"]
-	},
-	"Dariusburst (Japan) (En,Ja)": {
-		"languages": ["En", "Ja"]
-	},
-	"Darkstalkers Chronicle - The Chaos Tower (Europe)": {
-		"languages": ["En"]
-	},
-	"Darkstalkers Chronicle - The Chaos Tower (USA)": {
-		"languages": ["En"]
-	},
-	"Dave Mirra BMX Challenge (Europe) (En,Fr,De,Es,It)": {
-		"languages": ["De", "En", "Es", "Fr", "It"]
-	},
-	"Dave Mirra BMX Challenge (USA)": {
-		"languages": ["En"]
-	},
-	"Daxter (Europe) (En,Fr,De,Es,It)": {
-		"languages": ["De", "En", "Es", "Fr", "It"]
-	},
-	"Daxter (USA) (Demo)": {
-		"languages": ["En"]
-	},
-	"Daxter (USA) (En,Fr,De,Es,It)": {
-		"languages": ["De", "En", "Es", "Fr", "It"]
-	},
-	"Dead Head Fred (Europe)": {
-		"languages": ["En"]
-	},
-	"Dead Head Fred (Europe) (En,Fr,De,Es,It)": {
-		"languages": ["De", "En", "Es", "Fr", "It"]
-	},
-	"Dead Head Fred (USA)": {
-		"languages": ["En"]
-	},
-	"Dead Head Fred (USA) (Demo)": {
-		"languages": ["En"]
-	},
-	"Dead or Alive - Paradise (Europe) (En,Fr,De) (ULES-01416)": {
-		"languages": ["De", "En", "Fr"]
-	},
-	"Dead or Alive - Paradise (Europe) (En,Fr,De) (ULES-01431)": {
-		"languages": ["De", "En", "Fr"]
-	},
-	"Dead or Alive - Paradise (Japan) (En,Ja,Fr,De)": {
-		"languages": ["De", "En", "Fr", "Ja"]
-	},
-	"Dead or Alive - Paradise (USA) (En,Ja,Fr,De)": {
-		"languages": ["De", "En", "Fr", "Ja"]
-	},
-	"Dead to Rights - Reckoning (Europe) (En,Fr,De,Es,It)": {
-		"languages": ["De", "En", "Es", "Fr", "It"]
-	},
-	"Dead to Rights - Reckoning (USA)": {
-		"languages": ["En"]
-	},
-	"Death Jr. (Europe) (En,Fr,De,Es,It)": {
-		"languages": ["De", "En", "Es", "Fr", "It"]
-	},
-	"Death Jr. (USA)": {
-		"languages": ["En"]
-	},
-	"Death Jr. II - Root of Evil (Europe) (En,Fr,De,Es,It)": {
-		"languages": ["De", "En", "Es", "Fr", "It"]
-	},
-	"Death Jr. II - Root of Evil (USA)": {
-		"languages": ["En"]
-	},
-	"Def Jam - Fight for NY - The Takeover (Europe)": {
-		"languages": ["En"]
-	},
-	"Def Jam - Fight for NY - The Takeover (USA)": {
-		"languages": []
-	},
-	"Demo Disc for PSP Vol. 1 (Australia)": {
-		"languages": ["En"]
-	},
-	"Demo Disc for PSP Vol. 1 (Europe) (UCJB-98302)": {
-		"languages": ["En"]
-	},
-	"Demo Disc for PSP Vol. 1 (Europe) (UCJB-98303)": {
-		"languages": ["En"]
-	},
-	"Demo Disc for PSP Vol. 1 (Europe) (UCJB-98306)": {
-		"languages": ["En"]
-	},
-	"Demo Disc for PSP Vol. 1 (Japan)": {
-		"languages": ["Ja"]
-	},
-	"Demo Disc for PSP Vol. 2 (Japan)": {
-		"languages": ["Ja"]
-	},
-	"Densetsu no Yuusha no Densetsu - Legendary Saga (Japan)": {
-		"languages": ["Ja"]
-	},
-	"Densha de Go! Pocket - Chuuousen-hen (Japan)": {
-		"languages": ["Ja"]
-	},
-	"Densha de Go! Pocket - Osaka Kanjousen-hen (Japan)": {
-		"languages": ["Ja"]
-	},
-	"Densha de Go! Pocket - Tokaidosen-hen (Japan)": {
-		"languages": ["Ja"]
-	},
-	"Densha de Go! Pocket - Yamanotesen-hen (Japan)": {
-		"languages": ["Ja"]
-	},
-	"Derby Time 2006 (Japan)": {
-		"languages": ["Ja"]
-	},
-	"Desi Adda - Games of India (India)": {
-		"languages": []
-	},
-	"Despicable Me (Europe) (En,Fr,De,Es,It,Sv,No,Da,Fi)": {
-		"languages": ["Da", "De", "En", "Es", "Fi", "Fr", "It", "No", "Sv"]
-	},
-	"Despicable Me - The Game (USA) (En,Fr,Es)": {
-		"languages": ["En", "Es", "Fr"]
-	},
-	"DiRT 2 (USA)": {
-		"languages": []
-	},
-	"Dia no Kuni no Alice - Wonderful Mirror World (Japan)": {
-		"languages": ["Ja"]
-	},
-	"Diabolik - The Original Sin (Europe) (En,Fr,De,Es,It)": {
-		"languages": ["De", "En", "Es", "Fr", "It"]
-	},
-	"Diabolik Lovers - Haunted Dark Bridal (Japan)": {
-		"languages": ["Ja"]
-	},
-	"Diabolik Lovers - More, Blood (Japan)": {
-		"languages": ["Ja"]
-	},
-	"Digimon Adventure (Japan)": {
-		"languages": ["Ja"]
-	},
-	"Digimon World Re-Digitize (Japan)": {
-		"languages": ["Ja"]
-	},
-	"Diner Dash (Europe) (En,Fr,De,Es,It)": {
-		"languages": ["De", "En", "Es", "Fr", "It"]
-	},
-	"Diner Dash - Sizzle & Serve (USA)": {
-		"languages": ["En"]
-	},
-	"Disgaea - Afternoon of Darkness (Asia)": {
-		"languages": ["En"]
-	},
-	"Disgaea - Afternoon of Darkness (Europe)": {
-		"languages": ["En"]
-	},
-	"Disgaea - Afternoon of Darkness (USA)": {
-		"languages": ["En"]
-	},
-	"Disgaea 2 - Dark Hero Days (Europe)": {
-		"languages": ["En"]
-	},
-	"Disgaea 2 - Dark Hero Days (USA)": {
-		"languages": ["En"]
-	},
-	"Disgaea Infinite (USA)": {
-		"languages": ["En"]
-	},
-	"Disgaea Infinite (USA) (Beta)": {
-		"languages": []
-	},
-	"Disgaea Portable (Korea) (Zh,Ko)": {
-		"languages": ["Ko", "Zh"]
-	},
-	"Disney - Pixar Ratatouille (Russia)": {
-		"languages": ["Ru"]
-	},
-	"Disney - Pixar Rottatouille (Norway)": {
-		"languages": ["No"]
-	},
-	"Disney G-Force (Europe) (De,It)": {
-		"languages": ["De", "It"]
-	},
-	"Disney G-Force (Europe) (En,Fr,Es)": {
-		"languages": ["En", "Es", "Fr"]
-	},
-	"Disney G-Force (Russia)": {
-		"languages": ["Ru"]
-	},
-	"Disney G-Force (USA)": {
-		"languages": []
-	},
-	"Disney Phineas and Ferb - Across the 2nd Dimension (Europe) (En,Fr,De,Es,It,Nl,Pt,Pl,Ru,El)": {
-		"languages": ["De", "El", "En", "Es", "Fr", "It", "Nl", "Pl", "Pt", "Ru"]
-	},
-	"Disney Pirates of the Caribbean - At World's End (Europe) (En,Fr,De,Es,It,Nl)": {
-		"languages": ["De", "En", "Es", "Fr", "It", "Nl"]
-	},
-	"Disney Pirates of the Caribbean - At World's End (Russia)": {
-		"languages": ["Ru"]
-	},
-	"Disney Pirates of the Caribbean - At World's End (USA)": {
-		"languages": ["En"]
-	},
-	"Disney TRON - Evolution (Europe) (En,Fr,De,Es,It,Nl)": {
-		"languages": ["De", "En", "Es", "Fr", "It", "Nl"]
-	},
-	"Disney TRON - Evolution (Russia)": {
-		"languages": ["Ru"]
-	},
-	"Disney TRON - Evolution (USA) (En,Fr,Es)": {
-		"languages": ["En", "Es", "Fr"]
-	},
-	"Disney-Pixar Cars (Europe)": {
-		"languages": ["En"]
-	},
-	"Disney-Pixar Cars (France)": {
-		"languages": ["Fr"]
-	},
-	"Disney-Pixar Cars (Germany)": {
-		"languages": ["De"]
-	},
-	"Disney-Pixar Cars (Italy)": {
-		"languages": ["It"]
-	},
-	"Disney-Pixar Cars (Portugal)": {
-		"languages": ["Pt"]
-	},
-	"Disney-Pixar Cars (Spain)": {
-		"languages": ["Es"]
-	},
-	"Disney-Pixar Cars (USA)": {
-		"languages": ["En"]
-	},
-	"Disney-Pixar Cars - Race-O-Rama (Europe) (En,Fr,De,Es,It)": {
-		"languages": ["De", "En", "Es", "Fr", "It"]
-	},
-	"Disney-Pixar Cars - Race-O-Rama (USA)": {
-		"languages": []
-	},
-	"Disney-Pixar Cars 2 (Europe) (En,Fr,De,Es,It,Nl,Pt,Pl,Ru)": {
-		"languages": ["De", "En", "Es", "Fr", "It", "Nl", "Pl", "Pt", "Ru"]
-	},
-	"Disney-Pixar Cars 2 (USA)": {
-		"languages": []
-	},
-	"Disney-Pixar Istoriya igrushek - Bol'shoj pobeg (Russia)": {
-		"languages": ["Ru"]
-	},
-	"Disney-Pixar Oben (Germany)": {
-		"languages": ["De"]
-	},
-	"Disney-Pixar Ratatouille (Europe)": {
-		"languages": ["En"]
-	},
-	"Disney-Pixar Ratatouille (France)": {
-		"languages": ["Fr"]
-	},
-	"Disney-Pixar Ratatouille (Germany)": {
-		"languages": ["De"]
-	},
-	"Disney-Pixar Ratatouille (Greece)": {
-		"languages": ["El"]
-	},
-	"Disney-Pixar Ratatouille (Italy)": {
-		"languages": ["It"]
-	},
-	"Disney-Pixar Ratatouille (Netherlands)": {
-		"languages": ["Nl"]
-	},
-	"Disney-Pixar Ratatouille (Spain)": {
-		"languages": ["Es"]
-	},
-	"Disney-Pixar Ratatouille (USA)": {
-		"languages": ["En"]
-	},
-	"Disney-Pixar Ratatui (Portugal)": {
-		"languages": ["Pt"]
-	},
-	"Disney-Pixar Toy Story 3 (Europe) (En,Es) (v1.01)": {
-		"languages": ["En", "Es"]
-	},
-	"Disney-Pixar Toy Story 3 (Europe) (En,Es) (v2.00)": {
-		"languages": ["En", "Es"]
-	},
-	"Disney-Pixar Toy Story 3 (Europe) (Fr,De,It,Nl)": {
-		"languages": ["De", "Fr", "It", "Nl"]
-	},
-	"Disney-Pixar Toy Story 3 (USA) (En,Fr,Es)": {
-		"languages": ["En", "Es", "Fr"]
-	},
-	"Disney-Pixar Up (Europe) (En,Fr)": {
-		"languages": ["En", "Fr"]
-	},
-	"Disney-Pixar Up (Italy)": {
-		"languages": ["It"]
-	},
-	"Disney-Pixar Up (Russia)": {
-		"languages": ["Ru"]
-	},
-	"Disney-Pixar Up (Spain)": {
-		"languages": ["Es"]
-	},
-	"Disney-Pixar Up (USA)": {
-		"languages": []
-	},
-	"Disney-Pixar Up - Altamente! (Portugal)": {
-		"languages": ["Pt"]
-	},
-	"Disney-Pixar WALL-E (Europe)": {
-		"languages": ["En"]
-	},
-	"Disney-Pixar WALL-E (Europe) (Es,Pt)": {
-		"languages": ["Es", "Pt"]
-	},
-	"Disney-Pixar WALL-E (Europe) (Fr,Nl)": {
-		"languages": ["Fr", "Nl"]
-	},
-	"Disney-Pixar WALL-E (Italy)": {
-		"languages": ["It"]
-	},
-	"Disney-Pixar WALL-E (Russia)": {
-		"languages": ["Ru"]
-	},
-	"Disney-Pixar WALL-E (USA)": {
-		"languages": []
-	},
-	"Disney-Pixar WALL-E - Der Letzte raeumt die Erde auf (Germany)": {
-		"languages": ["De"]
-	},
-	"Dissidia 012 - Duodecim Final Fantasy (Asia) (En,Zh,Ko)": {
-		"languages": ["En", "Ko", "Zh"]
-	},
-	"Dissidia 012 - Duodecim Final Fantasy (Europe) (En,Fr,De,Es,It)": {
-		"languages": ["De", "En", "Es", "Fr", "It"]
-	},
-	"Dissidia 012 - Duodecim Final Fantasy (Japan)": {
-		"languages": ["Ja"]
-	},
-	"Dissidia 012 - Duodecim Final Fantasy (USA) (En,Fr,De,Es,It)": {
-		"languages": ["De", "En", "Es", "Fr", "It"]
-	},
-	"Dissidia Final Fantasy (Asia)": {
-		"languages": ["En"]
-	},
-	"Dissidia Final Fantasy (Europe) (En,Fr,De,Es,It)": {
-		"languages": ["De", "En", "Es", "Fr", "It"]
-	},
-	"Dissidia Final Fantasy (Japan)": {
-		"languages": ["Ja"]
-	},
-	"Dissidia Final Fantasy (Korea)": {
-		"languages": ["Ja"]
-	},
-	"Dissidia Final Fantasy (Russia)": {
-		"languages": ["Ru"]
-	},
-	"Dissidia Final Fantasy (USA)": {
-		"languages": ["En"]
-	},
-	"Dissidia Final Fantasy - Universal Tuning (Japan)": {
-		"languages": ["Ja"]
-	},
-	"Doko Demo Issho (Japan)": {
-		"languages": ["Ja"]
-	},
-	"Doko Demo Issho - Let's Gakkou! (Japan)": {
-		"languages": ["Ja"]
-	},
-	"Don 2 - The Game (India)": {
-		"languages": []
-	},
-	"Donkey Xote (Europe) (En,Fr,De,Es,It)": {
-		"languages": ["De", "En", "Es", "Fr", "It"]
-	},
-	"Dora-Slot - Kyojin no Hoshi II (Japan) (v2.02)": {
-		"languages": ["Ja"]
-	},
-	"Dora-Slot - Oki Slot Ou! Pioneer 12 (Japan)": {
-		"languages": ["Ja"]
-	},
-	"Dora-Slot - Shuyaku wa Zenigata (Japan)": {
-		"languages": ["Ja"]
-	},
-	"Dot Hack Link (Japan)": {
-		"languages": ["Ja"]
-	},
-	"Downstream Panic! (USA)": {
-		"languages": ["En"]
-	},
-	"Dragon Ball Tag VS (Japan)": {
-		"languages": ["Ja"]
-	},
-	"Dragon Ball Z - Jinmudohoe (Korea)": {
-		"languages": ["Ja"]
-	},
-	"Dragon Ball Z - Shin Budokai (Europe) (En,Fr,De,Es,It)": {
-		"languages": ["De", "En", "Es", "Fr", "It"]
-	},
-	"Dragon Ball Z - Shin Budokai (Japan)": {
-		"languages": ["Ja"]
-	},
-	"Dragon Ball Z - Shin Budokai (USA)": {
-		"languages": ["En"]
-	},
-	"Dragon Ball Z - Shin Budokai - Another Road (USA)": {
-		"languages": ["En"]
-	},
-	"Dragon Ball Z - Shin Budokai 2 (Europe) (En,Fr,De,Es,It)": {
-		"languages": ["De", "En", "Es", "Fr", "It"]
-	},
-	"Dragon Ball Z - Tenkaichi Tag Team (Europe) (En,Fr,De,Es,It)": {
-		"languages": ["De", "En", "Es", "Fr", "It"]
-	},
-	"Dragon Ball Z - Tenkaichi Tag Team (USA) (En,Fr,Es)": {
-		"languages": ["En", "Es", "Fr"]
-	},
-	"Dragon Quest & Final Fantasy in Itadaki Street Portable (Japan)": {
-		"languages": ["Ja"]
-	},
-	"Dragonball - Evolution (Asia)": {
-		"languages": ["En"]
-	},
-	"Dragonball - Evolution (Europe) (En,Fr,De,Es,It)": {
-		"languages": ["De", "En", "Es", "Fr", "It"]
-	},
-	"Dragonball - Evolution (USA)": {
-		"languages": []
-	},
-	"Dragoneer's Aria (Asia)": {
-		"languages": ["En"]
-	},
-	"Dragoneer's Aria (Europe)": {
-		"languages": ["En"]
-	},
-	"Dragoneer's Aria (USA)": {
-		"languages": ["En"]
-	},
-	"Dragoneer's Aria - Ryu ga Nemuru Made (Asia) (En,Ja)": {
-		"languages": ["En", "Ja"]
-	},
-	"DreamWorks Megamind - The Blue Defender (Europe) (En,Fr,De,Es,It,Nl)": {
-		"languages": ["De", "En", "Es", "Fr", "It", "Nl"]
-	},
-	"DreamWorks Megamind - The Blue Defender (Russia)": {
-		"languages": ["Ru"]
-	},
-	"DreamWorks Megamind - The Blue Defender (USA) (En,Fr)": {
-		"languages": ["En", "Fr"]
-	},
-	"DreamWorks Over the Hedge - Hammy Goes Nuts! (Europe)": {
-		"languages": ["En"]
-	},
-	"DreamWorks Over the Hedge - Hammy Goes Nuts! (Europe) (En,Fr,De,It,Nl)": {
-		"languages": ["De", "En", "Fr", "It", "Nl"]
-	},
-	"DreamWorks Over the Hedge - Hammy Goes Nuts! (USA)": {
-		"languages": []
-	},
-	"DreamWorks Shrek - Smash n' Crash Racing (Europe) (En,Fr,De,Es,It)": {
-		"languages": ["De", "En", "Es", "Fr", "It"]
-	},
-	"DreamWorks Shrek - Smash n' Crash Racing (USA)": {
-		"languages": ["En"]
-	},
-	"DreamWorks Shrek the Third (Europe)": {
-		"languages": ["En"]
-	},
-	"DreamWorks Shrek the Third (Europe) (En,Fr,De,Es,It,Nl)": {
-		"languages": ["De", "En", "Es", "Fr", "It", "Nl"]
-	},
-	"DreamWorks Shrek the Third (USA)": {
-		"languages": []
-	},
-	"DreamWorks Vecinos Invasores - Hammy Enloquece (Spain)": {
-		"languages": ["Es"]
-	},
-	"Driver 76 (Europe)": {
-		"languages": ["En"]
-	},
-	"Driver 76 (USA)": {
-		"languages": ["En"]
-	},
-	"Dungeon Explorer (Europe) (En,Fr,De,Es,It)": {
-		"languages": ["De", "En", "Es", "Fr", "It"]
-	},
-	"Dungeon Explorer - Meiyaku no Tobira (Japan)": {
-		"languages": ["Ja"]
-	},
-	"Dungeon Explorer - Warriors of Ancient Arts (USA)": {
-		"languages": ["En"]
-	},
-	"Dungeon Maker - Hunting Ground (USA)": {
-		"languages": ["En"]
-	},
-	"Dungeon Maker - Hunting Ground (USA) (Beta)": {
-		"languages": []
-	},
-	"Dungeon Maker II - The Hidden War (USA)": {
-		"languages": ["En"]
-	},
-	"Dungeon Siege - Throne of Agony (Europe) (En,Fr,De,Es,It)": {
-		"languages": ["De", "En", "Es", "Fr", "It"]
-	},
-	"Dungeon Siege - Throne of Agony (USA)": {
-		"languages": ["En"]
-	},
-	"Dungeons & Dragons - Tactics (Europe) (En,Fr,De,Es,It)": {
-		"languages": ["De", "En", "Es", "Fr", "It"]
-	},
-	"Dungeons & Dragons - Tactics (USA)": {
-		"languages": ["En"]
-	},
-	"Durarara!! 3way Standoff (Japan)": {
-		"languages": ["Ja"]
-	},
-	"Durarara!! 3way Standoff - Alley (Japan)": {
-		"languages": ["Ja"]
-	},
-	"Dynasty Warriors (Europe)": {
-		"languages": ["En"]
-	},
-	"Dynasty Warriors (France)": {
-		"languages": ["Fr"]
-	},
-	"Dynasty Warriors (Germany)": {
-		"languages": ["En"]
-	},
-	"Dynasty Warriors (USA)": {
-		"languages": ["En"]
-	},
-	"Dynasty Warriors - Strikeforce (Europe) (En,Fr,De)": {
-		"languages": ["De", "En", "Fr"]
-	},
-	"Dynasty Warriors - Strikeforce (USA)": {
-		"languages": ["En"]
-	},
-	"Dynasty Warriors Vol. 2 (Europe)": {
-		"languages": ["En"]
-	},
-	"Dynasty Warriors Vol. 2 (Germany)": {
-		"languages": ["De"]
-	},
-	"Dynasty Warriors Vol. 2 (USA)": {
-		"languages": ["En"]
-	},
-	"E'ragon (Russia)": {
-		"languages": ["Ru"]
-	},
-	"EA Replay (Europe) (En,De,Es,It,Nl)": {
-		"languages": ["De", "En", "Es", "It", "Nl"]
-	},
-	"EA Replay (USA)": {
-		"languages": ["En"]
-	},
-	"Echochrome (Europe) (En,Fr,De,Es,It,Nl,Pt,Ru) (Beta)": {
-		"languages": ["De", "En", "Es", "Fr", "It", "Nl", "Pt", "Ru"]
-	},
-	"Echochrome (Europe) (En,Fr,De,Es,It,Nl,Pt,Ru) (Demo)": {
-		"languages": ["De", "En", "Es", "Fr", "It", "Nl", "Pt", "Ru"]
-	},
-	"Echochrome (Europe, Australia) (En,Fr,De,Es,It,Nl,Pt,Ru)": {
-		"languages": ["De", "En", "Es", "Fr", "It", "Nl", "Pt", "Ru"]
-	},
-	"Echochrome - Muhan Hoerang (Korea) (En,Zh,Ko)": {
-		"languages": ["En", "Ko", "Zh"]
-	},
-	"Echoshift (Europe) (En,Fr,De,Es,It,Nl,Pt,Ru) (v1.00)": {
-		"languages": ["De", "En", "Es", "Fr", "It", "Nl", "Pt", "Ru"]
-	},
-	"Echoshift (Europe) (En,Fr,De,Es,It,Nl,Pt,Ru) (v2.00)": {
-		"languages": ["De", "En", "Es", "Fr", "It", "Nl", "Pt", "Ru"]
-	},
-	"Echoshift (Korea)": {
-		"languages": ["En"]
-	},
-	"Eiyuu Densetsu - Ao no Kiseki (Japan)": {
-		"languages": ["Ja"]
-	},
-	"Eiyuu Densetsu - Sora no Kiseki FC (Japan)": {
-		"languages": ["Ja"]
-	},
-	"Eiyuu Densetsu - Sora no Kiseki SC (Japan) (Disc 1)": {
-		"languages": ["Ja"]
-	},
-	"Eiyuu Densetsu - Sora no Kiseki SC (Japan) (Disc 2)": {
-		"languages": ["Ja"]
-	},
-	"Eiyuu Densetsu - Zero no Kiseki (Japan)": {
-		"languages": ["Ja"]
-	},
-	"Eiyuu Densetsu Gagharv Trilogy - Shiroki Majo (Japan)": {
-		"languages": ["Ja"]
-	},
-	"Elkrone no Atelier - Dear for Otomate (Japan)": {
-		"languages": ["Ja"]
-	},
-	"Elminage II - Sousei no Megami to Unmei no Daichi (Japan)": {
-		"languages": ["Ja"]
-	},
-	"Elminage III - Ankoku no Shito to Taiyou no Kyuuden (Japan)": {
-		"languages": ["Ja"]
-	},
-	"Elminage Original - Yami no Miko to Kamigami no Yubiwa (Japan)": {
-		"languages": ["Ja"]
-	},
-	"Enkaku Sousa - Shinjitsu e no 23-nichi-kan (Japan)": {
-		"languages": ["Ja"]
-	},
-	"Enkeltbillet (Japan)": {
-		"languages": ["Ja"]
-	},
-	"Eragon (Europe) (En,Fr,De,Es,It)": {
-		"languages": ["De", "En", "Es", "Fr", "It"]
-	},
-	"Eragon (USA)": {
-		"languages": []
-	},
-	"Evangelion - Jo (Japan)": {
-		"languages": ["Ja"]
-	},
-	"Evangelion Shin Gekijou-ban - 3nd Impact (Japan, Asia)": {
-		"languages": ["Ja"]
-	},
-	"Every Extend Extra (Europe) (En,Fr,De,Es,It)": {
-		"languages": ["De", "En", "Es", "Fr", "It"]
-	},
-	"Every Extend Extra (Japan)": {
-		"languages": ["Ja"]
-	},
-	"Every Extend Extra (USA)": {
-		"languages": ["En"]
-	},
-	"Everybody's Golf (Europe) (En,Fr,De,Es,It)": {
-		"languages": ["De", "En", "Es", "Fr", "It"]
-	},
-	"Everybody's Golf (Korea)": {
-		"languages": ["En"]
-	},
-	"Everybody's Golf 2 (Europe, Canada) (En,Fr,De,Es,It)": {
-		"languages": ["De", "En", "Es", "Fr", "It"]
-	},
-	"Everybody's Stress Buster (Asia) (En,Zh,Ko)": {
-		"languages": ["En", "Ko", "Zh"]
-	},
-	"Everybody's Tennis (Europe) (En,Fr,De,Es,It)": {
-		"languages": ["De", "En", "Es", "Fr", "It"]
-	},
-	"Exit (Europe) (En,Fr,De,Es,It)": {
-		"languages": ["De", "En", "Es", "Fr", "It"]
-	},
-	"Exit (Japan)": {
-		"languages": ["Ja"]
-	},
-	"Exit (Korea)": {
-		"languages": ["Ja"]
-	},
-	"Exit (USA)": {
-		"languages": ["En"]
-	},
-	"Exit 2 (Europe) (En,Fr,De,Es,It)": {
-		"languages": ["De", "En", "Es", "Fr", "It"]
-	},
-	"Eye of Judgment, The - Legends (Europe) (En,Fr,De,Es,It)": {
-		"languages": ["De", "En", "Es", "Fr", "It"]
-	},
-	"Eye of Judgment, The - Legends (Europe) (En,Fr,De,Es,It) (Beta)": {
-		"languages": ["De", "En", "Es", "Fr", "It"]
-	},
-	"Eye of Judgment, The - Shintaku no Wizard (Japan) (Demo)": {
-		"languages": ["Ja"]
-	},
-	"EyePet (Europe) (En,Fr,De,Es,It,Nl,Pt,Sv,No,Da,Fi,Pl,Ru)": {
-		"languages": ["Da", "De", "En", "Es", "Fi", "Fr", "It", "Nl", "No", "Pl", "Pt", "Ru", "Sv"]
-	},
-	"EyePet (USA) (En,Fr,Es,Pt)": {
-		"languages": ["En", "Es", "Fr", "Pt"]
-	},
-	"EyePet Adventures (Europe) (En,Fr,De,Es,It,Nl,Pt,Sv,No,Da,Fi,Pl,Ru)": {
-		"languages": ["Da", "De", "En", "Es", "Fi", "Fr", "It", "Nl", "No", "Pl", "Pt", "Ru", "Sv"]
-	},
-	"Eyeshield 21 - Portable Edition (Japan)": {
-		"languages": ["Ja"]
-	},
-	"F1 06 Portable (Asia)": {
-		"languages": ["Ja"]
-	},
-	"F1 2009 (Europe) (En,Fr,De,Es,It)": {
-		"languages": ["De", "En", "Es", "Fr", "It"]
-	},
-	"F1 2009 (USA)": {
-		"languages": []
-	},
-	"F1 Grand Prix (Europe) (En,Fr,De,Es,It) (v1.00)": {
-		"languages": ["De", "En", "Es", "Fr", "It"]
-	},
-	"F1 Grand Prix (Europe) (En,Fr,De,Es,It) (v2.00)": {
-		"languages": ["De", "En", "Es", "Fr", "It"]
-	},
-	"FIFA 06 (Europe)": {
-		"languages": ["En"]
-	},
-	"FIFA 06 (France)": {
-		"languages": ["Fr"]
-	},
-	"FIFA 06 (Germany)": {
-		"languages": ["De"]
-	},
-	"FIFA 06 (Italy)": {
-		"languages": ["It"]
-	},
-	"FIFA 06 (Japan)": {
-		"languages": ["Ja"]
-	},
-	"FIFA 06 (Spain)": {
-		"languages": ["Es"]
-	},
-	"FIFA 07 (Europe)": {
-		"languages": ["En"]
-	},
-	"FIFA 07 (France)": {
-		"languages": ["Fr"]
-	},
-	"FIFA 07 (Germany)": {
-		"languages": ["De"]
-	},
-	"FIFA 07 (Italy)": {
-		"languages": ["It"]
-	},
-	"FIFA 07 (Netherlands)": {
-		"languages": ["Nl"]
-	},
-	"FIFA 07 (Spain)": {
-		"languages": ["Es"]
-	},
-	"FIFA 08 (Europe)": {
-		"languages": ["En"]
-	},
-	"FIFA 08 (France)": {
-		"languages": ["Fr"]
-	},
-	"FIFA 08 (Germany)": {
-		"languages": ["De"]
-	},
-	"FIFA 08 (Italy)": {
-		"languages": ["It"]
-	},
-	"FIFA 08 (Korea)": {
-		"languages": ["En"]
-	},
-	"FIFA 08 (Portugal)": {
-		"languages": ["Pt"]
-	},
-	"FIFA 08 (Russia)": {
-		"languages": ["Ru"]
-	},
-	"FIFA 08 (Spain)": {
-		"languages": ["Es"]
-	},
-	"FIFA 09 (Asia) (En,Es)": {
-		"languages": ["En", "Es"]
-	},
-	"FIFA 09 (Europe)": {
-		"languages": ["En"]
-	},
-	"FIFA 09 (Europe) (Pl,Cs,Hu)": {
-		"languages": ["Cs", "Hu", "Pl"]
-	},
-	"FIFA 09 (France)": {
-		"languages": ["Fr"]
-	},
-	"FIFA 09 (Germany)": {
-		"languages": ["De"]
-	},
-	"FIFA 09 (Italy)": {
-		"languages": ["It"]
-	},
-	"FIFA 09 (Netherlands)": {
-		"languages": ["Nl"]
-	},
-	"FIFA 09 (Portugal)": {
-		"languages": ["Pt"]
-	},
-	"FIFA 09 (Russia)": {
-		"languages": ["Ru"]
-	},
-	"FIFA 09 (Spain)": {
-		"languages": ["Es"]
-	},
-	"FIFA 10 (Europe)": {
-		"languages": ["En"]
-	},
-	"FIFA 10 (Europe) (Pl,Cs,Hu)": {
-		"languages": ["Cs", "Hu", "Pl"]
-	},
-	"FIFA 10 (France)": {
-		"languages": ["Fr"]
-	},
-	"FIFA 10 (Germany)": {
-		"languages": ["De"]
-	},
-	"FIFA 10 (Italy)": {
-		"languages": ["It"]
-	},
-	"FIFA 10 (Netherlands)": {
-		"languages": ["Nl"]
-	},
-	"FIFA 10 (Portugal)": {
-		"languages": ["Pt"]
-	},
-	"FIFA 10 (Russia)": {
-		"languages": ["Ru"]
-	},
-	"FIFA 10 (Spain)": {
-		"languages": ["Es"]
-	},
-	"FIFA 11 (Europe) (v1.01)": {
-		"languages": ["En"]
-	},
-	"FIFA 11 (Europe) (v2.00)": {
-		"languages": ["En"]
-	},
-	"FIFA 11 (France) (v1.00)": {
-		"languages": ["Fr"]
-	},
-	"FIFA 11 (France) (v2.01)": {
-		"languages": ["Fr"]
-	},
-	"FIFA 11 (Germany)": {
-		"languages": ["De"]
-	},
-	"FIFA 11 (Italy) (v1.00)": {
-		"languages": ["It"]
-	},
-	"FIFA 11 (Italy) (v2.01)": {
-		"languages": ["It"]
-	},
-	"FIFA 11 (Netherlands) (v1.00)": {
-		"languages": ["Nl"]
-	},
-	"FIFA 11 (Poland) (v1.00)": {
-		"languages": ["Pl"]
-	},
-	"FIFA 11 (Poland) (v2.01)": {
-		"languages": ["Pl"]
-	},
-	"FIFA 11 (Portugal) (v1.00)": {
-		"languages": ["Pt"]
-	},
-	"FIFA 11 (Portugal) (v2.01)": {
-		"languages": ["Pt"]
-	},
-	"FIFA 11 (Russia)": {
-		"languages": ["Ru"]
-	},
-	"FIFA 11 (Spain) (v1.00)": {
-		"languages": ["Es"]
-	},
-	"FIFA 11 (Spain) (v2.01)": {
-		"languages": ["Es"]
-	},
-	"FIFA 12 (Europe)": {
-		"languages": ["En"]
-	},
-	"FIFA 12 (France)": {
-		"languages": ["Fr"]
-	},
-	"FIFA 12 (Germany)": {
-		"languages": ["De"]
-	},
-	"FIFA 12 (Italy)": {
-		"languages": ["It"]
-	},
-	"FIFA 12 (Netherlands)": {
-		"languages": ["Nl"]
-	},
-	"FIFA 12 (Poland)": {
-		"languages": ["Pl"]
-	},
-	"FIFA 12 (Portugal)": {
-		"languages": ["Pt"]
-	},
-	"FIFA 12 (Spain)": {
-		"languages": ["Es"]
-	},
-	"FIFA 12 - World Class Soccer (Japan)": {
-		"languages": ["Ja"]
-	},
-	"FIFA 13 (Europe)": {
-		"languages": ["En"]
-	},
-	"FIFA 13 (France)": {
-		"languages": ["Fr"]
-	},
-	"FIFA 13 (Germany)": {
-		"languages": ["De"]
-	},
-	"FIFA 13 (Italy)": {
-		"languages": ["It"]
-	},
-	"FIFA 13 (Poland)": {
-		"languages": ["Pl"]
-	},
-	"FIFA 13 (Portugal)": {
-		"languages": []
-	},
-	"FIFA 13 (Russia)": {
-		"languages": ["Ru"]
-	},
-	"FIFA 13 (Spain)": {
-		"languages": ["Es"]
-	},
-	"FIFA 14 (Europe)": {
-		"languages": ["En"]
-	},
-	"FIFA 14 (France)": {
-		"languages": ["Fr"]
-	},
-	"FIFA 14 (Poland)": {
-		"languages": ["Pl"]
-	},
-	"FIFA 14 (Portugal)": {
-		"languages": ["Pt"]
-	},
-	"FIFA 14 (Russia)": {
-		"languages": ["Ru"]
-	},
-	"FIFA 14 (Spain)": {
-		"languages": ["Es"]
-	},
-	"FIFA 14 - Edicion Legado (Latin America) (En,Es)": {
-		"languages": ["En", "Es"]
-	},
-	"FIFA 14 - Legacy Edition (Italy)": {
-		"languages": ["It"]
-	},
-	"FIFA Fussball-Weltmeisterschaft Deutschland 2006 (Germany)": {
-		"languages": ["De"]
-	},
-	"FIFA Soccer (Korea)": {
-		"languages": ["En"]
-	},
-	"FIFA Soccer (USA)": {
-		"languages": ["En"]
-	},
-	"FIFA Soccer 06 (USA)": {
-		"languages": ["En"]
-	},
-	"FIFA Soccer 07 (USA)": {
-		"languages": ["En"]
-	},
-	"FIFA Soccer 08 (USA)": {
-		"languages": ["En"]
-	},
-	"FIFA Soccer 09 (Canada) (En,Fr)": {
-		"languages": ["En", "Fr"]
-	},
-	"FIFA Soccer 09 (USA) (En,Es)": {
-		"languages": ["En", "Es"]
-	},
-	"FIFA Soccer 10 (USA) (En,Es)": {
-		"languages": ["En", "Es"]
-	},
-	"FIFA Soccer 11 (USA) (En,Es) (v1.00)": {
-		"languages": ["En", "Es"]
-	},
-	"FIFA Soccer 11 (USA) (En,Es) (v2.00)": {
-		"languages": ["En", "Es"]
-	},
-	"FIFA Soccer 12 (USA)": {
-		"languages": []
-	},
-	"FIFA Soccer 13 (USA)": {
-		"languages": []
-	},
-	"FIFA Street 2 (Europe) (En,Fr,De)": {
-		"languages": ["De", "En", "Fr"]
-	},
-	"FIFA Street 2 (USA)": {
-		"languages": ["En"]
-	},
-	"FIFA World Cup Deutsch Taikai 2006 (Japan)": {
-		"languages": ["Ja"]
-	},
-	"FIFA World Cup Germany 2006 (Europe)": {
-		"languages": ["En"]
-	},
-	"FIFA World Cup Germany 2006 (Spain)": {
-		"languages": ["Es"]
-	},
-	"FIFA World Cup Germany 2006 (USA)": {
-		"languages": ["En"]
-	},
-	"Fading Shadows (Europe) (En,Fr,De,Es,It,Nl,Ru)": {
-		"languages": ["De", "En", "Es", "Fr", "It", "Nl", "Ru"]
-	},
-	"Fading Shadows (USA) (En,Fr,De,Es,It,Nl,Ru)": {
-		"languages": ["De", "En", "Es", "Fr", "It", "Nl", "Ru"]
-	},
-	"Fairy Tail - Portable Guild (Japan)": {
-		"languages": ["Ja"]
-	},
-	"Fairy Tail - Zerefu Kakusei (Japan)": {
-		"languages": ["Ja"]
-	},
-	"Family Guy - Video Game! (Europe) (En,Fr,De,Es,It)": {
-		"languages": ["De", "En", "Es", "Fr", "It"]
-	},
-	"Family Guy - Video Game! (Europe, Australia)": {
-		"languages": ["En"]
-	},
-	"Family Guy - Video Game! (USA)": {
-		"languages": ["En"]
-	},
-	"Fantasy Golf Pangya Portable (Japan)": {
-		"languages": ["Ja"]
-	},
-	"Fantasy Golf Pangya Portable (Korea)": {
-		"languages": ["Ko"]
-	},
-	"Fast and the Furious, The (Europe)": {
-		"languages": ["En"]
-	},
-	"Fast and the Furious, The (USA)": {
-		"languages": ["En"]
-	},
-	"Fat Princess - Fistful of Cake (Europe, Australia) (En,Fr,De,Es,It,Nl,Pt,Ru)": {
-		"languages": ["De", "En", "Es", "Fr", "It", "Nl", "Pt", "Ru"]
-	},
-	"Fat Princess - Fistful of Cake (USA)": {
-		"languages": ["En"]
-	},
-	"Fate-Extra (Europe)": {
-		"languages": ["En"]
-	},
-	"Fate-Extra (Japan)": {
-		"languages": ["Ja"]
-	},
-	"Fate-Extra (USA)": {
-		"languages": ["En"]
-	},
-	"Fate-Extra CCC (Japan)": {
-		"languages": ["Ja"]
-	},
-	"Fate-Unlimited Codes Portable (Japan)": {
-		"languages": ["Ja"]
-	},
-	"Field Commander (Europe, Australia) (En,Fr,De,Es)": {
-		"languages": ["De", "En", "Es", "Fr"]
-	},
-	"Field Commander (USA)": {
-		"languages": ["En"]
-	},
-	"Field Commander (USA) (Beta 1)": {
-		"languages": ["En"]
-	},
-	"Field Commander (USA) (Beta 2)": {
-		"languages": ["En"]
-	},
-	"Fight Night Round 3 (Asia)": {
-		"languages": ["En"]
-	},
-	"Fight Night Round 3 (Europe) (En,Fr)": {
-		"languages": ["En", "Fr"]
-	},
-	"Fight Night Round 3 (USA)": {
-		"languages": ["En"]
-	},
-	"Final Armada (Europe) (En,Fr,De,Es,It)": {
-		"languages": ["De", "En", "Es", "Fr", "It"]
-	},
-	"Final Fantasy (Japan, Asia) (En,Ja)": {
-		"languages": ["En", "Ja"]
-	},
-	"Final Fantasy - 20th Anniversary Edition (Europe) (En,Ja)": {
-		"languages": ["En", "Ja"]
-	},
-	"Final Fantasy - 20th Anniversary Edition (USA) (En,Ja) (FW3.03)": {
-		"languages": ["En", "Ja"]
-	},
-	"Final Fantasy - 20th Anniversary Edition (USA) (En,Ja) (FW6.00)": {
-		"languages": ["En", "Ja"]
-	},
-	"Final Fantasy II (Japan, Asia) (En,Ja)": {
-		"languages": ["En", "Ja"]
-	},
-	"Final Fantasy II - 20th Anniversary Edition (Europe) (En,Ja)": {
-		"languages": ["En", "Ja"]
-	},
-	"Final Fantasy II - 20th Anniversary Edition (USA, Canada) (En,Ja)": {
-		"languages": ["En", "Ja"]
-	},
-	"Final Fantasy III (Japan)": {
-		"languages": ["Ja"]
-	},
-	"Final Fantasy IV - The Complete Collection (Europe) (En,Ja,Fr)": {
-		"languages": ["En", "Fr", "Ja"]
-	},
-	"Final Fantasy IV - The Complete Collection (USA) (En,Ja,Fr)": {
-		"languages": ["En", "Fr", "Ja"]
-	},
-	"Final Fantasy IV Complete Collection - Final Fantasy IV & The After Years (Japan) (En,Ja,Fr)": {
-		"languages": ["En", "Fr", "Ja"]
-	},
-	"Final Fantasy Reishiki (Japan) (Disc 1)": {
-		"languages": ["Ja"]
-	},
-	"Final Fantasy Reishiki (Japan) (Disc 2)": {
-		"languages": ["Ja"]
-	},
-	"Final Fantasy Tactics - Shishi Sensou (Japan, Korea)": {
-		"languages": ["Ja"]
-	},
-	"Final Fantasy Tactics - The War of the Lions (Europe)": {
-		"languages": ["En"]
-	},
-	"Final Fantasy Tactics - The War of the Lions (USA)": {
-		"languages": ["En"]
-	},
-	"Fired Up (Europe, Australia) (En,Fr,De,Es,It)": {
-		"languages": ["De", "En", "Es", "Fr", "It"]
-	},
-	"Firmware 3.73 (Europe)": {
-		"languages": []
-	},
-	"FlatOut - Head On (Europe) (En,Fr,De,Es,It)": {
-		"languages": ["De", "En", "Es", "Fr", "It"]
-	},
-	"FlatOut - Head On (Germany)": {
-		"languages": ["De"]
-	},
-	"FlatOut - Head On (USA)": {
-		"languages": ["En"]
-	},
-	"Flowars (Korea)": {
-		"languages": ["Ko"]
-	},
-	"Football Manager Handheld (Europe) (En,Fr,De,Es,It)": {
-		"languages": ["De", "En", "Es", "Fr", "It"]
-	},
-	"Football Manager Handheld 2007 (Europe) (En,Fr,Es,It)": {
-		"languages": ["En", "Es", "Fr", "It"]
-	},
-	"Football Manager Handheld 2008 (Europe) (En,Fr,Es,It)": {
-		"languages": ["En", "Es", "Fr", "It"]
-	},
-	"Football Manager Handheld 2009 (Europe) (En,Fr,Es,It)": {
-		"languages": ["En", "Es", "Fr", "It"]
-	},
-	"Football Manager Handheld 2010 (Europe) (En,Fr,Es,It)": {
-		"languages": ["En", "Es", "Fr", "It"]
-	},
-	"Football Manager Handheld 2011 (Europe) (En,Fr,Es,It)": {
-		"languages": ["En", "Es", "Fr", "It"]
-	},
-	"Football Manager Handheld 2012 (Europe) (En,Fr,Es,It)": {
-		"languages": ["En", "Es", "Fr", "It"]
-	},
-	"Football Manager Handheld 2013 (Europe) (En,Fr,Es,It)": {
-		"languages": ["En", "Es", "Fr", "It"]
-	},
-	"Ford Bold Moves Street Racing (USA)": {
-		"languages": ["En"]
-	},
-	"Ford Racing - Off Road (USA)": {
-		"languages": ["En"]
-	},
-	"Ford Street Racing - L.A. Duel (Europe) (En,Fr,De,Es,It)": {
-		"languages": ["De", "En", "Es", "Fr", "It"]
-	},
-	"Ford Street Racing XR Edition (Australia)": {
-		"languages": ["En"]
-	},
-	"Formula 1 - F1 05 Portable (Japan)": {
-		"languages": ["Ja"]
-	},
-	"Formula One 06 (Europe) (En,Fr,De,Es,It,Pt,Fi)": {
-		"languages": ["De", "En", "Es", "Fi", "Fr", "It", "Pt"]
-	},
-	"Formula One 06 (Europe) (En,Fr,De,Es,It,Pt,Fi) (Beta)": {
-		"languages": ["De", "En", "Es", "Fi", "Fr", "It", "Pt"]
-	},
-	"Frantix (Europe) (En,Fr,De,Es,It)": {
-		"languages": ["De", "En", "Es", "Fr", "It"]
-	},
-	"Frantix (USA)": {
-		"languages": ["En"]
-	},
-	"Freak Out - Extreme Freeride (Europe) (En,Fr,De,Es,It)": {
-		"languages": ["De", "En", "Es", "Fr", "It"]
-	},
-	"Free Running (Europe) (En,Fr,De,Es,It)": {
-		"languages": ["De", "En", "Es", "Fr", "It"]
-	},
-	"Frogger - Helmet Chaos (Europe) (En,Fr,De,Es,It)": {
-		"languages": ["De", "En", "Es", "Fr", "It"]
-	},
-	"Frogger - Helmet Chaos (USA)": {
-		"languages": ["En"]
-	},
-	"Fukufuku no Shima (Japan)": {
-		"languages": ["Ja"]
-	},
-	"Full Auto 2 - Battlelines (Europe) (En,Fr,De,Es,It)": {
-		"languages": ["De", "En", "Es", "Fr", "It"]
-	},
-	"Full Auto 2 - Battlelines (USA)": {
-		"languages": ["En"]
-	},
-	"Fullmetal Alchemist - Brotherhood (Europe) (En,De)": {
-		"languages": ["De", "En"]
-	},
-	"Furtif + WipEout Pure (France)": {
-		"languages": ["Fr"]
-	},
-	"Fushigi no Dungeon - Fuurai no Shiren 3 Portable (Japan)": {
-		"languages": ["Ja"]
-	},
-	"Fushigi no Dungeon - Fuurai no Shiren 4 Plus - Kami no Hitomi to Akuma no Heso (Japan)": {
-		"languages": ["Ja"]
-	},
-	"Fuuun Shinsengumi Bakumatsuden Portable (Japan)": {
-		"languages": ["Ja"]
-	},
-	"G.I. Joe - The Rise of Cobra (Europe) (En,Fr,De,Es,It)": {
-		"languages": ["De", "En", "Es", "Fr", "It"]
-	},
-	"G.I. Joe - The Rise of Cobra (USA)": {
-		"languages": ["En"]
-	},
-	"Gachitora! Abarenbou Kyoushi in High School (Japan)": {
-		"languages": ["Ja"]
-	},
-	"Gakuen Hetalia Portable (Japan)": {
-		"languages": ["Ja"]
-	},
-	"Game Sharing Server Disc (Europe)": {
-		"languages": []
-	},
-	"Gangs of London (Europe) (En,Fr,De,Es,It,Pt)": {
-		"languages": ["De", "En", "Es", "Fr", "It", "Pt"]
-	},
-	"Gangs of London (Germany)": {
-		"languages": ["De"]
-	},
-	"Gangs of London (USA)": {
-		"languages": ["En"]
-	},
-	"Gangs of London (USA) (En,Fr,Es) (Demo)": {
-		"languages": ["En", "Es", "Fr"]
-	},
-	"Geki Sengoku Musou (Japan, Asia)": {
-		"languages": ["Ja"]
-	},
-	"Gekka Ryouran Romance (Japan)": {
-		"languages": ["Ja"]
-	},
-	"Gendai Daisenryaku - Isshoku Sokuhatsu Gunji Balance Houkai (Japan)": {
-		"languages": ["Ja"]
-	},
-	"Generation of Chaos (Europe)": {
-		"languages": ["En"]
-	},
-	"Generation of Chaos (USA)": {
-		"languages": ["En"]
-	},
-	"Genroh (Japan)": {
-		"languages": ["Ja"]
-	},
-	"Gensan (Europe) (En,Fr,De,Es,It)": {
-		"languages": ["De", "En", "Es", "Fr", "It"]
-	},
-	"Gensou Suikoden - Tsumugareshi Hyakunen no Toki (Japan)": {
-		"languages": ["Ja"]
-	},
-	"Gensou Suikoden I & II (Japan) (v2.00)": {
-		"languages": ["Ja"]
-	},
-	"Geronimo Stilton - Return to the Kingdom of Fantasy - The Videogame (Europe) (En,Fr,Es,It,Nl,Pt,El)": {
-		"languages": ["El", "En", "Es", "Fr", "It", "Nl", "Pt"]
-	},
-	"Geronimo Stilton in the Kingdom of Fantasy (Europe) (En,Fr,Es,It,Nl,Pt)": {
-		"languages": ["En", "Es", "Fr", "It", "Nl", "Pt"]
-	},
-	"Ghost Rider (Europe) (En,Fr,De,Es,It)": {
-		"languages": ["De", "En", "Es", "Fr", "It"]
-	},
-	"Ghost Rider (USA)": {
-		"languages": []
-	},
-	"Ghost in the Shell - Stand Alone Complex (Europe)": {
-		"languages": ["En"]
-	},
-	"Ghost in the Shell - Stand Alone Complex (USA)": {
-		"languages": ["En"]
-	},
-	"Ghostbusters - The Video Game (Europe) (En,Fr,Es,Nl)": {
-		"languages": ["En", "Es", "Fr", "Nl"]
-	},
-	"Ghostbusters - The Video Game (Europe) (Fr,De,It)": {
-		"languages": ["De", "Fr", "It"]
-	},
-	"Ghostbusters - The Video Game (USA)": {
-		"languages": ["En"]
-	},
-	"Ginsei Shougi Portable - Fuun Ryuuko Raiden (Japan)": {
-		"languages": ["Ja"]
-	},
-	"Gitaroo Man Lives! (Europe) (En,Fr,De)": {
-		"languages": ["De", "En", "Fr"]
-	},
-	"Gitaroo Man Lives! (Korea)": {
-		"languages": ["Ko"]
-	},
-	"Gitaroo Man Lives! (USA)": {
-		"languages": ["En"]
-	},
-	"Gladiator Begins (Europe)": {
-		"languages": ["En"]
-	},
-	"Gladiator Begins (USA)": {
-		"languages": ["En"]
-	},
-	"Glass Heart Princess Platinum (Japan)": {
-		"languages": ["Ja"]
-	},
-	"Glorace - Phantastic Carnival (Korea)": {
-		"languages": ["Ko"]
-	},
-	"Go! Sudoku (Europe) (En,Fr,De,Es,It)": {
-		"languages": ["De", "En", "Es", "Fr", "It"]
-	},
-	"Go! Sudoku (USA) (En,Fr,De,Es,It)": {
-		"languages": ["De", "En", "Es", "Fr", "It"]
-	},
-	"Go!Explore (Belgium, Netherlands) (En,Fr,De,Es,It,Nl,Pt,Sv,No,Da,Fi)": {
-		"languages": ["Da", "De", "En", "Es", "Fi", "Fr", "It", "Nl", "No", "Pt", "Sv"]
-	},
-	"Go!Explore (France) (En,Fr,De,Es,It,Nl,Pt,Sv,No,Da,Fi)": {
-		"languages": ["Da", "De", "En", "Es", "Fi", "Fr", "It", "Nl", "No", "Pt", "Sv"]
-	},
-	"Go!Explore (Italy) (En,Fr,De,Es,It,Nl,Pt,Sv,No,Da,Fi) (v1.01)": {
-		"languages": ["Da", "De", "En", "Es", "Fi", "Fr", "It", "Nl", "No", "Pt", "Sv"]
-	},
-	"Go!Explore (Spain, Portugal) (En,Fr,De,Es,It,Nl,Pt,Sv,No,Da,Fi)": {
-		"languages": ["Da", "De", "En", "Es", "Fi", "Fr", "It", "Nl", "No", "Pt", "Sv"]
-	},
-	"Go!Explore (UK) (En,Fr,De,Es,It,Nl,Pt,Sv,No,Da,Fi)": {
-		"languages": ["Da", "De", "En", "Es", "Fi", "Fr", "It", "Nl", "No", "Pt", "Sv"]
-	},
-	"God Eater (Japan)": {
-		"languages": ["Ja"]
-	},
-	"God Eater 2 (Japan)": {
-		"languages": ["Ja"]
-	},
-	"God Eater Burst (Japan)": {
-		"languages": ["Ja"]
-	},
-	"God Eater Burst - Append-ban (Japan)": {
-		"languages": ["Ja"]
-	},
-	"God of War - Chains of Olympus (Asia) (En,Zh)": {
-		"languages": ["En", "Zh"]
-	},
-	"God of War - Chains of Olympus (Europe) (Beta)": {
-		"languages": []
-	},
-	"God of War - Chains of Olympus (Europe) (Demo)": {
-		"languages": ["En"]
-	},
-	"God of War - Chains of Olympus (Europe, Australia) (En,Fr,De,Es,It)": {
-		"languages": ["De", "En", "Es", "Fr", "It"]
-	},
-	"God of War - Chains of Olympus (Korea)": {
-		"languages": ["Ko"]
-	},
-	"God of War - Chains of Olympus (USA)": {
-		"languages": ["En"]
-	},
-	"God of War - Chains of Olympus - Battle of Attica (USA) (Demo)": {
-		"languages": ["En"]
-	},
-	"God of War - Chains of Olympus - Special Edition - Battle of Attica (USA) (Demo)": {
-		"languages": ["En"]
-	},
-	"God of War - Ghost of Sparta (Asia) (En,Zh,Ko)": {
-		"languages": ["En", "Ko", "Zh"]
-	},
-	"God of War - Ghost of Sparta (Europe) (En,Pl,Ru)": {
-		"languages": ["En", "Pl", "Ru"]
-	},
-	"God of War - Ghost of Sparta (Europe, Australia) (En,Fr,De,Es,It)": {
-		"languages": ["De", "En", "Es", "Fr", "It"]
-	},
-	"God of War - Ghost of Sparta (USA) (En,Fr,Es)": {
-		"languages": ["En", "Es", "Fr"]
-	},
-	"God of War - Koutan no Kokuin (Japan) (En,Ja)": {
-		"languages": ["En", "Ja"]
-	},
-	"God of War - Rakujitsu no Hisoukyoku (Japan)": {
-		"languages": ["Ja"]
-	},
-	"Godfather, The (Europe) (En,Nl,Pl)": {
-		"languages": ["En", "Nl", "Pl"]
-	},
-	"Godfather, The - Mob Wars (Asia)": {
-		"languages": ["En"]
-	},
-	"Godfather, The - Mob Wars (USA)": {
-		"languages": ["En"]
-	},
-	"Gods Eater Burst (Europe)": {
-		"languages": ["En"]
-	},
-	"Gods Eater Burst (USA)": {
-		"languages": ["En"]
-	},
-	"Goku Makaimura (Japan)": {
-		"languages": ["Ja"]
-	},
-	"Goku Makaimura Kai (Japan)": {
-		"languages": ["Ja"]
-	},
-	"Golden Compass, The (Europe) (En,Nl,Sv,No,Da)": {
-		"languages": ["Da", "En", "Nl", "No", "Sv"]
-	},
-	"Golden Compass, The (USA)": {
-		"languages": ["En"]
-	},
-	"Goldene Kompass, Der (Germany)": {
-		"languages": ["De"]
-	},
-	"Gottlieb Pinball Classics (Europe)": {
-		"languages": ["En"]
-	},
-	"Gottlieb Pinball Classics (Europe) (En,Fr,De,Es,It)": {
-		"languages": ["De", "En", "Es", "Fr", "It"]
-	},
-	"Gradius Collection (Europe) (En,Fr,De,Es,It)": {
-		"languages": ["De", "En", "Es", "Fr", "It"]
-	},
-	"Gradius Collection (USA)": {
-		"languages": ["En"]
-	},
-	"Gradius Portable (Japan)": {
-		"languages": ["Ja"]
-	},
-	"Gran Turismo (Europe) (En,Fr,De,Es,It) (v1.01)": {
-		"languages": ["De", "En", "Es", "Fr", "It"]
-	},
-	"Gran Turismo (Europe) (En,Fr,De,Es,It,Nl,Pt,Ru) (v2.00)": {
-		"languages": ["De", "En", "Es", "Fr", "It", "Nl", "Pt", "Ru"]
-	},
-	"Gran Turismo (Japan) (En,Ja) (v1.01)": {
-		"languages": ["En", "Ja"]
-	},
-	"Gran Turismo (Japan) (En,Ja) (v2.00)": {
-		"languages": ["En", "Ja"]
-	},
-	"Gran Turismo (USA) (En,Fr,Es) (v1.00)": {
-		"languages": ["En", "Es", "Fr"]
-	},
-	"Gran Turismo (USA) (En,Fr,Es) (v2.00)": {
-		"languages": ["En", "Es", "Fr"]
-	},
-	"Grand Knights History (Japan)": {
-		"languages": ["Ja"]
-	},
-	"Grand Theft Auto - Chinatown Wars (Europe) (En,Fr,De,Es,It)": {
-		"languages": ["De", "En", "Es", "Fr", "It"]
-	},
-	"Grand Theft Auto - Chinatown Wars (Europe) (En,Fr,De,Es,It) (v0.01) (Beta)": {
-		"languages": ["De", "En", "Es", "Fr", "It"]
-	},
-	"Grand Theft Auto - Chinatown Wars (Europe) (En,Fr,De,Es,It) (v0.02) (Beta)": {
-		"languages": ["De", "En", "Es", "Fr", "It"]
-	},
-	"Grand Theft Auto - Chinatown Wars (Japan)": {
-		"languages": ["Ja"]
-	},
-	"Grand Theft Auto - Chinatown Wars (USA)": {
-		"languages": ["En"]
-	},
-	"Grand Theft Auto - Liberty City Stories (Europe) (En,Fr,De,Es,It) (v1.05)": {
-		"languages": ["De", "En", "Es", "Fr", "It"]
-	},
-	"Grand Theft Auto - Liberty City Stories (Europe) (En,Fr,De,Es,It) (v2.00)": {
-		"languages": ["De", "En", "Es", "Fr", "It"]
-	},
-	"Grand Theft Auto - Liberty City Stories (Europe) (En,Fr,De,Es,It) (v3.00)": {
-		"languages": ["De", "En", "Es", "Fr", "It"]
-	},
-	"Grand Theft Auto - Liberty City Stories (Germany) (v1.00)": {
-		"languages": ["De"]
-	},
-	"Grand Theft Auto - Liberty City Stories (Germany) (v2.00)": {
-		"languages": ["De"]
-	},
-	"Grand Theft Auto - Liberty City Stories (Japan)": {
-		"languages": ["Ja"]
-	},
-	"Grand Theft Auto - Liberty City Stories (Japan) (Rockstar Classics)": {
-		"languages": ["Ja"]
-	},
-	"Grand Theft Auto - Liberty City Stories (Korea) (En,Fr,De,Es,It)": {
-		"languages": ["De", "En", "Es", "Fr", "It"]
-	},
-	"Grand Theft Auto - Liberty City Stories (USA) (En,Fr,De,Es,It) (v1.05)": {
-		"languages": ["De", "En", "Es", "Fr", "It"]
-	},
-	"Grand Theft Auto - Liberty City Stories (USA) (En,Fr,De,Es,It) (v2.00)": {
-		"languages": ["De", "En", "Es", "Fr", "It"]
-	},
-	"Grand Theft Auto - Liberty City Stories (USA) (En,Fr,De,Es,It) (v3.00)": {
-		"languages": ["De", "En", "Es", "Fr", "It"]
-	},
-	"Grand Theft Auto - Vice City Stories (Europe) (En,Fr,De,Es,It)": {
-		"languages": ["De", "En", "Es", "Fr", "It"]
-	},
-	"Grand Theft Auto - Vice City Stories (Germany)": {
-		"languages": ["De"]
-	},
-	"Grand Theft Auto - Vice City Stories (Japan)": {
-		"languages": ["Ja"]
-	},
-	"Grand Theft Auto - Vice City Stories (Japan) (Rockstar Classics)": {
-		"languages": ["Ja"]
-	},
-	"Grand Theft Auto - Vice City Stories (USA)": {
-		"languages": ["En"]
-	},
-	"Great Battle Fullblast (Japan)": {
-		"languages": ["Ja"]
-	},
-	"Greatest Hits Vol. 1 (Europe)": {
-		"languages": ["En"]
-	},
-	"Gretzky NHL (USA)": {
-		"languages": ["En"]
-	},
-	"Gretzky NHL 06 (USA)": {
-		"languages": ["En"]
-	},
-	"Gripshift (Europe) (En,Fr,De,Es,It)": {
-		"languages": ["De", "En", "Es", "Fr", "It"]
-	},
-	"Gripshift (USA)": {
-		"languages": ["En"]
-	},
-	"Grisaia no Meikyuu - Le Labyrinthe de la Grisaia (Japan)": {
-		"languages": ["Ja"]
-	},
-	"Grisaia no Rakuen - Le Eden de la Grisaia (Japan)": {
-		"languages": ["Ja"]
-	},
-	"Growlanser (Asia)": {
-		"languages": ["Ja"]
-	},
-	"Growlanser - Wayfarer of Time (USA)": {
-		"languages": ["En"]
-	},
-	"Guilty Gear Judgment (Europe)": {
-		"languages": ["En"]
-	},
-	"Guilty Gear Judgment (Japan)": {
-		"languages": ["Ja"]
-	},
-	"Guilty Gear Judgment (USA)": {
-		"languages": ["En"]
-	},
-	"Guilty Gear XX Accent Core Plus (Europe)": {
-		"languages": ["En"]
-	},
-	"Guilty Gear XX Accent Core Plus (Japan)": {
-		"languages": ["Ja"]
-	},
-	"Guilty Gear XX Accent Core Plus (USA)": {
-		"languages": ["En"]
-	},
-	"Guilty Gear XX Reload - The Midnight Carnival (Japan)": {
-		"languages": ["Ja"]
-	},
-	"Gun Showdown (Europe) (En,Fr,Es,It)": {
-		"languages": ["En", "Es", "Fr", "It"]
-	},
-	"Gun Showdown (Germany) (En,De)": {
-		"languages": ["De", "En"]
-	},
-	"Gun Showdown (USA)": {
-		"languages": ["En"]
-	},
-	"Gun Showdown (USA) (Beta)": {
-		"languages": ["En"]
-	},
-	"Gundam Assault Survive (Japan)": {
-		"languages": ["Ja"]
-	},
-	"Gundam Battle Chronicle (Japan)": {
-		"languages": ["Ja"]
-	},
-	"Gundam Battle Chronicle (Korea)": {
-		"languages": ["Ja"]
-	},
-	"Gundam Battle Royale (Japan, Asia)": {
-		"languages": ["Ja"]
-	},
-	"Gundam Battle Tactics (Japan)": {
-		"languages": ["Ja"]
-	},
-	"Gundam Battle Universe (Japan, Asia)": {
-		"languages": ["Ja"]
-	},
-	"Gundam Memories - Tatakai no Kioku (Japan)": {
-		"languages": ["Ja"]
-	},
-	"Gungnir (USA)": {
-		"languages": ["En"]
-	},
-	"Gungnir - Masou no Gunshin to Eiyuu Sensou (Japan)": {
-		"languages": ["Ja"]
-	},
-	"Gunpey (Europe) (En,Fr,De,Es,It)": {
-		"languages": ["De", "En", "Es", "Fr", "It"]
-	},
-	"Gunpey (USA)": {
-		"languages": ["En"]
-	},
-	"Gurumin (Japan)": {
-		"languages": ["Ja"]
-	},
-	"Gurumin (Japan) (Falcom Super Price)": {
-		"languages": ["Ja"]
-	},
-	"Gurumin - A Monstrous Adventure (Europe)": {
-		"languages": ["En"]
-	},
-	"Gurumin - A Monstrous Adventure (USA)": {
-		"languages": ["En"]
-	},
-	"Gurumin - Une Aventure Monstrueuse (France)": {
-		"languages": ["Fr"]
-	},
-	"Hagane no Renkinjutsushi - Fullmetal Alchemist - Senaka o Takuseshi Mono (Japan)": {
-		"languages": ["Ja"]
-	},
-	"Hagane no Renkinjutsushi - Yakusoku no Hi e (Japan)": {
-		"languages": ["Ja"]
-	},
-	"Hajime no Ippo Portable - Victorious Spirits (Japan)": {
-		"languages": ["Ja"]
-	},
-	"Hakuoki - Demon of the Fleeting Blossom (USA)": {
-		"languages": ["En"]
-	},
-	"Hakuoki - Warriors of the Shinsengumi (USA)": {
-		"languages": ["En"]
-	},
-	"Hakuouki - Reimeiroku Portable (Japan)": {
-		"languages": ["Ja"]
-	},
-	"Hakuouki - Yuugiroku (Japan)": {
-		"languages": ["Ja"]
-	},
-	"Half-Minute Hero (Europe)": {
-		"languages": ["En"]
-	},
-	"Half-Minute Hero (USA)": {
-		"languages": ["En"]
-	},
-	"Hammerin' Hero (USA)": {
-		"languages": ["En"]
-	},
-	"Hammerin' Hero (USA) (Beta)": {
-		"languages": []
-	},
-	"Hanakisou (Japan)": {
-		"languages": ["Ja"]
-	},
-	"Hanaoni - Koisomeru Koku - Eikyuu no Shirushi (Japan)": {
-		"languages": ["Ja"]
-	},
-	"Hanaoni - Yume no Tsuzuki (Japan)": {
-		"languages": ["Ja"]
-	},
-	"Hanayaka Nari, Wa ga Ichizoku (Japan)": {
-		"languages": ["Ja"]
-	},
-	"Hanayaka Nari, Wa ga Ichizoku - Kinema Mosaic (Japan)": {
-		"languages": ["Ja"]
-	},
-	"Hannah Montana - Rock Out the Show (Europe) (En,Fr,De,Es,It)": {
-		"languages": ["De", "En", "Es", "Fr", "It"]
-	},
-	"Hannah Montana - Rock Out the Show (Europe) (En,Sv,No,Da,Ru)": {
-		"languages": ["Da", "En", "No", "Ru", "Sv"]
-	},
-	"Hannah Montana - Rock Out the Show (USA) (En,Fr)": {
-		"languages": ["En", "Fr"]
-	},
-	"Hannspree Ten Kate Honda - SBK Superbike World Championship (USA) (En,Fr,Es)": {
-		"languages": ["En", "Es", "Fr"]
-	},
-	"Hard Rock Casino (Europe) (En,Fr,De,Es,It)": {
-		"languages": ["De", "En", "Es", "Fr", "It"]
-	},
-	"Hard Rock Casino (USA)": {
-		"languages": []
-	},
-	"Harry Potter and the Goblet of Fire (Europe)": {
-		"languages": ["En"]
-	},
-	"Harry Potter and the Goblet of Fire (Europe) (De,Nl)": {
-		"languages": ["De", "Nl"]
-	},
-	"Harry Potter and the Goblet of Fire (Europe) (Es,It)": {
-		"languages": ["Es", "It"]
-	},
-	"Harry Potter and the Goblet of Fire (USA)": {
-		"languages": ["En"]
-	},
-	"Harry Potter and the Half-Blood Prince (Europe) (En,Fr,De,Es,It)": {
-		"languages": ["De", "En", "Es", "Fr", "It"]
-	},
-	"Harry Potter and the Half-Blood Prince (USA) (En,Fr,Es)": {
-		"languages": ["En", "Es", "Fr"]
-	},
-	"Harry Potter and the Order of the Phoenix (Asia)": {
-		"languages": ["En"]
-	},
-	"Harry Potter and the Order of the Phoenix (Europe)": {
-		"languages": ["En"]
-	},
-	"Harry Potter and the Order of the Phoenix (Europe) (Es,Nl,Pt)": {
-		"languages": ["Es", "Nl", "Pt"]
-	},
-	"Harry Potter and the Order of the Phoenix (Europe) (Fr,De,It)": {
-		"languages": ["De", "Fr", "It"]
-	},
-	"Harry Potter and the Order of the Phoenix (USA)": {
-		"languages": ["En"]
-	},
-	"Harry Potter et la Coupe de Feu (France)": {
-		"languages": ["Fr"]
-	},
-	"Harukanaru Toki no Naka de 3 with Izayoiki Aizouban (Japan)": {
-		"languages": ["Ja"]
-	},
-	"Harukanaru Toki no Naka de 5 (Japan)": {
-		"languages": ["Ja"]
-	},
-	"Harvest Moon - Boy & Girl (USA)": {
-		"languages": ["En"]
-	},
-	"Harvest Moon - Hero of Leaf Valley (Europe)": {
-		"languages": ["En"]
-	},
-	"Harvest Moon - Hero of Leaf Valley (USA)": {
-		"languages": ["En"]
-	},
-	"Harvey Birdman - Attorney at Law (USA)": {
-		"languages": ["En"]
-	},
-	"Hatsune Miku - Project Diva (Japan, Asia)": {
-		"languages": ["Ja"]
-	},
-	"Hatsune Miku - Project Diva 2nd (Japan)": {
-		"languages": ["Ja"]
-	},
-	"Hatsune Miku - Project Diva 2nd (Japan) (Okaidoku-ban)": {
-		"languages": ["Ja"]
-	},
-	"Hatsune Miku - Project Diva Extend (Japan, Asia)": {
-		"languages": ["Ja"]
-	},
-	"Hayarigami 2 Portable - Keishichou Kaii Jiken File (Japan)": {
-		"languages": ["Ja"]
-	},
-	"Hayarigami 3 - Keishichou Kaii Jiken File (Japan)": {
-		"languages": ["Ja"]
-	},
-	"Hayarigami Portable - Keishichou Kaii Jiken File (Japan)": {
-		"languages": ["Ja"]
-	},
-	"Hayate no Gotoku!! Nightmare Paradise (Japan)": {
-		"languages": ["Ja"]
-	},
-	"Heart no Kuni no Alice - Wonderful Wonder World (Japan) (Disc 1)": {
-		"languages": ["Ja"]
-	},
-	"Heart no Kuni no Alice - Wonderful Wonder World (Japan) (Disc 2)": {
-		"languages": ["Ja"]
-	},
-	"Heatseeker (Europe) (En,Fr,De,Es,It)": {
-		"languages": ["De", "En", "Es", "Fr", "It"]
-	},
-	"Heatseeker (Europe) (En,Fr,De,Es,It) (Beta)": {
-		"languages": ["De", "En", "Es", "Fr", "It"]
-	},
-	"Heatseeker (USA)": {
-		"languages": ["En"]
-	},
-	"Hellboy - The Science of Evil (Europe) (En,Fr,De,Es,It)": {
-		"languages": ["De", "En", "Es", "Fr", "It"]
-	},
-	"Hellboy - The Science of Evil (USA)": {
-		"languages": ["En"]
-	},
-	"Hello Kitty - Puzzle Party (Europe) (En,Fr,De,Es,It)": {
-		"languages": ["De", "En", "Es", "Fr", "It"]
-	},
-	"Heroes Phantasia (Japan)": {
-		"languages": ["Ja"]
-	},
-	"Herr der Ringe, Der - Taktiken (Germany)": {
-		"languages": ["De"]
-	},
-	"Hexyz Force (Japan)": {
-		"languages": ["Ja"]
-	},
-	"Hexyz Force (USA)": {
-		"languages": ["En"]
-	},
-	"Hg Hydrium (Korea)": {
-		"languages": ["Ko"]
-	},
-	"Hiiro no Kakera Portable (Japan)": {
-		"languages": ["Ja"]
-	},
-	"Hilton Garden Inn - Ultimate Team Play (USA)": {
-		"languages": []
-	},
-	"Himawari - Pebble in the Sky Portable (Japan)": {
-		"languages": ["Ja"]
-	},
-	"Hisshou Pachinko - Pachi-Slot Kouryaku Series Portable Vol. 1 - Shin Seiki Evangelion - Tamashii no Kiseki (Japan)": {
-		"languages": ["Ja"]
-	},
-	"History Channel, The - Great Battles of Rome (Europe) (En,Fr,De,Es,It)": {
-		"languages": ["De", "En", "Es", "Fr", "It"]
-	},
-	"Holy Invasion of Privacy, Badman! What Did I Do to Deserve This (Europe, Australia) (En,Fr,De,Es,It)": {
-		"languages": ["De", "En", "Es", "Fr", "It"]
-	},
-	"Holy Invasion of Privacy, Badman! What Did I Do to Deserve This (USA) (Proto)": {
-		"languages": []
-	},
-	"Hot Brain (Europe) (En,Fr,De,Es,It)": {
-		"languages": ["De", "En", "Es", "Fr", "It"]
-	},
-	"Hot Brain (USA) (En,Fr,De,Es,It)": {
-		"languages": ["De", "En", "Es", "Fr", "It"]
-	},
-	"Hot Pixel (Europe)": {
-		"languages": ["En"]
-	},
-	"Hot Pixel (USA)": {
-		"languages": ["En"]
-	},
-	"Hot Shots Golf - Open Tee (Asia)": {
-		"languages": ["En"]
-	},
-	"Hot Shots Golf - Open Tee (USA) (v1.00)": {
-		"languages": ["En"]
-	},
-	"Hot Shots Golf - Open Tee (USA) (v2.00)": {
-		"languages": ["En"]
-	},
-	"Hot Shots Golf - Open Tee 2 (Asia)": {
-		"languages": ["En"]
-	},
-	"Hot Shots Golf - Open Tee 2 (USA) (FW3.80)": {
-		"languages": ["En"]
-	},
-	"Hot Shots Golf - Open Tee 2 (USA) (FW3.96)": {
-		"languages": ["En"]
-	},
-	"Hot Shots Golf - Open Tee 2 (USA) (Sample)": {
-		"languages": ["En"]
-	},
-	"Hot Shots Tennis - Get a Grip (USA) (En,Fr,Es)": {
-		"languages": ["En", "Es", "Fr"]
-	},
-	"Hot Wheels - Ultimate Racing (Europe) (En,Fr,De,Es,It)": {
-		"languages": ["De", "En", "Es", "Fr", "It"]
-	},
-	"Hot Wheels - Ultimate Racing (USA)": {
-		"languages": []
-	},
-	"Hustle, The - Detroit Streets (Europe) (En,Fr,De)": {
-		"languages": ["De", "En", "Fr"]
-	},
-	"Hustle, The - Detroit Streets (USA)": {
-		"languages": ["En"]
-	},
-	"IL-2 Sturmovik - Birds of Prey (Europe) (En,Fr,De,Es,It)": {
-		"languages": ["De", "En", "Es", "Fr", "It"]
-	},
-	"IL-2 Sturmovik - Birds of Prey (USA) (En,Fr)": {
-		"languages": ["En", "Fr"]
-	},
-	"Idolmaster SP, The - Missing Moon (Japan, Asia)": {
-		"languages": ["Ja"]
-	},
-	"Idolmaster SP, The - Perfect Sun (Japan, Asia)": {
-		"languages": ["Ja"]
-	},
-	"Idolmaster SP, The - Wandering Star (Japan, Asia)": {
-		"languages": ["Ja"]
-	},
-	"Idolmaster Shiny Festa, The - Funky Note (Japan)": {
-		"languages": ["Ja"]
-	},
-	"Idolmaster Shiny Festa, The - Groovy Tune (Japan)": {
-		"languages": ["Ja"]
-	},
-	"Idolmaster Shiny Festa, The - Honey Sound (Japan)": {
-		"languages": ["Ja"]
-	},
-	"Ikuze! Gen-san - Yuuyake Daiku Monogatari (Korea)": {
-		"languages": ["Ja"]
-	},
-	"Il-2 Shturmovik - Krylatye xishhniki (Russia)": {
-		"languages": ["Ru"]
-	},
-	"Imagine - Champion Rider (Europe) (En,Fr,De,Es,It,Nl,Sv,No,Da)": {
-		"languages": ["Da", "De", "En", "Es", "Fr", "It", "Nl", "No", "Sv"]
-	},
-	"Imagine - Champion Rider (Russia)": {
-		"languages": ["Ru"]
-	},
-	"Impossible Mission (Europe) (En,Fr,De,Es,It)": {
-		"languages": ["De", "En", "Es", "Fr", "It"]
-	},
-	"Impossible Mission (Europe) (En,Fr,De,Es,It) (Beta)": {
-		"languages": ["De", "En", "Es", "Fr", "It"]
-	},
-	"Indiana Jones and the Staff of Kings (Europe) (En,Fr,De,Es,It)": {
-		"languages": ["De", "En", "Es", "Fr", "It"]
-	},
-	"Indiana Jones and the Staff of Kings (USA) (En,Fr)": {
-		"languages": ["En", "Fr"]
-	},
-	"Infected (Europe)": {
-		"languages": ["En"]
-	},
-	"Infected (Europe) (En,Fr,Es)": {
-		"languages": ["En", "Es", "Fr"]
-	},
-	"Infected (USA)": {
-		"languages": ["En"]
-	},
-	"Infinite Loop - Kojou ga Miseta Yume (Japan)": {
-		"languages": ["Ja"]
-	},
-	"Initial D - Street Stage (Japan)": {
-		"languages": ["Ja"]
-	},
-	"Initial D - Street Stage (Japan) (Taikenban)": {
-		"languages": ["Ja"]
-	},
-	"Innocent Life - A Futuristic Harvest Moon (Europe) (En,Fr,De,Es,It)": {
-		"languages": ["De", "En", "Es", "Fr", "It"]
-	},
-	"Innocent Life - A Futuristic Harvest Moon (USA)": {
-		"languages": ["En"]
-	},
-	"Innocent Life - Shin Bokujou Monogatari (Japan)": {
-		"languages": ["Ja"]
-	},
-	"Innocent Life - Shin Bokujou Monogatari (Japan) (Best Collection)": {
-		"languages": ["Ja"]
-	},
-	"Intelligent License 2 (Japan)": {
-		"languages": ["Ja"]
-	},
-	"International Athletics (Europe) (En,Fr,De,Es,It)": {
-		"languages": ["De", "En", "Es", "Fr", "It"]
-	},
-	"International Cricket Captain III (Europe)": {
-		"languages": ["En"]
-	},
-	"Invizimals (Europe) (En,Fr,De,Es,It,Nl,Pt,Sv,No,Da,Fi,Pl,Ru)": {
-		"languages": ["Da", "De", "En", "Es", "Fi", "Fr", "It", "Nl", "No", "Pl", "Pt", "Ru", "Sv"]
-	},
-	"Invizimals (USA) (En,Fr,Es)": {
-		"languages": ["En", "Es", "Fr"]
-	},
-	"Invizimals - Shadow Zone (Europe) (En,Fr,De,Es,It,Nl,Pt,Sv,No,Da,Fi,Pl)": {
-		"languages": ["Da", "De", "En", "Es", "Fi", "Fr", "It", "Nl", "No", "Pl", "Pt", "Sv"]
-	},
-	"Invizimals - Shadow Zone (Greece) (En,Es,Pt,El)": {
-		"languages": ["El", "En", "Es", "Pt"]
-	},
-	"Invizimals - Shadow Zone (USA)": {
-		"languages": []
-	},
-	"Invizimals - The Lost Tribes (Europe) (En,Fr,De,Es,It,Nl,Pt,Pl,Ru)": {
-		"languages": ["De", "En", "Es", "Fr", "It", "Nl", "Pl", "Pt", "Ru"]
-	},
-	"Irem Taikenban Shuu 2007 Kaki Tokubetsugou (Japan)": {
-		"languages": ["Ja"]
-	},
-	"Irem Taikenban Shuu 2008 Shunki Tokubetsugou (Japan)": {
-		"languages": ["Ja"]
-	},
-	"Iron Man (Europe) (En,De,It)": {
-		"languages": ["De", "En", "It"]
-	},
-	"Iron Man (Europe) (En,Fr,Es)": {
-		"languages": ["En", "Es", "Fr"]
-	},
-	"Iron Man (USA) (En,Fr,Es)": {
-		"languages": ["En", "Es", "Fr"]
-	},
-	"Iron Man 2 (USA) (En,Fr,De,Es,It)": {
-		"languages": ["De", "En", "Es", "Fr", "It"]
-	},
-	"Iron Man 2 - The Video Game (Europe) (En,Fr,De,Es,It)": {
-		"languages": ["De", "En", "Es", "Fr", "It"]
-	},
-	"Irregular Hunter X (Japan, Asia)": {
-		"languages": ["Ja"]
-	},
-	"Iza, Shutsujin! Koi Ikusa (Japan)": {
-		"languages": ["Ja"]
-	},
-	"J.League Pro Soccer Club o Tsukurou! 6 - Pride of J (Japan)": {
-		"languages": ["Ja"]
-	},
-	"J.League Pro Soccer Club o Tsukurou! 7 - Euro Plus (Japan)": {
-		"languages": ["Ja"]
-	},
-	"Jackass - The Game (Europe) (En,Fr,De,Es,It)": {
-		"languages": ["De", "En", "Es", "Fr", "It"]
-	},
-	"Jackass - The Game (USA)": {
-		"languages": ["En"]
-	},
-	"Jak and Daxter - The Lost Frontier (Europe) (En,Fr,De,Es,It,Nl,Pt,Sv,No,Da,Fi,Pl)": {
-		"languages": ["Da", "De", "En", "Es", "Fi", "Fr", "It", "Nl", "No", "Pl", "Pt", "Sv"]
-	},
-	"Jak and Daxter - The Lost Frontier (Europe) (En,Fr,De,Es,It,Nl,Pt,Sv,No,Da,Fi,Pl) (UCES-01378)": {
-		"languages": ["Da", "De", "En", "Es", "Fi", "Fr", "It", "Nl", "No", "Pl", "Pt", "Sv"]
-	},
-	"Jak and Daxter - The Lost Frontier (Korea)": {
-		"languages": ["En"]
-	},
-	"Jak and Daxter - The Lost Frontier (USA) (En,Fr,Es)": {
-		"languages": ["En", "Es", "Fr"]
-	},
-	"James Cameron's Avatar - The Game (Europe) (En,Fr,De,Es,It)": {
-		"languages": ["De", "En", "Es", "Fr", "It"]
-	},
-	"James Cameron's Avatar - The Game (USA) (En,Fr,Es)": {
-		"languages": ["En", "Es", "Fr"]
-	},
-	"Jeanne d'Arc (Japan)": {
-		"languages": ["Ja"]
-	},
-	"Jeanne d'Arc (Japan) (Beta)": {
-		"languages": []
-	},
-	"Jeanne d'Arc (Japan) (Senkou Taikenban)": {
-		"languages": ["Ja"]
-	},
-	"Jeanne d'Arc (USA)": {
-		"languages": ["En"]
-	},
-	"Jeanne d'Arc (USA) (Demo)": {
-		"languages": ["En"]
-	},
-	"Jet de Go! Pocket (Asia)": {
-		"languages": ["Ja"]
-	},
-	"Jewelic Nightmare (Japan)": {
-		"languages": ["Ja"]
-	},
-	"Jigen Kairou (Japan)": {
-		"languages": ["Ja"]
-	},
-	"Jikandia - The Timeless Land (USA)": {
-		"languages": ["En"]
-	},
-	"Jikkyou Powerful Pro Yakyuu 2010 (Japan)": {
-		"languages": ["Ja"]
-	},
-	"Jikkyou Powerful Pro Yakyuu 2011 (Japan)": {
-		"languages": ["Ja"]
-	},
-	"Jikkyou Powerful Pro Yakyuu 2011 Ketteiban (Japan)": {
-		"languages": ["Ja"]
-	},
-	"Jikkyou Powerful Pro Yakyuu 2012 (Japan)": {
-		"languages": ["Ja"]
-	},
-	"Jikkyou Powerful Pro Yakyuu 2013 (Japan)": {
-		"languages": ["Ja"]
-	},
-	"Jikkyou Powerful Pro Yakyuu Portable (Japan)": {
-		"languages": ["Ja"]
-	},
-	"Jikkyou Powerful Pro Yakyuu Portable 2 (Japan)": {
-		"languages": ["Ja"]
-	},
-	"Jikkyou Powerful Pro Yakyuu Portable 3 (Japan) (v1.04)": {
-		"languages": ["Ja"]
-	},
-	"Jikkyou Powerful Pro Yakyuu Portable 3 (Japan) (v2.00)": {
-		"languages": ["Ja"]
-	},
-	"Jikkyou Powerful Pro Yakyuu Portable 4 (Japan)": {
-		"languages": ["Ja"]
-	},
-	"Jin Samguk Mussang (Korea)": {
-		"languages": ["Ko"]
-	},
-	"Jin Samguk Mussang 2nd Evolution (Korea)": {
-		"languages": ["Ko"]
-	},
-	"Jissen Pachi-Slot Hisshouhou! Hokuto no Ken Portable (Japan)": {
-		"languages": ["Ja"]
-	},
-	"Jitsuroku Oniyome Nikki - Shiuchi ni Taeru Otto no Rifujin Taiken Adventure (Japan)": {
-		"languages": ["Ja"]
-	},
-	"Judie no Atelier - Gramnad no Renkinjutsushi - Toraware no Moribito (Japan)": {
-		"languages": ["Ja"]
-	},
-	"Jui - Dr. Touma Jotarou (Japan)": {
-		"languages": ["Ja"]
-	},
-	"Juiced - Eliminator (Europe)": {
-		"languages": ["En"]
-	},
-	"Juiced - Eliminator (Europe) (En,Fr,De,Es,It) (Beta)": {
-		"languages": ["De", "En", "Es", "Fr", "It"]
-	},
-	"Juiced - Eliminator (USA)": {
-		"languages": ["En"]
-	},
-	"Juiced 2 - Hot Import Nights (Europe) (En,Fr,De,Es,It)": {
-		"languages": ["De", "En", "Es", "Fr", "It"]
-	},
-	"Juiced 2 - Hot Import Nights (USA)": {
-		"languages": ["En"]
-	},
-	"Jungle Party (Europe) (En,Fr,De,Es,It,Nl,Pt,Sv,No,Da,Fi,Pl,Ru,El)": {
-		"languages": ["Da", "De", "El", "En", "Es", "Fi", "Fr", "It", "Nl", "No", "Pl", "Pt", "Ru", "Sv"]
-	},
-	"Justice League Heroes (Europe) (En,Fr,De,Es,It)": {
-		"languages": ["De", "En", "Es", "Fr", "It"]
-	},
-	"Justice League Heroes (USA)": {
-		"languages": ["En"]
-	},
-	"Juusei to Diamond (Japan)": {
-		"languages": ["Ja"]
-	},
-	"Juuza Engi - Engetsu Sangokuden (Japan)": {
-		"languages": ["Ja"]
-	},
-	"K-ON! Houkago Live!! (Japan)": {
-		"languages": ["Ja"]
-	},
-	"Kaitou Apricot Portable (Japan)": {
-		"languages": ["Ja"]
-	},
-	"Kaleido-Eve (Japan)": {
-		"languages": ["Ja"]
-	},
-	"Kamaitachi no Yoru 2 Tokubetsu-hen (Japan)": {
-		"languages": ["Ja"]
-	},
-	"Kameleon (Europe)": {
-		"languages": ["En"]
-	},
-	"Kamen Rider - Climax Heroes OOO (Japan)": {
-		"languages": ["Ja"]
-	},
-	"Kamen Rider - Super Climax Heroes (Japan)": {
-		"languages": ["Ja"]
-	},
-	"Kamen no Maid Guy - Boyoyon Battle Royale (Japan, Asia)": {
-		"languages": ["Ja"]
-	},
-	"Kanji Trainer Portable (Japan)": {
-		"languages": ["Ja"]
-	},
-	"Kannou Mukashi-banashi Portable (Japan)": {
-		"languages": ["Ja"]
-	},
-	"Kanon (Japan)": {
-		"languages": ["Ja"]
-	},
-	"Kao Challengers (Europe) (En,Fr,De,Es,It) (Beta)": {
-		"languages": ["De", "En", "Es", "Fr", "It"]
-	},
-	"Kao Challengers (Europe) (En,Fr,De,Es,It) (v1.00)": {
-		"languages": ["De", "En", "Es", "Fr", "It"]
-	},
-	"Kao Challengers (Europe) (En,Fr,De,Es,It) (v2.01)": {
-		"languages": ["De", "En", "Es", "Fr", "It"]
-	},
-	"Kao Challengers (USA)": {
-		"languages": ["En"]
-	},
-	"Karakuri (Japan) (Beta)": {
-		"languages": ["Ja"]
-	},
-	"Karakuri (Japan) (Taikenban)": {
-		"languages": ["Ja"]
-	},
-	"Karakuri (Japan, Asia)": {
-		"languages": ["Ja"]
-	},
-	"Katekyoo Hitman Reborn! Battle Arena 2 - Spirits Burst (Japan)": {
-		"languages": ["Ja"]
-	},
-	"Katekyoo Hitman Reborn! Kizuna no Tag Battle (Japan)": {
-		"languages": ["Ja"]
-	},
-	"Kazook (Europe) (En,Fr,De,It)": {
-		"languages": ["De", "En", "Fr", "It"]
-	},
-	"Kazuo (Japan)": {
-		"languages": ["Ja"]
-	},
-	"Ken to Mahou to Gakuen Mono. (Japan)": {
-		"languages": ["Ja"]
-	},
-	"Ken to Mahou to Gakuen Mono. 2 (Japan)": {
-		"languages": ["Ja"]
-	},
-	"Ken to Mahou to Gakuen Mono. 3 (Japan)": {
-		"languages": ["Ja"]
-	},
-	"Ken to Mahou to Gakuen Mono. Final - Shinnyuusei wa Ohime-sama! (Japan)": {
-		"languages": ["Ja"]
-	},
-	"Kenka Bancho - Badass Rumble (USA)": {
-		"languages": ["En"]
-	},
-	"Kenka Banchou 3 - Zenkoku Seiha (Japan) (PSP the Best)": {
-		"languages": ["Ja"]
-	},
-	"Kenka Banchou 3 - Zenkoku Seiha (Japan, Asia)": {
-		"languages": ["Ja"]
-	},
-	"Kenka Banchou 4 - Ichinen Sensou (Japan, Asia)": {
-		"languages": ["Ja"]
-	},
-	"Kenka Banchou 5 - Otoko no Rule (Japan) (v1.02)": {
-		"languages": ["Ja"]
-	},
-	"Kenka Banchou 5 - Otoko no Rule (Japan) (v2.00)": {
-		"languages": []
-	},
-	"Kenka Banchou Bros. Tokyo Battle Royale (Japan)": {
-		"languages": ["Ja"]
-	},
-	"Key of Heaven (Europe) (En,Fr,De,Es,It)": {
-		"languages": ["De", "En", "Es", "Fr", "It"]
-	},
-	"Key of Heaven (Europe) (En,Ja,Fr,De,Es,It) (Beta)": {
-		"languages": ["De", "En", "Es", "Fr", "It", "Ja"]
-	},
-	"Kidou Keisatsu Patlabor - Kamubakku MiniPato (Japan)": {
-		"languages": ["Ja"]
-	},
-	"Kidou Senshi Gundam - Gihren no Yabou - Axis no Kyoui (Japan)": {
-		"languages": ["Ja"]
-	},
-	"Kidou Senshi Gundam - Gihren no Yabou - Axis no Kyoui V (Japan)": {
-		"languages": ["Ja"]
-	},
-	"Kidou Senshi Gundam - Gundam vs. Gundam (Japan, Asia)": {
-		"languages": ["Ja"]
-	},
-	"Kidou Senshi Gundam - Gundam vs. Gundam Next Plus (Japan, Asia)": {
-		"languages": ["Ja"]
-	},
-	"Kidou Senshi Gundam - Senjou no Kizuna Portable (Japan, Asia)": {
-		"languages": ["Ja"]
-	},
-	"Kidou Senshi Gundam - Senjou no Kizuna Portable (Korea)": {
-		"languages": ["Ja"]
-	},
-	"Kidou Senshi Gundam AGE - Universe Accel (Japan)": {
-		"languages": ["Ja"]
-	},
-	"Kidou Senshi Gundam Seed - Rengou vs. Z.A.F.T. Portable (Japan) (Demo)": {
-		"languages": ["Ja"]
-	},
-	"Kidou Senshi Gundam Seed - Rengou vs. Z.A.F.T. Portable (Japan, Asia)": {
-		"languages": ["Ja"]
-	},
-	"Killzone - Liberation (Europe) (En,Fr,De,Es,It,Nl,Pl,Ru)": {
-		"languages": ["De", "En", "Es", "Fr", "It", "Nl", "Pl", "Ru"]
-	},
-	"Killzone - Liberation (USA) (Demo)": {
-		"languages": ["En"]
-	},
-	"Killzone - Liberation (USA) (En,Fr,De,Es,It,Nl,Pl,Ru)": {
-		"languages": ["De", "En", "Es", "Fr", "It", "Nl", "Pl", "Ru"]
-	},
-	"Killzone - Liberation (USA) (En,Fr,De,Es,It,Nl,Pt,Ru) (DEV)": {
-		"languages": ["De", "En", "Es", "Fr", "It", "Nl", "Pt", "Ru"]
-	},
-	"Kimikare - Shin Gakki (Japan)": {
-		"languages": ["Ja"]
-	},
-	"Kin'iro no Corda (Japan)": {
-		"languages": ["Ja"]
-	},
-	"Kin'iro no Corda 3 - Another Sky feat. Jinnan (Japan)": {
-		"languages": ["Ja"]
-	},
-	"Kin'iro no Corda 3 - Full Voice Special (Japan)": {
-		"languages": ["Ja"]
-	},
-	"King of Clubs (Europe) (En,Fr,De,Es,It,Nl)": {
-		"languages": ["De", "En", "Es", "Fr", "It", "Nl"]
-	},
-	"King of Fighters Collection, The - The Orochi Saga (Europe)": {
-		"languages": ["En"]
-	},
-	"King of Fighters Collection, The - The Orochi Saga (USA)": {
-		"languages": ["En"]
-	},
-	"King of Pool (Europe) (En,Fr,De,Es,It)": {
-		"languages": ["De", "En", "Es", "Fr", "It"]
-	},
-	"King's Field - Additional I (Asia)": {
-		"languages": ["Ja"]
-	},
-	"King's Field - Additional II (Asia)": {
-		"languages": ["Ja"]
-	},
-	"Kingdom Hearts - Birth by Sleep (Europe) (En,Fr,De,Es,It)": {
-		"languages": ["De", "En", "Es", "Fr", "It"]
-	},
-	"Kingdom Hearts - Birth by Sleep (Japan, Asia)": {
-		"languages": ["Ja"]
-	},
-	"Kingdom Hearts - Birth by Sleep (USA) (En,Fr,Es)": {
-		"languages": ["En", "Es", "Fr"]
-	},
-	"Kingdom Hearts - Birth by Sleep - Final Mix (Japan)": {
-		"languages": ["Ja"]
-	},
-	"Kingdom of Paradise (USA)": {
-		"languages": ["En"]
-	},
-	"Kiniro no Corda 2f Encore (Japan)": {
-		"languages": ["Ja"]
-	},
-	"Kirameki School Life SP - The Wonder Years (Japan)": {
-		"languages": ["Ja"]
-	},
-	"Kisou Ryouhei Gunhound EX (Japan)": {
-		"languages": ["Ja"]
-	},
-	"Knights in the Nightmare (USA)": {
-		"languages": ["En"]
-	},
-	"Koibana Days - Pure Flower Garden (Japan)": {
-		"languages": ["Ja"]
-	},
-	"Kokoro Connect - Yochi Random (Japan)": {
-		"languages": ["Ja"]
-	},
-	"Kollon (Japan)": {
-		"languages": ["Ja"]
-	},
-	"Kollon (Korea)": {
-		"languages": ["Ja"]
-	},
-	"Koloomn (Europe) (En,Fr,De,Es,It)": {
-		"languages": ["De", "En", "Es", "Fr", "It"]
-	},
-	"Koori no Haka - Ichiyanagi Nagomu, 3-dome no Junan (Japan)": {
-		"languages": ["Ja"]
-	},
-	"Kotoba no Puzzle - Mojipittan Daijiten (Japan)": {
-		"languages": ["Ja"]
-	},
-	"Koukyou Shihen Eureka Seven (Japan)": {
-		"languages": ["Ja"]
-	},
-	"Kuon no Kizuna - Sairinshou Portable (Japan)": {
-		"languages": ["Ja"]
-	},
-	"Kurohyou - Ryu ga Gotoku Shinshou (Japan, Asia)": {
-		"languages": ["Ja"]
-	},
-	"Kurohyou 2 - Ryu ga Gotoku Ashura-hen (Japan)": {
-		"languages": ["Ja"]
-	},
-	"Kuroko no Baske - Kiseki no Game (Japan)": {
-		"languages": ["Ja"]
-	},
-	"Kuroyuki-hime - Snow Black (Japan)": {
-		"languages": ["Ja"]
-	},
-	"Kuru Kuru Chameleon (Asia)": {
-		"languages": ["Zh"]
-	},
-	"Kuru Kuru Chameleon (Japan)": {
-		"languages": ["Ja"]
-	},
-	"L.A. Rush (Europe) (En,Fr,De,Es,It)": {
-		"languages": ["De", "En", "Es", "Fr", "It"]
-	},
-	"LEGO Batman - The Videogame (Europe) (En,Fr,De,Es,It,Da)": {
-		"languages": ["Da", "De", "En", "Es", "Fr", "It"]
-	},
-	"LEGO Batman - The Videogame (USA) (En,Fr,Es)": {
-		"languages": ["En", "Es", "Fr"]
-	},
-	"LEGO Harry Potter - Years 1-4 (Europe) (En,Fr,De,Es,It,Da) (v2.01)": {
-		"languages": ["Da", "De", "En", "Es", "Fr", "It"]
-	},
-	"LEGO Harry Potter - Years 1-4 (USA) (En,Fr,Es)": {
-		"languages": ["En", "Es", "Fr"]
-	},
-	"LEGO Harry Potter - Years 5-7 (Europe) (En,Fr,De,Es,It,Nl,Da)": {
-		"languages": ["Da", "De", "En", "Es", "Fr", "It", "Nl"]
-	},
-	"LEGO Harry Potter - Years 5-7 (Europe) (En,Pl,Ru)": {
-		"languages": ["En", "Pl", "Ru"]
-	},
-	"LEGO Harry Potter - Years 5-7 (USA) (En,Fr,Es,Pt)": {
-		"languages": ["En", "Es", "Fr", "Pt"]
-	},
-	"LEGO Indiana Jones - The Original Adventures (Europe) (En,Fr,De,Es,It,Da)": {
-		"languages": ["Da", "De", "En", "Es", "Fr", "It"]
-	},
-	"LEGO Indiana Jones - The Original Adventures (USA) (En,Fr,Es)": {
-		"languages": ["En", "Es", "Fr"]
-	},
-	"LEGO Indiana Jones 2 - The Adventure Continues (Europe) (En,Fr,De,Es,It,Pt)": {
-		"languages": ["De", "En", "Es", "Fr", "It", "Pt"]
-	},
-	"LEGO Indiana Jones 2 - The Adventure Continues (USA) (En,Fr,Es)": {
-		"languages": ["En", "Es", "Fr"]
-	},
-	"LEGO Pirates of the Caribbean - The Video Game (Europe) (En,Fr,De,Es,It,Nl,Sv,No,Da,Fi)": {
-		"languages": ["Da", "De", "En", "Es", "Fi", "Fr", "It", "Nl", "No", "Sv"]
-	},
-	"LEGO Pirates of the Caribbean - The Video Game (USA) (En,Fr,Es)": {
-		"languages": ["En", "Es", "Fr"]
-	},
-	"LEGO Piraty Karibskogo morya - Videoigra (Russia)": {
-		"languages": ["Ru"]
-	},
-	"LEGO Star Wars II - The Original Trilogy (Europe) (En,Fr,De,Es,It,Da)": {
-		"languages": ["Da", "De", "En", "Es", "Fr", "It"]
-	},
-	"LEGO Star Wars II - The Original Trilogy (USA)": {
-		"languages": ["En"]
-	},
-	"LEGO Star Wars III - The Clone Wars (Europe) (En,Fr,De,Es,It,Da)": {
-		"languages": ["Da", "De", "En", "Es", "Fr", "It"]
-	},
-	"LEGO Star Wars III - The Clone Wars (USA) (En,Fr,Es)": {
-		"languages": ["En", "Es", "Fr"]
-	},
-	"Lanfeust of Troy (Europe) (En,Fr,De,Es,It)": {
-		"languages": ["De", "En", "Es", "Fr", "It"]
-	},
-	"Lara Croft Tomb Raider - Anniversary (Europe) (En,Fr,De,Es,It)": {
-		"languages": ["De", "En", "Es", "Fr", "It"]
-	},
-	"Lara Croft Tomb Raider - Anniversary (Japan) (En,Ja)": {
-		"languages": ["En", "Ja"]
-	},
-	"Lara Croft Tomb Raider - Anniversary (USA) (En,Fr,De,Es,It)": {
-		"languages": ["De", "En", "Es", "Fr", "It"]
-	},
-	"Lara Croft Tomb Raider - Legend (Europe) (En,Fr,De,Es,It)": {
-		"languages": ["De", "En", "Es", "Fr", "It"]
-	},
-	"Lara Croft Tomb Raider - Legend (Japan) (En,Ja)": {
-		"languages": ["En", "Ja"]
-	},
-	"Lara Croft Tomb Raider - Legend (USA) (En,Fr,De,Es,It)": {
-		"languages": ["De", "En", "Es", "Fr", "It"]
-	},
-	"Last Escort - Club Katze (Japan)": {
-		"languages": ["Ja"]
-	},
-	"Last Ranker (Japan)": {
-		"languages": ["Ja"]
-	},
-	"Legend of Heroes II, The - Prophecy of the Moonlight Witch (USA)": {
-		"languages": ["En"]
-	},
-	"Legend of Heroes III, The - Song of the Ocean (USA)": {
-		"languages": ["En"]
-	},
-	"Legend of Heroes, The - A Tear of Vermillion (USA)": {
-		"languages": ["En"]
-	},
-	"Legend of Heroes, The - Trails in the Sky (Europe)": {
-		"languages": ["En"]
-	},
-	"Legend of Heroes, The - Trails in the Sky (USA)": {
-		"languages": ["En"]
-	},
-	"Legend of the Dragon (Europe) (En,Fr,De,Es,It)": {
-		"languages": ["De", "En", "Es", "Fr", "It"]
-	},
-	"Legend of the Dragon (USA)": {
-		"languages": ["En"]
-	},
-	"Lemmings & Go! Sudoku (Europe) (En,Fr,De,Es,It) (Demo)": {
-		"languages": ["De", "En", "Es", "Fr", "It"]
-	},
-	"Lemmings (Europe) (En,Fr,De,Es,It)": {
-		"languages": ["De", "En", "Es", "Fr", "It"]
-	},
-	"Lemmings (Europe) (En,Fr,De,Es,It,Nl,Sv,No,Da,Fi) (Beta)": {
-		"languages": ["Da", "De", "En", "Es", "Fi", "Fr", "It", "Nl", "No", "Sv"]
-	},
-	"Lemmings (USA)": {
-		"languages": ["En"]
-	},
-	"Lemmings (USA) (Demo)": {
-		"languages": ["En"]
-	},
-	"Little Aid Portable (Japan)": {
-		"languages": ["Ja"]
-	},
-	"Little Britain - The Video Game (Europe)": {
-		"languages": ["En"]
-	},
-	"LittleBigPlanet (Asia) (En,Zh,Ko)": {
-		"languages": ["En", "Ko", "Zh"]
-	},
-	"LittleBigPlanet (Europe) (En,Fr,De,Es,It,Nl,Pt,Sv,No,Da,Fi,Pl,Ru)": {
-		"languages": ["Da", "De", "En", "Es", "Fi", "Fr", "It", "Nl", "No", "Pl", "Pt", "Ru", "Sv"]
-	},
-	"LittleBigPlanet (USA) (En,Fr,De,Es,It,Nl,Pt,Sv,No,Da,Fi,Pl)": {
-		"languages": ["Da", "De", "En", "Es", "Fi", "Fr", "It", "Nl", "No", "Pl", "Pt", "Sv"]
-	},
-	"LittleBigPlanet Portable (Japan)": {
-		"languages": ["Ja"]
-	},
-	"LocoRoco (Europe) (Demo)": {
-		"languages": ["En"]
-	},
-	"LocoRoco (Europe) (En,Fr,De,Es,It,Nl,Pt,Sv,No,Da,Fi,Ru) (Beta)": {
-		"languages": ["Da", "De", "En", "Es", "Fi", "Fr", "It", "Nl", "No", "Pt", "Ru", "Sv"]
-	},
-	"LocoRoco (Europe, Australia) (En,Fr,De,Es,It,Nl,Pt,Sv,No,Da,Fi,Ru)": {
-		"languages": ["Da", "De", "En", "Es", "Fi", "Fr", "It", "Nl", "No", "Pt", "Ru", "Sv"]
-	},
-	"LocoRoco (Japan)": {
-		"languages": ["Ja"]
-	},
-	"LocoRoco (Japan) (Toku Toku Pack)": {
-		"languages": ["Ja"]
-	},
-	"LocoRoco (USA) (Demo)": {
-		"languages": ["En"]
-	},
-	"LocoRoco (USA) (En,Ja,Fr,De,Es,It,Nl,Pt,Sv,No,Da,Fi,Zh,Ko,Ru)": {
-		"languages": ["Da", "De", "En", "Es", "Fi", "Fr", "It", "Ja", "Ko", "Nl", "No", "Pt", "Ru", "Sv", "Zh"]
-	},
-	"LocoRoco (USA) (En,Ja,Fr,De,Es,It,Nl,Pt,Sv,No,Da,Fi,Zh,Ko,Ru) (Beta)": {
-		"languages": ["Da", "De", "En", "Es", "Fi", "Fr", "It", "Ja", "Ko", "Nl", "No", "Pt", "Ru", "Sv", "Zh"]
-	},
-	"LocoRoco 2 (Asia) (En,Zh,Ko)": {
-		"languages": ["En", "Ko", "Zh"]
-	},
-	"LocoRoco 2 (Europe) (En,Fr,De,Es,It,Nl,Pt,Sv,No,Da,Fi,Ru)": {
-		"languages": ["Da", "De", "En", "Es", "Fi", "Fr", "It", "Nl", "No", "Pt", "Ru", "Sv"]
-	},
-	"LocoRoco 2 (Japan)": {
-		"languages": ["Ja"]
-	},
-	"LocoRoco 2 (Japan) (Beta)": {
-		"languages": []
-	},
-	"LocoRoco 2 (Japan) (Beta) (v1.00)": {
-		"languages": ["Ja"]
-	},
-	"LocoRoco 2 (USA) (En,Ja,Fr,De,Es,It,Nl,Pt,Sv,No,Da,Fi,Ko,Ru)": {
-		"languages": ["Da", "De", "En", "Es", "Fi", "Fr", "It", "Ja", "Ko", "Nl", "No", "Pt", "Ru", "Sv"]
-	},
-	"Lord of Apocalypse (Japan)": {
-		"languages": ["Ja"]
-	},
-	"Lord of Arcana (Europe) (En,Fr,De,Es)": {
-		"languages": ["De", "En", "Es", "Fr"]
-	},
-	"Lord of Arcana (Japan)": {
-		"languages": ["Ja"]
-	},
-	"Lord of Arcana (Korea)": {
-		"languages": ["Ja"]
-	},
-	"Lord of Arcana (USA)": {
-		"languages": ["En"]
-	},
-	"Lord of the Rings, The - Aragorn's Quest (Europe) (En,Fr,De,Es,It,Nl)": {
-		"languages": ["De", "En", "Es", "Fr", "It", "Nl"]
-	},
-	"Lord of the Rings, The - Aragorn's Quest (USA) (En,Fr,Es,Pt)": {
-		"languages": ["En", "Es", "Fr", "Pt"]
-	},
-	"Lord of the Rings, The - Tactics (Europe)": {
-		"languages": ["En"]
-	},
-	"Lord of the Rings, The - Tactics (USA)": {
-		"languages": ["En"]
-	},
-	"Lucky Star - Net Idol Meister (Japan)": {
-		"languages": ["Ja"]
-	},
-	"Lumines (Japan)": {
-		"languages": ["Ja"]
-	},
-	"Lumines (Japan) (PSP the Best)": {
-		"languages": ["Ja"]
-	},
-	"Lumines - Puzzle Fusion (Europe) (En,Fr,De,Es,It)": {
-		"languages": ["De", "En", "Es", "Fr", "It"]
-	},
-	"Lumines - Puzzle Fusion (USA) (En,Ja)": {
-		"languages": ["En", "Ja"]
-	},
-	"Lumines II (Europe) (En,Fr,De,Es,It)": {
-		"languages": ["De", "En", "Es", "Fr", "It"]
-	},
-	"Lumines II (Japan)": {
-		"languages": ["Ja"]
-	},
-	"Lumines II (USA)": {
-		"languages": ["En"]
-	},
-	"Lunar - Silver Star Harmony (USA)": {
-		"languages": ["En"]
-	},
-	"Luxor - Pharaoh's Challenge (Europe) (En,Fr,De,Es,It)": {
-		"languages": ["De", "En", "Es", "Fr", "It"]
-	},
-	"Luxor - Pharaoh's Challenge (USA)": {
-		"languages": ["En"]
-	},
-	"Luxor - The Wrath of Set (USA)": {
-		"languages": ["En"]
-	},
-	"M.A.C.H. - Modified Air Combat Heroes (Europe) (En,Fr,De,Es,It)": {
-		"languages": ["De", "En", "Es", "Fr", "It"]
-	},
-	"M.A.C.H. - Modified Air Combat Heroes (Russia)": {
-		"languages": ["Ru"]
-	},
-	"M.A.C.H. - Modified Air Combat Heroes (USA)": {
-		"languages": []
-	},
-	"MLB (Korea)": {
-		"languages": ["En"]
-	},
-	"MLB (USA)": {
-		"languages": ["En"]
-	},
-	"MLB 06 - The Show (USA)": {
-		"languages": ["En"]
-	},
-	"MLB 07 - The Show (USA)": {
-		"languages": ["En"]
-	},
-	"MLB 07 - The Show (USA) (Demo)": {
-		"languages": ["En"]
-	},
-	"MLB 08 - The Show (Korea)": {
-		"languages": ["En"]
-	},
-	"MLB 08 - The Show (USA)": {
-		"languages": ["En"]
-	},
-	"MLB 09 - The Show (Asia) (Sample)": {
-		"languages": ["En"]
-	},
-	"MLB 09 - The Show (USA)": {
-		"languages": ["En"]
-	},
-	"MLB 10 - The Show (USA)": {
-		"languages": ["En"]
-	},
-	"MLB 11 - The Show (USA)": {
-		"languages": ["En"]
-	},
-	"MTV Pimp My Ride (Europe)": {
-		"languages": ["En"]
-	},
-	"MTV Pimp My Ride (USA)": {
-		"languages": ["En"]
-	},
-	"MTX Mototrax (Europe)": {
-		"languages": ["En"]
-	},
-	"MTX Mototrax (USA)": {
-		"languages": ["En"]
-	},
-	"MVP Baseball (Korea)": {
-		"languages": ["En"]
-	},
-	"MVP Baseball (USA)": {
-		"languages": ["En"]
-	},
-	"MX vs. ATV Extreme Limite (France)": {
-		"languages": ["Fr"]
-	},
-	"MX vs. ATV On the Edge (Europe)": {
-		"languages": ["En"]
-	},
-	"MX vs. ATV On the Edge (USA)": {
-		"languages": ["En"]
-	},
-	"MX vs. ATV Reflex (Europe) (En,Fr,De,Es,It)": {
-		"languages": ["De", "En", "Es", "Fr", "It"]
-	},
-	"MX vs. ATV Reflex (USA) (En,Fr)": {
-		"languages": ["En", "Fr"]
-	},
-	"MX vs. ATV Untamed (Europe, Australia)": {
-		"languages": ["En"]
-	},
-	"MX vs. ATV Untamed (USA)": {
-		"languages": ["En"]
-	},
-	"Machi - Unmei no Kousaten Tokubetsu-hen (Japan)": {
-		"languages": ["Ja"]
-	},
-	"Macross - Triangle Frontier (Japan)": {
-		"languages": ["Ja"]
-	},
-	"Macross Ace Frontier (Japan)": {
-		"languages": ["Ja"]
-	},
-	"Macross Ultimate Frontier (Japan)": {
-		"languages": ["Ja"]
-	},
-	"Madden NFL 06 (Europe)": {
-		"languages": ["En"]
-	},
-	"Madden NFL 06 (USA)": {
-		"languages": ["En"]
-	},
-	"Madden NFL 07 (USA)": {
-		"languages": ["En"]
-	},
-	"Madden NFL 08 (Europe)": {
-		"languages": ["En"]
-	},
-	"Madden NFL 08 (USA)": {
-		"languages": ["En"]
-	},
-	"Madden NFL 09 (Europe)": {
-		"languages": ["En"]
-	},
-	"Madden NFL 09 (USA)": {
-		"languages": ["En"]
-	},
-	"Madden NFL 10 (USA)": {
-		"languages": []
-	},
-	"Madden NFL 11 (USA)": {
-		"languages": ["En"]
-	},
-	"Madden NFL 12 (USA)": {
-		"languages": ["En"]
-	},
-	"Magic Sudoku (Asia)": {
-		"languages": ["En"]
-	},
-	"Magic Sudoku (Europe)": {
-		"languages": ["En"]
-	},
-	"Magna Carta Portable (Japan)": {
-		"languages": ["Ja"]
-	},
-	"MagusTale Eternity - Sekaiju to Koi suru Mahoutsukai (Japan)": {
-		"languages": ["Ja"]
-	},
-	"Mahjong Fight Club (Japan)": {
-		"languages": ["Ja"]
-	},
-	"Mahjong Fight Club - Zenkoku Taisenban (Japan)": {
-		"languages": ["Ja"]
-	},
-	"Mahjong Taikai (Japan)": {
-		"languages": ["Ja"]
-	},
-	"Mahou Shoujo Lyrical Nanoha A's Portable - The Battle of Aces (Japan)": {
-		"languages": ["Ja"]
-	},
-	"Mahou Shoujo Lyrical Nanoha A's Portable - The Gears of Destiny (Japan)": {
-		"languages": ["Ja"]
-	},
-	"Mahou Shoujo Madoka Magica Portable (Japan)": {
-		"languages": ["Ja"]
-	},
-	"Major League Baseball 2K10 (USA)": {
-		"languages": ["En"]
-	},
-	"Major League Baseball 2K11 (USA)": {
-		"languages": ["En"]
-	},
-	"Major League Baseball 2K12 (USA)": {
-		"languages": ["En"]
-	},
-	"Major League Baseball 2K6 (USA)": {
-		"languages": ["En"]
-	},
-	"Major League Baseball 2K7 (USA)": {
-		"languages": ["En"]
-	},
-	"Major League Baseball 2K8 (USA)": {
-		"languages": ["En"]
-	},
-	"Major League Baseball 2K9 (Japan)": {
-		"languages": ["En"]
-	},
-	"Major League Baseball 2K9 (USA)": {
-		"languages": ["En"]
-	},
-	"Makai Senki Disgaea 2 Portable (Japan)": {
-		"languages": ["Ja"]
-	},
-	"Makai Senki Disgaea Portable (Japan)": {
-		"languages": ["Ja"]
-	},
-	"Makai Senki Disgaea Portable - Tsuushin Taisen Hajimemashita. (Japan, Korea)": {
-		"languages": ["Ja"]
-	},
-	"Mana Khemia - Student Alliance (Europe)": {
-		"languages": ["En"]
-	},
-	"Mana Khemia - Student Alliance (USA)": {
-		"languages": ["En"]
-	},
-	"Mana Khemia - Student Alliance (USA) (Beta)": {
-		"languages": []
-	},
-	"Mana-Khemia - Gakuen no Renkinjutsushi-tachi Portable + (Japan)": {
-		"languages": ["Ja"]
-	},
-	"Manhunt 2 (Europe) (En,Fr,De,Es,It)": {
-		"languages": ["De", "En", "Es", "Fr", "It"]
-	},
-	"Manhunt 2 (USA)": {
-		"languages": ["En"]
-	},
-	"Maplus - Portable Navi (Japan) (GPS Receiver Doukonban)": {
-		"languages": ["Ja"]
-	},
-	"Marriage Royale - Prism Story (Japan)": {
-		"languages": ["Ja"]
-	},
-	"Marvel - Ultimate Alliance (Europe) (En,It)": {
-		"languages": ["En", "It"]
-	},
-	"Marvel - Ultimate Alliance (USA) (v1.02)": {
-		"languages": []
-	},
-	"Marvel - Ultimate Alliance (USA) (v2.00)": {
-		"languages": ["En"]
-	},
-	"Marvel - Ultimate Alliance 2 (Europe)": {
-		"languages": ["En"]
-	},
-	"Marvel - Ultimate Alliance 2 (USA)": {
-		"languages": ["En"]
-	},
-	"Marvel Nemesis - Rise of the Imperfects (Europe) (En,Fr,De,It)": {
-		"languages": ["De", "En", "Fr", "It"]
-	},
-	"Marvel Nemesis - Rise of the Imperfects (USA)": {
-		"languages": ["En"]
-	},
-	"Marvel Super Hero Squad (Europe) (En,Fr,De,Es,It)": {
-		"languages": ["De", "En", "Es", "Fr", "It"]
-	},
-	"Marvel Super Hero Squad (USA)": {
-		"languages": ["En"]
-	},
-	"Marvel Trading Card Game (Europe) (En,Fr,De,Es,It)": {
-		"languages": ["De", "En", "Es", "Fr", "It"]
-	},
-	"Marvel Trading Card Game (USA)": {
-		"languages": ["En"]
-	},
-	"Mashiro Iro Symphony - Mutsu-no-hana (Japan)": {
-		"languages": ["Ja"]
-	},
-	"Matching Maker 3 x Tousouchuu (Japan)": {
-		"languages": ["Ja"]
-	},
-	"Mawaskes - Based on Carton-kun (Asia)": {
-		"languages": ["Ja"]
-	},
-	"Mawaskes Puzzle (Europe) (En,Fr,De,Es,It,Nl)": {
-		"languages": ["De", "En", "Es", "Fr", "It", "Nl"]
-	},
-	"Me & My Katamari (Europe)": {
-		"languages": ["En"]
-	},
-	"Me & My Katamari (USA)": {
-		"languages": ["En"]
-	},
-	"Medal of Honor - Heroes (Europe)": {
-		"languages": ["En"]
-	},
-	"Medal of Honor - Heroes (France)": {
-		"languages": ["Fr"]
-	},
-	"Medal of Honor - Heroes (Italy)": {
-		"languages": ["It"]
-	},
-	"Medal of Honor - Heroes (Japan)": {
-		"languages": ["Ja"]
-	},
-	"Medal of Honor - Heroes (Netherlands)": {
-		"languages": ["Nl"]
-	},
-	"Medal of Honor - Heroes (Spain)": {
-		"languages": ["Es"]
-	},
-	"Medal of Honor - Heroes (USA)": {
-		"languages": ["En"]
-	},
-	"Medal of Honor - Heroes 2 (Asia)": {
-		"languages": ["En"]
-	},
-	"Medal of Honor - Heroes 2 (Australia)": {
-		"languages": ["En"]
-	},
-	"Medal of Honor - Heroes 2 (Europe)": {
-		"languages": ["En"]
-	},
-	"Medal of Honor - Heroes 2 (Europe) (Fr,De,Es,It)": {
-		"languages": ["De", "Es", "Fr", "It"]
-	},
-	"Medal of Honor - Heroes 2 (Japan)": {
-		"languages": ["Ja"]
-	},
-	"Medal of Honor - Heroes 2 (USA)": {
-		"languages": ["En"]
-	},
-	"MediEvil - Resurrection (Europe) (En,Fr,De,Es,It)": {
-		"languages": ["De", "En", "Es", "Fr", "It"]
-	},
-	"MediEvil - Resurrection (USA)": {
-		"languages": ["En"]
-	},
-	"Mega Man - Maverick Hunter X (Europe)": {
-		"languages": ["En"]
-	},
-	"Mega Man - Maverick Hunter X (USA)": {
-		"languages": ["En"]
-	},
-	"Mega Man - Powered Up (Europe)": {
-		"languages": ["En"]
-	},
-	"Mega Man - Powered Up (USA)": {
-		"languages": ["En"]
-	},
-	"Mega Minis Volume 1 (Europe)": {
-		"languages": ["En"]
-	},
-	"Mega Minis Volume 2 (Europe)": {
-		"languages": ["En"]
-	},
-	"Mega minis Volume 3 (Europe)": {
-		"languages": ["En"]
-	},
-	"Megpoid the Music (Japan)": {
-		"languages": ["Ja"]
-	},
-	"Meitantei Conan - Kako kara no Prelude (Japan)": {
-		"languages": ["Ja"]
-	},
-	"Memories Off (Japan)": {
-		"languages": ["Ja"]
-	},
-	"Memories Off 5 Encore (Japan)": {
-		"languages": ["Ja"]
-	},
-	"Mercury Meltdown (Europe) (En,Fr,De,Es,It)": {
-		"languages": ["De", "En", "Es", "Fr", "It"]
-	},
-	"Mercury Meltdown (USA) (Beta) (v1.00)": {
-		"languages": ["En"]
-	},
-	"Mercury Meltdown (USA) (En,Fr,Es)": {
-		"languages": ["En", "Es", "Fr"]
-	},
-	"Metal Fight Beyblade Portable - Chouzetsu Tensei! Vulcan Horuseus (Japan)": {
-		"languages": ["Ja"]
-	},
-	"Metal Gear Ac!d (Europe) (En,Fr,De,Es,It)": {
-		"languages": ["De", "En", "Es", "Fr", "It"]
-	},
-	"Metal Gear Ac!d (Japan)": {
-		"languages": ["Ja"]
-	},
-	"Metal Gear Ac!d (USA)": {
-		"languages": ["En"]
-	},
-	"Metal Gear Ac!d^2 (Europe) (En,Fr,De,Es,It)": {
-		"languages": ["De", "En", "Es", "Fr", "It"]
-	},
-	"Metal Gear Ac!d^2 (Japan, Asia)": {
-		"languages": ["Ja"]
-	},
-	"Metal Gear Ac!d^2 (Korea)": {
-		"languages": ["Ko"]
-	},
-	"Metal Gear Ac!d^2 (USA)": {
-		"languages": ["En"]
-	},
-	"Metal Gear Solid - Digital Graphic Novel (Europe) (En,Fr,De,Es,It)": {
-		"languages": ["De", "En", "Es", "Fr", "It"]
-	},
-	"Metal Gear Solid - Digital Graphic Novel (USA)": {
-		"languages": ["En"]
-	},
-	"Metal Gear Solid - Peace Walker (Europe, Australia) (En,Fr,De,Es,It)": {
-		"languages": ["De", "En", "Es", "Fr", "It"]
-	},
-	"Metal Gear Solid - Peace Walker (Japan) (v1.03)": {
-		"languages": []
-	},
-	"Metal Gear Solid - Peace Walker (Japan, Asia) (v1.02)": {
-		"languages": ["Ja"]
-	},
-	"Metal Gear Solid - Peace Walker (USA) (En,Fr,Es) (v1.01)": {
-		"languages": ["En", "Es", "Fr"]
-	},
-	"Metal Gear Solid - Peace Walker (USA) (En,Fr,Es) (v2.00)": {
-		"languages": ["En", "Es", "Fr"]
-	},
-	"Metal Gear Solid - Portable Ops (Europe) (En,Fr,De,Es,It)": {
-		"languages": ["De", "En", "Es", "Fr", "It"]
-	},
-	"Metal Gear Solid - Portable Ops (Japan) (v1.00)": {
-		"languages": ["Ja"]
-	},
-	"Metal Gear Solid - Portable Ops (Japan, Asia) (v1.02)": {
-		"languages": ["Ja"]
-	},
-	"Metal Gear Solid - Portable Ops (Korea)": {
-		"languages": ["Ja"]
-	},
-	"Metal Gear Solid - Portable Ops (USA) (v1.02)": {
-		"languages": ["En"]
-	},
-	"Metal Gear Solid - Portable Ops Plus (Asia)": {
-		"languages": ["En"]
-	},
-	"Metal Gear Solid - Portable Ops Plus (Europe) (En,Fr,De,Es,It)": {
-		"languages": ["De", "En", "Es", "Fr", "It"]
-	},
-	"Metal Gear Solid - Portable Ops Plus (Japan)": {
-		"languages": ["Ja"]
-	},
-	"Metal Gear Solid - Portable Ops Plus (USA)": {
-		"languages": ["En"]
-	},
-	"Metal Slug Anthology (Europe)": {
-		"languages": ["En"]
-	},
-	"Metal Slug Anthology (USA)": {
-		"languages": ["En"]
-	},
-	"Metal Slug Complete (Japan, Korea)": {
-		"languages": ["Ja"]
-	},
-	"Metal Slug XX (Europe) (En,Fr,De,Es,It)": {
-		"languages": ["De", "En", "Es", "Fr", "It"]
-	},
-	"Metal Slug XX (USA)": {
-		"languages": ["En"]
-	},
-	"Metal Slug XX (USA) (Beta)": {
-		"languages": []
-	},
-	"Miami Vice - The Game (Europe)": {
-		"languages": ["En"]
-	},
-	"Miami Vice - The Game (Russia)": {
-		"languages": ["Ru"]
-	},
-	"Miami Vice - The Game (USA)": {
-		"languages": ["En"]
-	},
-	"Michael Jackson - The Experience (Europe) (En,Fr,De,Es,It,Pl,Ru)": {
-		"languages": ["De", "En", "Es", "Fr", "It", "Pl", "Ru"]
-	},
-	"Michael Jackson - The Experience (USA) (En,Fr,De,Es,It,Pl,Ru)": {
-		"languages": ["De", "En", "Es", "Fr", "It", "Pl", "Ru"]
-	},
-	"Micro Machines V4 (Europe) (En,Fr,De,Es,It)": {
-		"languages": ["De", "En", "Es", "Fr", "It"]
-	},
-	"Micro Machines V4 (USA)": {
-		"languages": ["En"]
-	},
-	"Midnight Club - L. A. Remix (Japan)": {
-		"languages": ["Ja"]
-	},
-	"Midnight Club - L.A. Remix (Europe) (En,Fr,De,Es,It)": {
-		"languages": ["De", "En", "Es", "Fr", "It"]
-	},
-	"Midnight Club - L.A. Remix (Japan) (Rockstar Classics)": {
-		"languages": ["Ja"]
-	},
-	"Midnight Club - L.A. Remix (USA)": {
-		"languages": ["En"]
-	},
-	"Midnight Club 3 - DUB Edition (Europe) (En,Fr,De,Es,It)": {
-		"languages": ["De", "En", "Es", "Fr", "It"]
-	},
-	"Midnight Club 3 - DUB Edition (USA) (v1.00)": {
-		"languages": ["En"]
-	},
-	"Midnight Club 3 - DUB Edition (USA) (v2.02)": {
-		"languages": ["En"]
-	},
-	"Midway Arcade Treasures - Extended Play (Europe)": {
-		"languages": ["En"]
-	},
-	"Midway Arcade Treasures - Extended Play (USA)": {
-		"languages": ["En"]
-	},
-	"Military History - Commander - Europe at War (Europe) (En,Fr,De,Es,It)": {
-		"languages": ["De", "En", "Es", "Fr", "It"]
-	},
-	"Mimana - IYAR Chronicle (USA)": {
-		"languages": ["En"]
-	},
-	"Mind Quiz - Exercise Your Brain (Europe) (En,Fr,De)": {
-		"languages": ["De", "En", "Fr"]
-	},
-	"Mind Quiz - Exercise Your Brain (Europe) (En,Fr,De,Es,It)": {
-		"languages": ["De", "En", "Es", "Fr", "It"]
-	},
-	"Mind Quiz - Exercise Your Brain (USA)": {
-		"languages": ["En"]
-	},
-	"Minna no Chizu (Japan)": {
-		"languages": ["Ja"]
-	},
-	"Minna no Chizu 2 (Japan) (GPS Receiver Doukonban)": {
-		"languages": ["Ja"]
-	},
-	"Minna no Chizu 3 (Japan) (Disc 1)": {
-		"languages": ["Ja"]
-	},
-	"Minna no Chizu 3 (Japan) (Disc 2)": {
-		"languages": ["Ja"]
-	},
-	"Minna no Golf Portable (Japan)": {
-		"languages": ["Ja"]
-	},
-	"Minna no Golf Portable - Coca-Cola Special Edition (Japan)": {
-		"languages": ["Ja"]
-	},
-	"Minna no Golf Portable 2 (Japan) (v2.01)": {
-		"languages": ["Ja"]
-	},
-	"Minna no Golf Portable 2 (Japan, Korea) (v1.09)": {
-		"languages": ["Ja"]
-	},
-	"Minna no Golf-jou Vol. 1 (Japan) (Disc 2)": {
-		"languages": ["Ja"]
-	},
-	"Minna no Golf-jou Vol. 2 (Japan) (Disc 1)": {
-		"languages": ["Ja"]
-	},
-	"Minna no Golf-jou Vol. 2 (Japan) (Disc 2)": {
-		"languages": ["Ja"]
-	},
-	"Minna no Golf-jou Vol. 3 (Japan) (Disc 1)": {
-		"languages": ["Ja"]
-	},
-	"Minna no Golf-jou Vol. 3 (Japan) (Disc 2)": {
-		"languages": ["Ja"]
-	},
-	"Minna no Navi (Japan) (Disc 1)": {
-		"languages": ["Ja"]
-	},
-	"Minna no Navi (Japan) (Disc 2)": {
-		"languages": ["Ja"]
-	},
-	"Minna no Sukkiri (Asia)": {
-		"languages": ["Ja"]
-	},
-	"Minna no Tennis Portable (Japan)": {
-		"languages": ["Ja"]
-	},
-	"Mite Kiite Nou de Kanjite Crossword Tengoku (Japan)": {
-		"languages": ["Ja"]
-	},
-	"Mizu no Senritsu (Japan)": {
-		"languages": ["Ja"]
-	},
-	"Mobile Train Simulator - Keisei Toei Asakusa Keikyuusen (Japan)": {
-		"languages": ["Ja"]
-	},
-	"Mobile Train Simulator plus Densha de Go! Tokyo Kyuukou-hen (Japan)": {
-		"languages": ["Ja"]
-	},
-	"ModNation Racers (Asia) (En,Zh)": {
-		"languages": ["En", "Zh"]
-	},
-	"ModNation Racers (Europe) (En,Fr,De,Es,It,Nl,Pt,Sv,No,Da,Fi,Pl,Ru)": {
-		"languages": ["Da", "De", "En", "Es", "Fi", "Fr", "It", "Nl", "No", "Pl", "Pt", "Ru", "Sv"]
-	},
-	"ModNation Racers (USA) (En,Fr,Es)": {
-		"languages": ["En", "Es", "Fr"]
-	},
-	"Moegaku @ Portable (Japan) (En,Ja)": {
-		"languages": ["En", "Ja"]
-	},
-	"MonHun Nikki - Poka Poka Ailu Mura G (Japan, Asia)": {
-		"languages": ["Ja"]
-	},
-	"MonHun Nikki - Poka Poka Airuu Mura (Japan)": {
-		"languages": ["Ja"]
-	},
-	"Mondiali FIFA 2006 (Italy)": {
-		"languages": ["It"]
-	},
-	"Monster Hunter Freedom (Europe, Australia) (En,Fr,De,Es,It)": {
-		"languages": ["De", "En", "Es", "Fr", "It"]
-	},
-	"Monster Hunter Freedom (USA)": {
-		"languages": ["En"]
-	},
-	"Monster Hunter Freedom 2 (Asia)": {
-		"languages": ["En"]
-	},
-	"Monster Hunter Freedom 2 (Europe) (En,Fr,De,Es,It)": {
-		"languages": ["De", "En", "Es", "Fr", "It"]
-	},
-	"Monster Hunter Freedom 2 (USA)": {
-		"languages": ["En"]
-	},
-	"Monster Hunter Freedom Unite (Europe) (En,Fr,De,Es,It)": {
-		"languages": ["De", "En", "Es", "Fr", "It"]
-	},
-	"Monster Hunter Freedom Unite (Europe) (En,Fr,De,Es,It) (Demo)": {
-		"languages": ["De", "En", "Es", "Fr", "It"]
-	},
-	"Monster Hunter Freedom Unite (USA) (Beta)": {
-		"languages": []
-	},
-	"Monster Hunter Freedom Unite (USA) (Demo)": {
-		"languages": ["En"]
-	},
-	"Monster Hunter Freedom Unite (USA) (En,Fr,De,Es,It)": {
-		"languages": ["De", "En", "Es", "Fr", "It"]
-	},
-	"Monster Hunter Portable (Japan)": {
-		"languages": ["Ja"]
-	},
-	"Monster Hunter Portable 2nd (Japan, Korea)": {
-		"languages": ["Ja"]
-	},
-	"Monster Hunter Portable 2nd G (Japan, Asia)": {
-		"languages": ["Ja"]
-	},
-	"Monster Hunter Portable 3rd (Japan, Asia)": {
-		"languages": ["Ja"]
-	},
-	"Monster Jam - Path of Destruction (USA)": {
-		"languages": ["En"]
-	},
-	"Monster Jam - Urban Assault (Europe) (En,Fr,De,Es,It)": {
-		"languages": ["De", "En", "Es", "Fr", "It"]
-	},
-	"Monster Jam - Urban Assault (USA)": {
-		"languages": ["En"]
-	},
-	"Monster Kingdom - Jewel Summoner (USA)": {
-		"languages": ["En"]
-	},
-	"Monster Kingdom - Jewel Summoner (USA) (Demo)": {
-		"languages": ["En"]
-	},
-	"Mortal Kombat - Unchained (Europe) (En,Fr,De,Es,It)": {
-		"languages": ["De", "En", "Es", "Fr", "It"]
-	},
-	"Mortal Kombat - Unchained (USA)": {
-		"languages": ["En"]
-	},
-	"Mother Goose no Himitsu no Yakata - Blue Label (Japan)": {
-		"languages": ["Ja"]
-	},
-	"Mother Goose no Himitsu no Yakata - Nursery Rhymes for you (Japan)": {
-		"languages": ["Ja"]
-	},
-	"MotoGP (Europe) (En,Fr,De,It,Nl)": {
-		"languages": ["De", "En", "Fr", "It", "Nl"]
-	},
-	"MotoGP (USA)": {
-		"languages": ["En"]
-	},
-	"MotorStorm - Arctic Edge (Europe) (En,Fr,De,Es,It,Nl,Pt,Sv,No,Da,Fi,Pl,Ru,El)": {
-		"languages": ["Da", "De", "El", "En", "Es", "Fi", "Fr", "It", "Nl", "No", "Pl", "Pt", "Ru", "Sv"]
-	},
-	"MotorStorm - Arctic Edge (Korea)": {
-		"languages": ["Ko"]
-	},
-	"MotorStorm - Arctic Edge (USA) (En,Fr,De,Es,It,Nl,Pt,Ru)": {
-		"languages": ["De", "En", "Es", "Fr", "It", "Nl", "Pt", "Ru"]
-	},
-	"Moujuutsukai to Oujisama Portable (Japan)": {
-		"languages": ["Ja"]
-	},
-	"Mugen Kairou (Japan)": {
-		"languages": ["Ja"]
-	},
-	"Mugen Kairou (Japan) (Beta)": {
-		"languages": []
-	},
-	"Musou Orochi (Japan, Korea)": {
-		"languages": ["Ja"]
-	},
-	"Musou Orochi - Maou Sairin (Japan)": {
-		"languages": ["Ja"]
-	},
-	"Musou Orochi - Maou Sairin Enhanced Version (Asia)": {
-		"languages": ["Zh"]
-	},
-	"Musou Orochi 2 Special (Japan)": {
-		"languages": ["Ja"]
-	},
-	"Musou Tourou (Japan)": {
-		"languages": ["Ja"]
-	},
-	"Mussang Orochi - Mawang Jaerim Plus (Korea)": {
-		"languages": ["Ko"]
-	},
-	"My Spanish Coach (USA)": {
-		"languages": ["En"]
-	},
-	"Myst (Australia)": {
-		"languages": ["En"]
-	},
-	"Myst (Europe) (En,Fr,De)": {
-		"languages": ["De", "En", "Fr"]
-	},
-	"Mystereet Portable - Yasogami Kaoru no Chousen! (Japan)": {
-		"languages": ["Ja"]
-	},
-	"Mystery Team, The (Europe) (En,Fr,De,Es,It,Nl,Pt)": {
-		"languages": ["De", "En", "Es", "Fr", "It", "Nl", "Pt"]
-	},
-	"Mytran Wars (Europe) (En,Fr,De,Es,It)": {
-		"languages": ["De", "En", "Es", "Fr", "It"]
-	},
-	"Mytran Wars (USA) (En,Fr)": {
-		"languages": ["En", "Fr"]
-	},
-	"N Plus (Europe)": {
-		"languages": ["En"]
-	},
-	"N Plus (USA)": {
-		"languages": ["En"]
-	},
-	"NASCAR (Europe)": {
-		"languages": ["En"]
-	},
-	"NASCAR (USA)": {
-		"languages": []
-	},
-	"NBA (USA)": {
-		"languages": ["En"]
-	},
-	"NBA 06 (USA)": {
-		"languages": ["En"]
-	},
-	"NBA 07 (USA)": {
-		"languages": ["En"]
-	},
-	"NBA 07 (USA) (Demo)": {
-		"languages": ["En"]
-	},
-	"NBA 08 (Asia) (Sample)": {
-		"languages": ["En"]
-	},
-	"NBA 08 (USA)": {
-		"languages": ["En"]
-	},
-	"NBA 09 - The Inside (USA)": {
-		"languages": ["En"]
-	},
-	"NBA 09 - The Inside (USA) (Beta) (v0.30)": {
-		"languages": ["En"]
-	},
-	"NBA 10 - The Inside (Asia)": {
-		"languages": []
-	},
-	"NBA 10 - The Inside (USA)": {
-		"languages": []
-	},
-	"NBA 2K10 (Europe)": {
-		"languages": ["En"]
-	},
-	"NBA 2K10 (USA)": {
-		"languages": []
-	},
-	"NBA 2K11 (Europe)": {
-		"languages": ["En"]
-	},
-	"NBA 2K11 (Japan)": {
-		"languages": ["Ja"]
-	},
-	"NBA 2K11 (USA)": {
-		"languages": ["En"]
-	},
-	"NBA 2K12 (Europe) (En,Fr,De,Es,It)": {
-		"languages": ["De", "En", "Es", "Fr", "It"]
-	},
-	"NBA 2K12 (USA)": {
-		"languages": ["En"]
-	},
-	"NBA 2K13 (Europe) (En,Fr,De,Es,It)": {
-		"languages": ["De", "En", "Es", "Fr", "It"]
-	},
-	"NBA 2K13 (USA)": {
-		"languages": ["En"]
-	},
-	"NBA Ballers - Rebound (USA)": {
-		"languages": ["En"]
-	},
-	"NBA Live 06 (Europe) (En,De,It)": {
-		"languages": ["De", "En", "It"]
-	},
-	"NBA Live 06 (France)": {
-		"languages": ["Fr"]
-	},
-	"NBA Live 06 (Japan)": {
-		"languages": ["Ja"]
-	},
-	"NBA Live 06 (Korea)": {
-		"languages": ["En"]
-	},
-	"NBA Live 06 (Spain)": {
-		"languages": ["Es"]
-	},
-	"NBA Live 06 (USA)": {
-		"languages": ["En"]
-	},
-	"NBA Live 07 (Asia)": {
-		"languages": []
-	},
-	"NBA Live 07 (Europe) (En,De,It)": {
-		"languages": ["De", "En", "It"]
-	},
-	"NBA Live 07 (France)": {
-		"languages": ["Fr"]
-	},
-	"NBA Live 07 (Spain)": {
-		"languages": ["Es"]
-	},
-	"NBA Live 07 (USA)": {
-		"languages": ["En"]
-	},
-	"NBA Live 08 (Europe)": {
-		"languages": ["En"]
-	},
-	"NBA Live 08 (Europe) (En,Fr,Es,It)": {
-		"languages": ["En", "Es", "Fr", "It"]
-	},
-	"NBA Live 08 (USA)": {
-		"languages": ["En"]
-	},
-	"NBA Live 09 (Europe) (En,De,It)": {
-		"languages": ["De", "En", "It"]
-	},
-	"NBA Live 09 (France)": {
-		"languages": ["Fr"]
-	},
-	"NBA Live 09 (Japan)": {
-		"languages": ["Ja"]
-	},
-	"NBA Live 09 (Spain)": {
-		"languages": ["Es"]
-	},
-	"NBA Live 09 (USA) (En,Fr)": {
-		"languages": ["En", "Fr"]
-	},
-	"NBA Live 10 (Asia)": {
-		"languages": ["En"]
-	},
-	"NBA Live 10 (Europe) (En,De,It)": {
-		"languages": ["De", "En", "It"]
-	},
-	"NBA Live 10 (Japan)": {
-		"languages": ["Ja"]
-	},
-	"NBA Live 10 (Spain)": {
-		"languages": ["Es"]
-	},
-	"NBA Live 10 (USA)": {
-		"languages": []
-	},
-	"NBA Street Showdown (Asia)": {
-		"languages": ["En"]
-	},
-	"NBA Street Showdown (Europe) (En,Fr,De)": {
-		"languages": ["De", "En", "Fr"]
-	},
-	"NBA Street Showdown (USA)": {
-		"languages": ["En"]
-	},
-	"NCAA Football 07 (USA) (v1.00)": {
-		"languages": []
-	},
-	"NCAA Football 07 (USA) (v2.00)": {
-		"languages": ["En"]
-	},
-	"NCAA Football 09 (USA)": {
-		"languages": ["En"]
-	},
-	"NCAA Football 10 (USA)": {
-		"languages": []
-	},
-	"NFL Street 2 - Unleashed (Europe)": {
-		"languages": ["En"]
-	},
-	"NFL Street 2 - Unleashed (USA)": {
-		"languages": ["En"]
-	},
-	"NFL Street 3 (Europe)": {
-		"languages": ["En"]
-	},
-	"NFL Street 3 (USA)": {
-		"languages": ["En"]
-	},
-	"NHL 07 (Europe) (En,Fr,De)": {
-		"languages": ["De", "En", "Fr"]
-	},
-	"NHL 07 (USA)": {
-		"languages": ["En"]
-	},
-	"NHRA Drag Racing - Countdown to the Championship (USA)": {
-		"languages": ["En"]
-	},
-	"Namco Museum (Japan, Asia)": {
-		"languages": ["Ja"]
-	},
-	"Namco Museum (Korea)": {
-		"languages": ["Ko"]
-	},
-	"Namco Museum Battle Collection (Asia)": {
-		"languages": ["En"]
-	},
-	"Namco Museum Battle Collection (Europe) (En,Fr,De,Es,It)": {
-		"languages": ["De", "En", "Es", "Fr", "It"]
-	},
-	"Namco Museum Battle Collection (USA)": {
-		"languages": ["En"]
-	},
-	"Namco Museum Battle Collection (USA) (Beta)": {
-		"languages": ["En"]
-	},
-	"Namco Museum Vol. 2 (Japan)": {
-		"languages": ["Ja"]
-	},
-	"Napoleon Dynamite - The Game (USA)": {
-		"languages": ["En"]
-	},
-	"Naruto - Narutimate Portable - Mugenjou no Maki (Japan)": {
-		"languages": ["Ja"]
-	},
-	"Naruto - Narutimate Portable - Muhwanseongui Gwon (Korea)": {
-		"languages": []
-	},
-	"Naruto - Ultimate Ninja Heroes (Europe) (En,Fr,De,Es,It)": {
-		"languages": ["De", "En", "Es", "Fr", "It"]
-	},
-	"Naruto - Ultimate Ninja Heroes (USA)": {
-		"languages": ["En"]
-	},
-	"Naruto - Ultimate Ninja Heroes 2 - The Phantom Fortress (Europe) (En,Fr,De,Es,It)": {
-		"languages": ["De", "En", "Es", "Fr", "It"]
-	},
-	"Naruto - Ultimate Ninja Heroes 2 - The Phantom Fortress (USA)": {
-		"languages": ["En"]
-	},
-	"Naruto Shippuden - Kizuna Drive (Europe) (En,Fr,De,Es,It)": {
-		"languages": ["De", "En", "Es", "Fr", "It"]
-	},
-	"Naruto Shippuden - Kizuna Drive (USA) (En,Fr,Es)": {
-		"languages": ["En", "Es", "Fr"]
-	},
-	"Naruto Shippuden - Legends - Akatsuki Rising (Europe) (En,Fr,De,Es,It)": {
-		"languages": ["De", "En", "Es", "Fr", "It"]
-	},
-	"Naruto Shippuden - Legends - Akatsuki Rising (USA)": {
-		"languages": ["En"]
-	},
-	"Naruto Shippuden - Ultimate Ninja Heroes 3 (Europe) (En,Fr,De,Es,It)": {
-		"languages": ["De", "En", "Es", "Fr", "It"]
-	},
-	"Naruto Shippuden - Ultimate Ninja Heroes 3 (USA)": {
-		"languages": ["En"]
-	},
-	"Naruto Shippuden - Ultimate Ninja Impact (Europe) (En,Fr,De,Es,It)": {
-		"languages": ["De", "En", "Es", "Fr", "It"]
-	},
-	"Naruto Shippuden - Ultimate Ninja Impact (France) (Demo)": {
-		"languages": ["Fr"]
-	},
-	"Naruto Shippuden - Ultimate Ninja Impact (USA) (En,Fr,Es)": {
-		"languages": ["En", "Es", "Fr"]
-	},
-	"Naruto Shippuuden - Kizuna Drive (Japan, Asia)": {
-		"languages": ["Ja"]
-	},
-	"Naruto Shippuuden - Narutimate Accel 3 (Japan)": {
-		"languages": ["Ja"]
-	},
-	"Naruto Shippuuden - Narutimate Impact (Japan, Asia)": {
-		"languages": ["Ja"]
-	},
-	"Navi-Chu (Japan) (Beta)": {
-		"languages": []
-	},
-	"Nayuta no Kiseki (Japan)": {
-		"languages": ["Ja"]
-	},
-	"Need for Speed - Carbon - Own the City (Asia)": {
-		"languages": ["En"]
-	},
-	"Need for Speed - Carbon - Own the City (Europe)": {
-		"languages": ["En"]
-	},
-	"Need for Speed - Carbon - Own the City (Europe) (En,Fr,De,Es,It,Nl)": {
-		"languages": ["De", "En", "Es", "Fr", "It", "Nl"]
-	},
-	"Need for Speed - Carbon - Own the City (Korea)": {
-		"languages": ["Ko"]
-	},
-	"Need for Speed - Carbon - Own the City (USA)": {
-		"languages": ["En"]
-	},
-	"Need for Speed - Most Wanted - 5-1-0 (Asia)": {
-		"languages": ["En"]
-	},
-	"Need for Speed - Most Wanted - 5-1-0 (Europe) (En,Fr,De,Es,It)": {
-		"languages": ["De", "En", "Es", "Fr", "It"]
-	},
-	"Need for Speed - Most Wanted - 5-1-0 (Japan)": {
-		"languages": ["Ja"]
-	},
-	"Need for Speed - Most Wanted - 5-1-0 (USA)": {
-		"languages": ["En"]
-	},
-	"Need for Speed - ProStreet (Asia)": {
-		"languages": ["En"]
-	},
-	"Need for Speed - ProStreet (Europe)": {
-		"languages": ["En"]
-	},
-	"Need for Speed - ProStreet (Europe) (En,Fr,De,Es,It,Nl)": {
-		"languages": ["De", "En", "Es", "Fr", "It", "Nl"]
-	},
-	"Need for Speed - ProStreet (Japan)": {
-		"languages": ["Ja"]
-	},
-	"Need for Speed - ProStreet (USA)": {
-		"languages": ["En"]
-	},
-	"Need for Speed - Shift (Asia) (En,Fr,Es)": {
-		"languages": ["En", "Es", "Fr"]
-	},
-	"Need for Speed - Shift (Europe) (En,Fr,De,Es,It,Nl,Pl,Ru,Cs)": {
-		"languages": ["Cs", "De", "En", "Es", "Fr", "It", "Nl", "Pl", "Ru"]
-	},
-	"Need for Speed - Shift (Japan)": {
-		"languages": ["Ja"]
-	},
-	"Need for Speed - Shift (USA) (En,Fr,Es)": {
-		"languages": ["En", "Es", "Fr"]
-	},
-	"Need for Speed - Undercover (Asia) (En,Fr)": {
-		"languages": ["En", "Fr"]
-	},
-	"Need for Speed - Undercover (Europe) (En,Fr,De,Es,It,Nl,Pl,Ru,Cs,Hu)": {
-		"languages": ["Cs", "De", "En", "Es", "Fr", "Hu", "It", "Nl", "Pl", "Ru"]
-	},
-	"Need for Speed - Undercover (USA)": {
-		"languages": []
-	},
-	"Need for Speed - Underground Rivals (Europe, Australia) (En,Fr,De,Es,It)": {
-		"languages": ["De", "En", "Es", "Fr", "It"]
-	},
-	"Need for Speed - Underground Rivals (Japan)": {
-		"languages": ["Ja"]
-	},
-	"Need for Speed - Underground Rivals (Korea)": {
-		"languages": ["Ko"]
-	},
-	"Need for Speed - Underground Rivals (USA)": {
-		"languages": ["En"]
-	},
-	"Nendoroid Generation (Japan)": {
-		"languages": ["Ja"]
-	},
-	"Neo Angelique Special (Japan)": {
-		"languages": ["Ja"]
-	},
-	"Neopets - Petpet Adventures - The Wand of Wishing (USA)": {
-		"languages": ["En"]
-	},
-	"Network Utility Disc - Chinese Ver. 1.00C (Asia)": {
-		"languages": ["Zh"]
-	},
-	"Network Utility Disc Ver. 1.00 (Korea)": {
-		"languages": ["Ko"]
-	},
-	"Neverland Card Battles (USA)": {
-		"languages": ["En"]
-	},
-	"Nickelodeon Avatar - The Last Airbender (USA)": {
-		"languages": ["En"]
-	},
-	"Nickelodeon Avatar - The Legend of Aang (Europe) (En,Fr,De,Nl)": {
-		"languages": ["De", "En", "Fr", "Nl"]
-	},
-	"Nickelodeon Bob Esponja - Atrapados en el Congelador (Spain)": {
-		"languages": ["Es"]
-	},
-	"Nickelodeon SpongeBob SquarePants - SpongeBob's Truth or Square (Europe) (En,De,It,Nl)": {
-		"languages": ["De", "En", "It", "Nl"]
-	},
-	"Nickelodeon SpongeBob SquarePants - The Yellow Avenger (Europe) (En,Fr,De,Es,It,Nl)": {
-		"languages": ["De", "En", "Es", "Fr", "It", "Nl"]
-	},
-	"Nickelodeon SpongeBob SquarePants - The Yellow Avenger (USA)": {
-		"languages": ["En"]
-	},
-	"Nickelodeon SpongeBob's Truth or Square (USA)": {
-		"languages": ["En"]
-	},
-	"Nikoli no Sudoku Lite Daisan-shuu (Japan)": {
-		"languages": ["Ja"]
-	},
-	"Nippon no Asoko de (Japan)": {
-		"languages": ["Ja"]
-	},
-	"Nise no Chigiri (Japan)": {
-		"languages": ["Ja"]
-	},
-	"Nobunaga no Yabou - Shouseiroku (Japan)": {
-		"languages": ["Ja"]
-	},
-	"Nogizaka Haruka no Himitsu - Cosplay, Hajimemashita - Himitsu no Radio (Japan)": {
-		"languages": ["Ja"]
-	},
-	"Nouryoku Trainer Portable (Japan)": {
-		"languages": ["Ja"]
-	},
-	"Nouryoku Trainer Portable 2 (Japan)": {
-		"languages": ["Ja"]
-	},
-	"Numpla & Oekaki Puzzle (Japan)": {
-		"languages": ["Ja"]
-	},
-	"O.G.A Onigokko Royal - Hunter wa Field de Koi o Suru (Japan)": {
-		"languages": ["Ja"]
-	},
-	"Oblachno, vozmozhny osadki v vide frikadelek (Russia)": {
-		"languages": ["Ru"]
-	},
-	"ObsCure - The Aftermath (Europe) (En,Fr,De,Es,It)": {
-		"languages": ["De", "En", "Es", "Fr", "It"]
-	},
-	"ObsCure - The Aftermath (USA) (En,Fr,Es)": {
-		"languages": ["En", "Es", "Fr"]
-	},
-	"Off Road (Europe, Australia) (En,Fr,De,Es,It)": {
-		"languages": ["De", "En", "Es", "Fr", "It"]
-	},
-	"Oh's Talk English (Korea) (En,Ko) (Disc 1)": {
-		"languages": ["En", "Ko"]
-	},
-	"Oh's Talk English (Korea) (En,Ko) (Disc 2)": {
-		"languages": ["En", "Ko"]
-	},
-	"One Piece - Romance Dawn - Bouken no Yoake (Japan, Korea)": {
-		"languages": ["Ja"]
-	},
-	"Online Chess Kingdoms (Europe) (En,Fr,De,Es,It)": {
-		"languages": ["De", "En", "Es", "Fr", "It"]
-	},
-	"Online Chess Kingdoms (USA)": {
-		"languages": []
-	},
-	"Onore no Shinzuru Michi o Yuke (Japan)": {
-		"languages": ["Ja"]
-	},
-	"Ooedo Senryoubako (Japan)": {
-		"languages": ["Ja"]
-	},
-	"Ookami Kakushi (Japan)": {
-		"languages": ["Ja"]
-	},
-	"Open Season (Europe) (En,Fr,De,Es,It,Sv,No,Da,Fi)": {
-		"languages": ["Da", "De", "En", "Es", "Fi", "Fr", "It", "No", "Sv"]
-	},
-	"Open Season (Europe) (En,Fr,Es,Da)": {
-		"languages": ["Da", "En", "Es", "Fr"]
-	},
-	"Open Season (USA) (En,Fr,Es,Nl)": {
-		"languages": ["En", "Es", "Fr", "Nl"]
-	},
-	"Ore no Imouto Maker EX - Imouto to Koishiyo Portable (Japan)": {
-		"languages": ["Ja"]
-	},
-	"Ore no Imouto ga Konna ni Kawaii Wake ga Nai Portable ga Tsuzuku Wake ga Nai (Japan) (Disc 1)": {
-		"languages": ["Ja"]
-	},
-	"Ore no Imouto ga Konna ni Kawaii Wake ga Nai Portable ga Tsuzuku Wake ga Nai (Japan) (Disc 2)": {
-		"languages": ["Ja"]
-	},
-	"Ore no Imouto ga Konna ni Kawaii wake ga Nai Portable (Japan)": {
-		"languages": ["Ja"]
-	},
-	"Ore no Shikabane o Koete Yuke (Japan)": {
-		"languages": ["Ja"]
-	},
-	"Otome wa Oanesama Boku ni Koi Shiteru Portable (Japan)": {
-		"languages": ["Ja"]
-	},
-	"OutRun 2006 - Coast 2 Coast (Europe) (En,Fr,De,Es,It)": {
-		"languages": ["De", "En", "Es", "Fr", "It"]
-	},
-	"OutRun 2006 - Coast 2 Coast (USA)": {
-		"languages": ["En"]
-	},
-	"P3P - Yeosin Jeonsaeng - Persona 3 Portable (Korea)": {
-		"languages": ["Ko"]
-	},
-	"PC Engine Best Collection - Ginga Ojousama Densetsu Collection (Japan)": {
-		"languages": ["Ja"]
-	},
-	"PDC World Championship Darts (Europe) (En,Fr,De,Es,It,Nl)": {
-		"languages": ["De", "En", "Es", "Fr", "It", "Nl"]
-	},
-	"PDC World Championship Darts (USA) (En,Fr,De,Es,It,Nl)": {
-		"languages": ["De", "En", "Es", "Fr", "It", "Nl"]
-	},
-	"PES 2008 - Pro Evolution Soccer (Europe) (En,Fr,De,Es,It,Pt)": {
-		"languages": ["De", "En", "Es", "Fr", "It", "Pt"]
-	},
-	"PES 2008 - Pro Evolution Soccer (USA)": {
-		"languages": []
-	},
-	"PES 2009 - Pro Evolution Soccer (Europe) (En,Fr,De,Es,It,Pt)": {
-		"languages": ["De", "En", "Es", "Fr", "It", "Pt"]
-	},
-	"PES 2009 - Pro Evolution Soccer (USA)": {
-		"languages": []
-	},
-	"PES 2010 - Pro Evolution Soccer (Europe) (En,Nl,Sv,Ru)": {
-		"languages": ["En", "Nl", "Ru", "Sv"]
-	},
-	"PES 2010 - Pro Evolution Soccer (Europe) (Fr,De,Es,It,Pt)": {
-		"languages": ["De", "Es", "Fr", "It", "Pt"]
-	},
-	"PES 2010 - Pro Evolution Soccer (USA) (En,Fr,Es,Pt)": {
-		"languages": ["En", "Es", "Fr", "Pt"]
-	},
-	"PES 2011 - Pro Evolution Soccer (Canada) (En,Fr)": {
-		"languages": ["En", "Fr"]
-	},
-	"PES 2011 - Pro Evolution Soccer (Europe) (En,Nl,Sv,Ru)": {
-		"languages": ["En", "Nl", "Ru", "Sv"]
-	},
-	"PES 2011 - Pro Evolution Soccer (Europe) (Es,Pt)": {
-		"languages": ["Es", "Pt"]
-	},
-	"PES 2011 - Pro Evolution Soccer (Europe) (Fr,De)": {
-		"languages": ["De", "Fr"]
-	},
-	"PES 2011 - Pro Evolution Soccer (Europe) (It,El)": {
-		"languages": ["El", "It"]
-	},
-	"PES 2011 - Pro Evolution Soccer (Latin America) (Es,Pt)": {
-		"languages": ["Es", "Pt"]
-	},
-	"PES 2011 - Pro Evolution Soccer (USA) (En,Es)": {
-		"languages": ["En", "Es"]
-	},
-	"PES 2012 - Pro Evolution Soccer (Europe) (En,Nl,Sv,Ru,Tr)": {
-		"languages": ["En", "Nl", "Ru", "Sv", "Tr"]
-	},
-	"PES 2012 - Pro Evolution Soccer (Europe) (Es,It,Pt,El)": {
-		"languages": ["El", "Es", "It", "Pt"]
-	},
-	"PES 2012 - Pro Evolution Soccer (Europe) (Fr,De)": {
-		"languages": ["De", "Fr"]
-	},
-	"PES 2012 - Pro Evolution Soccer (USA)": {
-		"languages": []
-	},
-	"PES 2013 - Pro Evolution Soccer (Europe) (En,Nl,Sv,Ru,Tr)": {
-		"languages": ["En", "Nl", "Ru", "Sv", "Tr"]
-	},
-	"PES 2013 - Pro Evolution Soccer (Europe) (Es,Pt)": {
-		"languages": ["Es", "Pt"]
-	},
-	"PES 2013 - Pro Evolution Soccer (Europe) (It,El)": {
-		"languages": ["El", "It"]
-	},
-	"PES 2013 - Pro Evolution Soccer (USA) (En,Fr,Es,Pt)": {
-		"languages": ["En", "Es", "Fr", "Pt"]
-	},
-	"PES 2014 - Pro Evolution Soccer (Europe) (En,Nl,Sv,Ru,Tr)": {
-		"languages": ["En", "Nl", "Ru", "Sv", "Tr"]
-	},
-	"PES 2014 - Pro Evolution Soccer (Europe) (Es,Pt)": {
-		"languages": ["Es", "Pt"]
-	},
-	"PES 2014 - Pro Evolution Soccer (Europe) (Fr,De)": {
-		"languages": ["De", "Fr"]
-	},
-	"PES 2014 - Pro Evolution Soccer (Europe) (It,El)": {
-		"languages": ["El", "It"]
-	},
-	"PES 2014 - Pro Evolution Soccer (USA)": {
-		"languages": ["En"]
-	},
-	"PQ - Practical Intelligence Quotient (Europe)": {
-		"languages": ["En"]
-	},
-	"PQ - Practical Intelligence Quotient (USA)": {
-		"languages": ["En"]
-	},
-	"PQ2 - Practical Intelligence Quotient 2 (USA)": {
-		"languages": ["En"]
-	},
-	"PSP (PlayStation Portable) Go Promotional Disc (Europe)": {
-		"languages": []
-	},
-	"PSP Camera 01 (Japan)": {
-		"languages": []
-	},
-	"PSP Camera 03 (Japan)": {
-		"languages": []
-	},
-	"PSP Seizou Kensa Disc (1) (Japan)": {
-		"languages": []
-	},
-	"PSP System Kiosk Disc 1 (USA)": {
-		"languages": ["En"]
-	},
-	"PSP System Kiosk Disc 3 - Yellow (USA)": {
-		"languages": ["En"]
-	},
-	"PSP System Kiosk Disc 4 (USA)": {
-		"languages": ["En"]
-	},
-	"PSP System Software Update Disc Ver. 3.11 (Japan)": {
-		"languages": []
-	},
-	"PSP Update Disc 1.00 (Japan)": {
-		"languages": []
-	},
-	"PaRappa the Rapper (Europe, Australia) (En,Fr,De,Es,It)": {
-		"languages": ["De", "En", "Es", "Fr", "It"]
-	},
-	"PaRappa the Rapper (Japan, Asia) (En,Ja)": {
-		"languages": ["En", "Ja"]
-	},
-	"PaRappa the Rapper (USA)": {
-		"languages": ["En"]
-	},
-	"Pac-Man Rally (Europe) (En,Fr,De,Es,It) (Beta)": {
-		"languages": ["De", "En", "Es", "Fr", "It"]
-	},
-	"Pac-Man World 3 (Europe) (En,Fr,De,Es,It)": {
-		"languages": ["De", "En", "Es", "Fr", "It"]
-	},
-	"Pac-Man World 3 (USA)": {
-		"languages": ["En"]
-	},
-	"Pac-Man World Rally (USA)": {
-		"languages": ["En"]
-	},
-	"Padrino, El (Spain)": {
-		"languages": ["Es"]
-	},
-	"Padrino, Il (Italy)": {
-		"languages": ["It"]
-	},
-	"Page Zero (Europe) (En,Fr,De,Es,It) (Beta)": {
-		"languages": ["De", "En", "Es", "Fr", "It"]
-	},
-	"Pangya - Fantasy Golf (USA)": {
-		"languages": ["En"]
-	},
-	"Panic Palette Portable (Japan)": {
-		"languages": ["Ja"]
-	},
-	"Parodius Portable (Japan)": {
-		"languages": ["Ja"]
-	},
-	"Parrain, Le (France)": {
-		"languages": ["Fr"]
-	},
-	"Passport to... Amsterdam (Europe) (En,Fr,De,Es,It)": {
-		"languages": ["De", "En", "Es", "Fr", "It"]
-	},
-	"Passport to... Barcelona (Europe) (En,Fr,De,Es,It)": {
-		"languages": ["De", "En", "Es", "Fr", "It"]
-	},
-	"Passport to... London (Europe) (En,Fr,De,Es,It)": {
-		"languages": ["De", "En", "Es", "Fr", "It"]
-	},
-	"Passport to... Paris (Europe) (En,Fr,De,Es,It)": {
-		"languages": ["De", "En", "Es", "Fr", "It"]
-	},
-	"Passport to... Prague (Europe) (En,Fr,De,Es,It)": {
-		"languages": ["De", "En", "Es", "Fr", "It"]
-	},
-	"Passport to... Rome (Europe) (En,Fr,De,Es,It)": {
-		"languages": ["De", "En", "Es", "Fr", "It"]
-	},
-	"Passport to... Rome (Europe) (En,Fr,De,Es,It) (Beta)": {
-		"languages": ["De", "En", "Es", "Fr", "It"]
-	},
-	"Patapon (Europe) (Demo)": {
-		"languages": []
-	},
-	"Patapon (Europe) (En,Fr,De,Es,It)": {
-		"languages": ["De", "En", "Es", "Fr", "It"]
-	},
-	"Patapon (Japan)": {
-		"languages": ["Ja"]
-	},
-	"Patapon (Japan) (Beta)": {
-		"languages": []
-	},
-	"Patapon (Korea)": {
-		"languages": ["Ko"]
-	},
-	"Patapon (USA)": {
-		"languages": ["En"]
-	},
-	"Patapon (USA) (Demo)": {
-		"languages": ["En"]
-	},
-	"Patapon 2 (Europe) (En,Fr,De,Es,It)": {
-		"languages": ["De", "En", "Es", "Fr", "It"]
-	},
-	"Patapon 2 (USA)": {
-		"languages": ["En"]
-	},
-	"Patapon 2 - Don-Chaka (Japan)": {
-		"languages": ["Ja"]
-	},
-	"Patapon 2 - Don-Chaka (Japan) (Demo)": {
-		"languages": ["Ja"]
-	},
-	"Patapon 2 - Don-Chaka (Korea) (Zh,Ko)": {
-		"languages": ["Ko", "Zh"]
-	},
-	"Patapon 3 (Europe) (En,Fr,De,Es,It,Nl,Pt,Pl,Ru)": {
-		"languages": ["De", "En", "Es", "Fr", "It", "Nl", "Pl", "Pt", "Ru"]
-	},
-	"Patapon 3 (Japan)": {
-		"languages": ["Ja"]
-	},
-	"Patapon 3 (USA) (En,Fr,Es,Pt)": {
-		"languages": ["En", "Es", "Fr", "Pt"]
-	},
-	"Pate, Der (Germany)": {
-		"languages": ["De"]
-	},
-	"Patito Feo (Europe) (Es,It,Pt)": {
-		"languages": ["Es", "It", "Pt"]
-	},
-	"Payout - Poker & Casino (USA)": {
-		"languages": []
-	},
-	"Persona (Japan)": {
-		"languages": ["Ja"]
-	},
-	"Persona 2 - Tsumi - Innocent Sin (Japan)": {
-		"languages": ["Ja"]
-	},
-	"Persona 3 Portable (Japan)": {
-		"languages": ["Ja"]
-	},
-	"Personal Utility Disc Ver. 1.0 (Korea)": {
-		"languages": ["Ko"]
-	},
-	"Peter Jackson's King Kong - The Official Game of the Movie (Europe) (En,Fr,De,Es,It,Nl,Sv,No,Da,Fi)": {
-		"languages": ["Da", "De", "En", "Es", "Fi", "Fr", "It", "Nl", "No", "Sv"]
-	},
-	"Peter Jackson's King Kong - The Official Game of the Movie (USA)": {
-		"languages": ["En"]
-	},
-	"Petz - Dogz Family (USA)": {
-		"languages": ["En"]
-	},
-	"Petz - Hamsterz Bunch (USA)": {
-		"languages": ["En"]
-	},
-	"Petz - My Baby Hamster (Europe) (En,Fr,De,Es)": {
-		"languages": ["De", "En", "Es", "Fr"]
-	},
-	"Petz - My Puppy Family (Europe) (En,Fr,De,Es,It)": {
-		"languages": ["De", "En", "Es", "Fr", "It"]
-	},
-	"Petz - Saddle Club (USA)": {
-		"languages": ["En"]
-	},
-	"Phantasy Star Portable (Europe)": {
-		"languages": ["En"]
-	},
-	"Phantasy Star Portable (Japan)": {
-		"languages": ["Ja"]
-	},
-	"Phantasy Star Portable (Japan) (Taikenban)": {
-		"languages": ["Ja"]
-	},
-	"Phantasy Star Portable (USA)": {
-		"languages": ["En"]
-	},
-	"Phantasy Star Portable 2 (Europe)": {
-		"languages": ["En"]
-	},
-	"Phantasy Star Portable 2 (Japan)": {
-		"languages": ["Ja"]
-	},
-	"Phantasy Star Portable 2 (Japan) (Taikenban)": {
-		"languages": ["Ja"]
-	},
-	"Phantasy Star Portable 2 (USA)": {
-		"languages": ["En"]
-	},
-	"Phantasy Star Portable 2 Infinity (Japan)": {
-		"languages": ["Ja"]
-	},
-	"Phantasy Star Portable 2 Infinity (Japan) (Taikenban)": {
-		"languages": ["Ja"]
-	},
-	"Phantom Brave - The Hermuda Triangle (USA)": {
-		"languages": ["En"]
-	},
-	"PhotoKano (Japan)": {
-		"languages": ["Ja"]
-	},
-	"Pia Carrot e Youkoso!! G.P. Gakuen Princess Portable (Japan)": {
-		"languages": ["Ja"]
-	},
-	"Pilot Academy (Europe) (En,Ja,Fr,De,Es,It)": {
-		"languages": ["De", "En", "Es", "Fr", "It", "Ja"]
-	},
-	"Pilot ni Narou! Flying All Stars (Japan)": {
-		"languages": ["Ja"]
-	},
-	"Pinball Hall of Fame - The Gottlieb Collection (USA)": {
-		"languages": ["En"]
-	},
-	"Pinball Hall of Fame - The Williams Collection (USA)": {
-		"languages": []
-	},
-	"Pipe Mania (Asia) (En,Fr)": {
-		"languages": ["En", "Fr"]
-	},
-	"Pipe Mania (Europe) (En,Fr,De,Es,It)": {
-		"languages": ["De", "En", "Es", "Fr", "It"]
-	},
-	"Pipe Mania (USA) (En,Fr)": {
-		"languages": ["En", "Fr"]
-	},
-	"Piposaru Academia - Dossari! Saruge Daizenshuu (Japan)": {
-		"languages": ["Ja"]
-	},
-	"Piposaru Academia - Sagomungchi Neungryeokpyeongga Wanjeonjeongbog (Korea)": {
-		"languages": ["Ko"]
-	},
-	"Piposaru Academia 2 - Aiai Saruge Janken Battle (Japan)": {
-		"languages": ["Ja"]
-	},
-	"Piposarugetchu P (Korea)": {
-		"languages": ["Ko"]
-	},
-	"Pirates of the Caribbean - Dead Man's Chest (Europe) (En,Fr,De,Es,It)": {
-		"languages": ["De", "En", "Es", "Fr", "It"]
-	},
-	"Pirates of the Caribbean - Dead Man's Chest (USA) (En,Fr)": {
-		"languages": ["En", "Fr"]
-	},
-	"PixelJunk Monsters - Deluxe (USA)": {
-		"languages": ["En"]
-	},
-	"PixelJunk Monsters UMD Limited Edition (Asia) (En,Ja)": {
-		"languages": ["En", "Ja"]
-	},
-	"Planetarian - Chiisa na Hoshi no Yume (Japan)": {
-		"languages": ["Ja"]
-	},
-	"Planetarium Creator Oohira Takayuki Kanshuu - Homestar Portable (Japan)": {
-		"languages": ["Ja"]
-	},
-	"Platypus (Europe) (En,Fr,De,Es,It)": {
-		"languages": ["De", "En", "Es", "Fr", "It"]
-	},
-	"Platypus (USA)": {
-		"languages": []
-	},
-	"PlayChapas Football Edition (Spain)": {
-		"languages": ["Es"]
-	},
-	"PlayEnglish (Portugal)": {
-		"languages": ["Pt"]
-	},
-	"PlayEnglish (Spain)": {
-		"languages": ["Es"]
-	},
-	"PlayStation Network Collection - Power Pack (Europe) (En,Fr,De,Es,It)": {
-		"languages": ["De", "En", "Es", "Fr", "It"]
-	},
-	"PlayStation Network Collection - Puzzle Pack (Europe) (En,Fr,De,Es,It)": {
-		"languages": ["De", "En", "Es", "Fr", "It"]
-	},
-	"PlayStation Spot (Japan)": {
-		"languages": []
-	},
-	"PlayStation Spot Sen'you UMD Version 2.00 (Japan)": {
-		"languages": []
-	},
-	"PlayStation Spot Sen'you UMD Vol. 1 (Japan)": {
-		"languages": []
-	},
-	"PlayStation Spot Sen'you UMD Vol. 2 (Japan)": {
-		"languages": ["Ja"]
-	},
-	"PlayStation Spot Sen'you UMD Vol. 3 (Japan)": {
-		"languages": []
-	},
-	"PlayStation Spot Sen'you UMD Vol. 4 (Japan)": {
-		"languages": []
-	},
-	"PlayStation Spot Sen'you UMD Vol. 5 (Japan)": {
-		"languages": ["Ja"]
-	},
-	"PlayStation Spot Sen'you UMD Vol. 6 (Japan)": {
-		"languages": ["Ja"]
-	},
-	"PlayStation Spot Sen'you UMD Vol. 7 (Japan)": {
-		"languages": ["Ja"]
-	},
-	"Plus Plum 2 Again (Japan)": {
-		"languages": ["Ja"]
-	},
-	"PoPoLoCrois (Europe)": {
-		"languages": ["En"]
-	},
-	"PoPoLoCrois (USA)": {
-		"languages": ["En"]
-	},
-	"PoPoLoCrois Monogatari - Pietro Ouji no Bouken (Japan) (v1.03)": {
-		"languages": ["Ja"]
-	},
-	"PoPoLoCrois Monogatari - Pietro Ouji no Bouken (Japan) (v2.01)": {
-		"languages": ["Ja"]
-	},
-	"Pocket Pool (USA)": {
-		"languages": ["En"]
-	},
-	"Pocket Racers (Europe)": {
-		"languages": ["En"]
-	},
-	"Pocket Racers (USA)": {
-		"languages": ["En"]
-	},
-	"Pop'n Music Portable (Japan)": {
-		"languages": ["Ja"]
-	},
-	"Pop'n Music Portable 2 (Japan)": {
-		"languages": ["Ja"]
-	},
-	"Power Pro Success Legends (Japan)": {
-		"languages": ["Ja"]
-	},
-	"Power Smash - New Generation (Japan, Asia)": {
-		"languages": ["Ja"]
-	},
-	"Power Stone Collection (Europe)": {
-		"languages": ["En"]
-	},
-	"Power Stone Collection (USA)": {
-		"languages": ["En"]
-	},
-	"Practical IQ - Test Your Intelligence (Europe) (En,Fr,De,Es,It)": {
-		"languages": ["De", "En", "Es", "Fr", "It"]
-	},
-	"Prince of Persia - Boukyaku no Suna (Japan) (En,Ja)": {
-		"languages": ["En", "Ja"]
-	},
-	"Prince of Persia - Revelations (Europe) (En,Fr,De,Es,It)": {
-		"languages": ["De", "En", "Es", "Fr", "It"]
-	},
-	"Prince of Persia - Revelations (USA) (En,Fr,Es)": {
-		"languages": ["En", "Es", "Fr"]
-	},
-	"Prince of Persia - Rival Swords (Europe) (En,Fr,De,Es,It)": {
-		"languages": ["De", "En", "Es", "Fr", "It"]
-	},
-	"Prince of Persia - Rival Swords (USA) (En,Fr,Es)": {
-		"languages": ["En", "Es", "Fr"]
-	},
-	"Prince of Persia - The Forgotten Sands (Europe) (En,Fr,De,Es,It)": {
-		"languages": ["De", "En", "Es", "Fr", "It"]
-	},
-	"Prince of Persia - The Forgotten Sands (USA) (En,Fr,Es)": {
-		"languages": ["En", "Es", "Fr"]
-	},
-	"Prince of Persia - Zabytye peski (Russia)": {
-		"languages": ["Ru"]
-	},
-	"Princess Crown (Japan)": {
-		"languages": ["Ja"]
-	},
-	"Prinny - Can I Really Be the Hero (Europe) (En,Fr)": {
-		"languages": ["En", "Fr"]
-	},
-	"Prinny - Can I Really Be the Hero (USA)": {
-		"languages": ["En"]
-	},
-	"Prinny - Ore ga Shujinkou de Iinsuka (Japan)": {
-		"languages": ["Ja"]
-	},
-	"Prinny 2 - Dawn of Operation Panties, Dood! (USA)": {
-		"languages": ["En"]
-	},
-	"Pro Cycling Season 2007 - Le Tour de France (Europe) (En,Fr,Es,It,Nl)": {
-		"languages": ["En", "Es", "Fr", "It", "Nl"]
-	},
-	"Pro Cycling Season 2008 - Le Tour de France (Europe) (En,Fr,De,Es,It,Nl)": {
-		"languages": ["De", "En", "Es", "Fr", "It", "Nl"]
-	},
-	"Pro Cycling Season 2009 - Le Tour de France (Europe) (En,Fr,De,Es,It)": {
-		"languages": ["De", "En", "Es", "Fr", "It"]
-	},
-	"Pro Cycling Season 2010 - Le Tour de France (Europe) (En,Fr,De,Es,It,Nl)": {
-		"languages": ["De", "En", "Es", "Fr", "It", "Nl"]
-	},
-	"Pro Evolution Soccer 5 (Europe) (En,Fr,De,Es,It)": {
-		"languages": ["De", "En", "Es", "Fr", "It"]
-	},
-	"Pro Evolution Soccer 6 (Europe) (En,Fr,De,Es,It)": {
-		"languages": ["De", "En", "Es", "Fr", "It"]
-	},
-	"Pro Yagu Spirits 2010 (Korea)": {
-		"languages": ["Ja"]
-	},
-	"Pro Yagu Spirits 2012 (Korea)": {
-		"languages": ["Ja"]
-	},
-	"Pro Yakyuu Spirits 2010 (Japan)": {
-		"languages": ["Ja"]
-	},
-	"Pro Yakyuu Spirits 2011 (Japan)": {
-		"languages": ["Ja"]
-	},
-	"Pro Yakyuu Spirits 2012 (Japan)": {
-		"languages": ["Ja"]
-	},
-	"Pro Yakyuu Spirits 2013 (Japan)": {
-		"languages": ["Ja"]
-	},
-	"Pro Yakyuu Spirits 2014 (Japan) (v1.00)": {
-		"languages": ["Ja"]
-	},
-	"Pro Yakyuu Spirits 2014 (Japan) (v2.00)": {
-		"languages": ["Ja"]
-	},
-	"ProStroke Golf - World Tour 2007 (Europe)": {
-		"languages": ["En"]
-	},
-	"ProStroke Golf - World Tour 2007 (USA)": {
-		"languages": ["En"]
-	},
-	"Professor Sudoku (Europe) (En,Es,It)": {
-		"languages": ["En", "Es", "It"]
-	},
-	"Pucelle, La - Ragnarok (Japan)": {
-		"languages": ["Ja"]
-	},
-	"Pump It Up - Exceed Portable (Korea) (En,Ko)": {
-		"languages": ["En", "Ko"]
-	},
-	"Pump It Up - Zero Portable (Korea)": {
-		"languages": ["Ko"]
-	},
-	"Pursuit Force (Europe) (En,Fr,De,Es,It)": {
-		"languages": ["De", "En", "Es", "Fr", "It"]
-	},
-	"Pursuit Force (Europe) (En,Fr,De,Es,It) (Demo)": {
-		"languages": ["De", "En", "Es", "Fr", "It"]
-	},
-	"Pursuit Force (USA)": {
-		"languages": ["En"]
-	},
-	"Pursuit Force (USA) (Demo)": {
-		"languages": ["En"]
-	},
-	"Pursuit Force - Extreme Justice (Europe) (En,Fr,De,Es,It)": {
-		"languages": ["De", "En", "Es", "Fr", "It"]
-	},
-	"Pursuit Force - Extreme Justice (Europe) (En,Pl,Ru,Cs,Hu)": {
-		"languages": ["Cs", "En", "Hu", "Pl", "Ru"]
-	},
-	"Pursuit Force - Extreme Justice (USA) (Demo)": {
-		"languages": ["En"]
-	},
-	"Pursuit Force - Extreme Justice (USA) (En,Fr,Es)": {
-		"languages": ["En", "Es", "Fr"]
-	},
-	"Puyo Pop Fever (Europe)": {
-		"languages": ["En"]
-	},
-	"Puyo Puyo 7 (Japan)": {
-		"languages": ["Ja"]
-	},
-	"Puyo Puyo Fever (Japan) (En,Ja)": {
-		"languages": ["En", "Ja"]
-	},
-	"Puyo Puyo Fever 2 (Japan)": {
-		"languages": ["Ja"]
-	},
-	"Puyo Puyo! Puyopuyo 15th Anniversary (Japan, Asia)": {
-		"languages": ["Ja"]
-	},
-	"Puyo Puyo!! Puyopuyo 20th Anniversary (Japan)": {
-		"languages": ["Ja"]
-	},
-	"Puzzle Bobble Pocket (Japan)": {
-		"languages": ["Ja"]
-	},
-	"Puzzle Bobble Pocket (Korea) (En,Ja)": {
-		"languages": ["En", "Ja"]
-	},
-	"Puzzle Challenge - Crosswords and More! (USA)": {
-		"languages": ["En"]
-	},
-	"Puzzle Chronicles (Europe) (En,Fr,De,Es,It)": {
-		"languages": ["De", "En", "Es", "Fr", "It"]
-	},
-	"Puzzle Chronicles (USA)": {
-		"languages": ["En"]
-	},
-	"Puzzle Guzzle (USA)": {
-		"languages": ["En"]
-	},
-	"Puzzle Quest - Challenge of the Warlords (Europe)": {
-		"languages": ["En"]
-	},
-	"Puzzle Quest - Challenge of the Warlords (Europe) (En,Fr,De,Es,It)": {
-		"languages": ["De", "En", "Es", "Fr", "It"]
-	},
-	"Puzzle Quest - Challenge of the Warlords (USA)": {
-		"languages": ["En"]
-	},
-	"Puzzle Quest - Challenge of the Warlords (USA) (Demo)": {
-		"languages": ["En"]
-	},
-	"Puzzle Quest - Challenge of the Warlords (USA) (Trade Demo)": {
-		"languages": ["En"]
-	},
-	"Puzzle Scape (USA)": {
-		"languages": ["En"]
-	},
-	"Puzzler Collection (Europe)": {
-		"languages": ["En"]
-	},
-	"Puzzler Collection (Europe) (Fr,De,Es,It,Nl)": {
-		"languages": ["De", "Es", "Fr", "It", "Nl"]
-	},
-	"Queen's Blade - Spiral Chaos (Japan)": {
-		"languages": ["Ja"]
-	},
-	"Queen's Gate - Spiral Chaos (Japan)": {
-		"languages": ["Ja"]
-	},
-	"Quiz Kidou Senshi Gundam Toi Senshi Deluxe (Japan)": {
-		"languages": ["Ja"]
-	},
-	"R-Type Command (USA)": {
-		"languages": ["En"]
-	},
-	"R-Type Tactics (Europe) (En,Fr,De,Es,It)": {
-		"languages": ["De", "En", "Es", "Fr", "It"]
-	},
-	"R-Type Tactics (Japan)": {
-		"languages": ["Ja"]
-	},
-	"R-Type Tactics (Korea)": {
-		"languages": ["Ko"]
-	},
-	"Race Driver 2006 (USA)": {
-		"languages": ["En"]
-	},
-	"Ragnarok - Hikari to Yami no Koujo (Japan)": {
-		"languages": ["Ja"]
-	},
-	"Ragnarok Tactics (USA)": {
-		"languages": ["En"]
-	},
-	"Rainbow Islands Evolution (Europe) (En,Ja,Fr,De,Es,It)": {
-		"languages": ["De", "En", "Es", "Fr", "It", "Ja"]
-	},
-	"Rainbow Islands Evolution (USA) (En,Fr,Es)": {
-		"languages": ["En", "Es", "Fr"]
-	},
-	"Rapala Pro Bass Fishing (USA)": {
-		"languages": ["En"]
-	},
-	"Rapala Trophies (USA)": {
-		"languages": ["En"]
-	},
-	"Ratchet & Clank - Size Matters (Asia)": {
-		"languages": ["En"]
-	},
-	"Ratchet & Clank - Size Matters (Europe) (En,Fr,De,Es,It,Nl,Pt,Sv,No,Da,Fi)": {
-		"languages": ["Da", "De", "En", "Es", "Fi", "Fr", "It", "Nl", "No", "Pt", "Sv"]
-	},
-	"Ratchet & Clank - Size Matters (Europe) (En,Fr,De,Es,It,Nl,Pt,Sv,No,Da,Fi) (Beta)": {
-		"languages": ["Da", "De", "En", "Es", "Fi", "Fr", "It", "Nl", "No", "Pt", "Sv"]
-	},
-	"Ratchet & Clank - Size Matters (USA) (Beta)": {
-		"languages": []
-	},
-	"Ratchet & Clank - Size Matters (USA) (Demo)": {
-		"languages": ["En"]
-	},
-	"Ratchet & Clank - Size Matters (USA) (En,Fr,De,Es,It)": {
-		"languages": ["De", "En", "Es", "Fr", "It"]
-	},
-	"Ratchet & Clank 5 - Gekitotsu! Dodeka Ginga no MiriMiri Gundan (Japan)": {
-		"languages": ["Ja"]
-	},
-	"Ratchet & Clank 5 - Gekitotsu! Dodeka Ginga no MiriMiri Gundan (Japan) (Beta)": {
-		"languages": []
-	},
-	"Real Madrid - The Game (Europe) (En,Fr,Es,It,Pt)": {
-		"languages": ["En", "Es", "Fr", "It", "Pt"]
-	},
-	"Reel Fishing - The Great Outdoors (Europe)": {
-		"languages": ["En"]
-	},
-	"Reel Fishing - The Great Outdoors (USA)": {
-		"languages": []
-	},
-	"Rei Chou Aniki (Japan)": {
-		"languages": ["Ja"]
-	},
-	"Ren'ai Banchou 2 - Midnight Lesson!!! (Japan)": {
-		"languages": ["Ja"]
-	},
-	"Rengoku - The Tower of Purgatory (Europe) (En,Fr,De,Es,It)": {
-		"languages": ["De", "En", "Es", "Fr", "It"]
-	},
-	"Rengoku - The Tower of Purgatory (USA)": {
-		"languages": ["En"]
-	},
-	"Rengoku II - The Stairway to H.E.A.V.E.N. (Europe) (En,Fr,De,Es,It)": {
-		"languages": ["De", "En", "Es", "Fr", "It"]
-	},
-	"Rengoku II - The Stairway to H.E.A.V.E.N. (Japan)": {
-		"languages": ["Ja"]
-	},
-	"Rengoku II - The Stairway to H.E.A.V.E.N. (USA)": {
-		"languages": ["En"]
-	},
-	"Resistance - Houfuku no Toki (Japan) (Test-ban)": {
-		"languages": []
-	},
-	"Resistance - Retribution (Europe) (En,Fr,De,Es,It)": {
-		"languages": ["De", "En", "Es", "Fr", "It"]
-	},
-	"Resistance - Retribution (USA) (En,Fr,Es)": {
-		"languages": ["En", "Es", "Fr"]
-	},
-	"Retail Sampler No. 3 for PSP (Europe)": {
-		"languages": ["En"]
-	},
-	"Retail Sampler No. 4 (Europe)": {
-		"languages": []
-	},
-	"Rezel Cross (Asia)": {
-		"languages": ["Zh"]
-	},
-	"Rezel Cross (Japan)": {
-		"languages": ["Ja"]
-	},
-	"Ricky Ponting 2007 - Pressure Play (Australia)": {
-		"languages": ["En"]
-	},
-	"Ridge Racer (Asia) (En,Fr,De,Es,It)": {
-		"languages": ["De", "En", "Es", "Fr", "It"]
-	},
-	"Ridge Racer (Europe, Australia) (En,Fr,De,Es,It)": {
-		"languages": ["De", "En", "Es", "Fr", "It"]
-	},
-	"Ridge Racer (Korea) (En,Fr,De,Es,It)": {
-		"languages": ["De", "En", "Es", "Fr", "It"]
-	},
-	"Ridge Racer (USA) (En,Fr,De,Es,It)": {
-		"languages": ["De", "En", "Es", "Fr", "It"]
-	},
-	"Ridge Racer 2 (Asia) (En,Fr,De,Es,It)": {
-		"languages": ["De", "En", "Es", "Fr", "It"]
-	},
-	"Ridge Racer 2 (Europe, Australia) (En,Fr,De,Es,It)": {
-		"languages": ["De", "En", "Es", "Fr", "It"]
-	},
-	"Ridge Racers (Japan)": {
-		"languages": ["Ja"]
-	},
-	"Ridge Racers 2 (Asia)": {
-		"languages": ["Ja"]
-	},
-	"Riviera - The Promised Land (Europe) (En,Fr,It)": {
-		"languages": ["En", "Fr", "It"]
-	},
-	"Riviera - The Promised Land (USA)": {
-		"languages": ["En"]
-	},
-	"Riviera - Yakusoku no Chi (Japan)": {
-		"languages": ["Ja"]
-	},
-	"Ro-Kyu-Bu! (Japan)": {
-		"languages": ["Ja"]
-	},
-	"Rock Band Unplugged (Europe) (En,Fr,De,Es,It)": {
-		"languages": ["De", "En", "Es", "Fr", "It"]
-	},
-	"Rock Band Unplugged (USA)": {
-		"languages": ["En"]
-	},
-	"Rockman Dash - Hagane no Boukenshin (Japan)": {
-		"languages": ["Ja"]
-	},
-	"Rockman Dash 2 - Episode 2 - Ooinaru Isan (Japan)": {
-		"languages": ["Ja"]
-	},
-	"Rockman Rockman (Asia)": {
-		"languages": ["Zh"]
-	},
-	"Rockman Rockman (Japan)": {
-		"languages": ["Ja"]
-	},
-	"Rocky Balboa (Europe) (En,Fr,De,Es,It)": {
-		"languages": ["De", "En", "Es", "Fr", "It"]
-	},
-	"Rocky Balboa (USA)": {
-		"languages": ["En"]
-	},
-	"Rugby League Challenge (Europe)": {
-		"languages": ["En"]
-	},
-	"Rurouni Kenshin - Meiji Kenkaku Romantan Saisen (Japan)": {
-		"languages": ["Ja"]
-	},
-	"Rush (USA)": {
-		"languages": ["En"]
-	},
-	"S.Y.K Renshouden Portable (Japan)": {
-		"languages": ["Ja"]
-	},
-	"SBK - Superbike World Championship (USA)": {
-		"languages": ["En"]
-	},
-	"SBK 08 - Superbike World Championship (Europe) (En,Fr,De,Es,It)": {
-		"languages": ["De", "En", "Es", "Fr", "It"]
-	},
-	"SBK 09 - Superbike World Championship (Europe) (En,Fr,De,Es,It)": {
-		"languages": ["De", "En", "Es", "Fr", "It"]
-	},
-	"SBK-07 - Superbike World Championship (Europe) (En,Fr,De,Es,It)": {
-		"languages": ["De", "En", "Es", "Fr", "It"]
-	},
-	"SCEJ PSP Browser (Japan) (UTST-99261)": {
-		"languages": []
-	},
-	"SCEJ PSP Browser (Japan) (UTST-99281)": {
-		"languages": []
-	},
-	"SD Gundam - GGeneration Portable (Japan)": {
-		"languages": ["Ja"]
-	},
-	"SD Gundam - GGeneration World (Japan, Korea)": {
-		"languages": ["Ja"]
-	},
-	"SD Gundam GGeneration Overworld (Japan)": {
-		"languages": ["Ja"]
-	},
-	"SNK Arcade Classics Vol. 1 (Europe)": {
-		"languages": ["En"]
-	},
-	"SNK Arcade Classics Vol. 1 (Japan) (En,Ja)": {
-		"languages": ["En", "Ja"]
-	},
-	"SNK Arcade Classics Vol. 1 (Korea)": {
-		"languages": ["En"]
-	},
-	"SNK Arcade Classics Vol. 1 (USA)": {
-		"languages": ["En"]
-	},
-	"SOCOM - U.S. Navy SEALs - Fireteam Bravo (Europe) (En,Fr,De,Es,It)": {
-		"languages": ["De", "En", "Es", "Fr", "It"]
-	},
-	"SOCOM - U.S. Navy SEALs - Fireteam Bravo (Korea)": {
-		"languages": ["Ko"]
-	},
-	"SOCOM - U.S. Navy SEALs - Fireteam Bravo (USA)": {
-		"languages": ["En"]
-	},
-	"SOCOM - U.S. Navy SEALs - Fireteam Bravo (USA) (Beta)": {
-		"languages": ["En"]
-	},
-	"SOCOM - U.S. Navy SEALs - Fireteam Bravo (USA) (Demo)": {
-		"languages": ["En"]
-	},
-	"SOCOM - U.S. Navy SEALs - Fireteam Bravo 2 (Europe) (En,Fr,De,Es,It)": {
-		"languages": ["De", "En", "Es", "Fr", "It"]
-	},
-	"SOCOM - U.S. Navy SEALs - Fireteam Bravo 2 (Europe) (En,Fr,De,Es,It) (Press Disc)": {
-		"languages": ["De", "En", "Es", "Fr", "It"]
-	},
-	"SOCOM - U.S. Navy SEALs - Fireteam Bravo 2 (Korea)": {
-		"languages": ["En"]
-	},
-	"SOCOM - U.S. Navy SEALs - Fireteam Bravo 2 (USA)": {
-		"languages": ["En"]
-	},
-	"SOCOM - U.S. Navy SEALs - Fireteam Bravo 2 (USA) (Demo) (UCUS-98677)": {
-		"languages": ["En"]
-	},
-	"SOCOM - U.S. Navy SEALs - Fireteam Bravo 2 (USA) (Demo) (UCUS-98691)": {
-		"languages": ["En"]
-	},
-	"SOCOM - U.S. Navy SEALs - Fireteam Bravo 2 (USA) (Demo) (UCUS-98692)": {
-		"languages": ["En"]
-	},
-	"SOCOM - U.S. Navy SEALs - Fireteam Bravo 3 (Europe) (En,Fr,De,Es,It,Nl,Pt,Sv,No,Da,Fi,Pl,Ru)": {
-		"languages": ["Da", "De", "En", "Es", "Fi", "Fr", "It", "Nl", "No", "Pl", "Pt", "Ru", "Sv"]
-	},
-	"SOCOM - U.S. Navy SEALs - Fireteam Bravo 3 (Korea)": {
-		"languages": ["En"]
-	},
-	"SOCOM - U.S. Navy SEALs - Fireteam Bravo 3 (USA)": {
-		"languages": ["En"]
-	},
-	"SOCOM - U.S. Navy SEALs - Tactical Strike (Europe) (En,Fr,De,Es,It,Nl,Ko)": {
-		"languages": ["De", "En", "Es", "Fr", "It", "Ko", "Nl"]
-	},
-	"SOCOM - U.S. Navy SEALs - Tactical Strike (USA)": {
-		"languages": ["En"]
-	},
-	"SOCOM - U.S. Navy SEALs - Tactical Strike (USA) (Demo)": {
-		"languages": ["En"]
-	},
-	"SOCOM - U.S. Navy SEALs Portable (Japan) (En,Ja)": {
-		"languages": ["En", "Ja"]
-	},
-	"SSX On Tour (Europe) (En,Fr,De)": {
-		"languages": ["De", "En", "Fr"]
-	},
-	"SSX On Tour (Korea)": {
-		"languages": ["Ko"]
-	},
-	"SSX On Tour (USA)": {
-		"languages": ["En"]
-	},
-	"SWAT - Target Liberty (Europe)": {
-		"languages": ["En"]
-	},
-	"SWAT - Target Liberty (USA)": {
-		"languages": ["En"]
-	},
-	"Saigo no Yakusoku no Monogatari (Japan)": {
-		"languages": ["Ja"]
-	},
-	"Saki Portable (Japan)": {
-		"languages": ["Ja"]
-	},
-	"Sakura Sakura - Haru Urara (Japan)": {
-		"languages": ["Ja"]
-	},
-	"Sakura Taisen 1 & 2 (Japan, Asia)": {
-		"languages": ["Ja"]
-	},
-	"Sakura-sou no Pet na Kanojo (Japan)": {
-		"languages": ["Ja"]
-	},
-	"Salamander Portable (Japan, Asia)": {
-		"languages": ["Ja"]
-	},
-	"Sampler Disc for PSP Vol. 1 (USA)": {
-		"languages": ["En"]
-	},
-	"Samurai Dou 2 Portable (Asia)": {
-		"languages": ["Ja"]
-	},
-	"Samurai Dou Portable (Japan)": {
-		"languages": ["Ja"]
-	},
-	"Samurai Shodown Anthology (Europe)": {
-		"languages": ["En"]
-	},
-	"Samurai Shodown Anthology (USA)": {
-		"languages": ["En"]
-	},
-	"Samurai Warriors - State of War (Europe)": {
-		"languages": ["En"]
-	},
-	"Samurai Warriors - State of War (Germany)": {
-		"languages": ["De"]
-	},
-	"Samurai Warriors - State of War (USA)": {
-		"languages": ["En"]
-	},
-	"Sangoku-hime - Sangoku Ransei - Haten no Saihai (Japan)": {
-		"languages": ["Ja"]
-	},
-	"Sangokushi VIII (Japan)": {
-		"languages": ["Ja"]
-	},
-	"Sanguozhi V (Asia)": {
-		"languages": ["Zh"]
-	},
-	"Saru! Get You! P! (Japan) (Beta)": {
-		"languages": []
-	},
-	"Saru! Get You! P! (Japan) (v1.06)": {
-		"languages": ["Ja"]
-	},
-	"Saru! Get You! P! (Japan, Asia) (v2.00)": {
-		"languages": ["Ja"]
-	},
-	"Saru! Get You! Piposaru Racer (Japan, Asia)": {
-		"languages": ["Ja"]
-	},
-	"Saru! Get You! Piposaru Senki (Japan)": {
-		"languages": ["Ja"]
-	},
-	"Saru! Get You! SaruSaru Daisakusen (Japan)": {
-		"languages": ["Ja"]
-	},
-	"Satomi Hakkenden - Hamaji Hime no Ki (Japan)": {
-		"languages": ["Ja"]
-	},
-	"Scarface - Money. Power. Respect. (Europe)": {
-		"languages": ["En"]
-	},
-	"Scarface - Money. Power. Respect. (Europe) (En,Fr,Es,It)": {
-		"languages": ["En", "Es", "Fr", "It"]
-	},
-	"Scarface - Money. Power. Respect. (Germany)": {
-		"languages": ["De"]
-	},
-	"Scarface - Money. Power. Respect. (USA)": {
-		"languages": ["En"]
-	},
-	"School Wars - Sotsugyou Sensen (Japan)": {
-		"languages": ["Ja"]
-	},
-	"Scooby-Doo! Qui Regarde Qui (France) (En,Fr)": {
-		"languages": ["En", "Fr"]
-	},
-	"Scooby-Doo! Who's Watching Who (Europe)": {
-		"languages": ["En"]
-	},
-	"Scooby-Doo! Who's Watching Who (Europe) (Es,It)": {
-		"languages": ["Es", "It"]
-	},
-	"Scooby-Doo! Who's Watching Who (USA)": {
-		"languages": ["En"]
-	},
-	"Scrabble (USA)": {
-		"languages": []
-	},
-	"Scudetto 2006 - Championship Manager (Italy)": {
-		"languages": ["It"]
-	},
-	"Secret Agent Clank (Asia) (En,Fr,De,Es,It)": {
-		"languages": ["De", "En", "Es", "Fr", "It"]
-	},
-	"Secret Agent Clank (Europe) (En,Fr,De,Es,It,Nl,Pt,Sv,No,Da,Fi,Pl)": {
-		"languages": ["Da", "De", "En", "Es", "Fi", "Fr", "It", "Nl", "No", "Pl", "Pt", "Sv"]
-	},
-	"Secret Agent Clank (Korea)": {
-		"languages": ["Ko"]
-	},
-	"Secret Agent Clank (USA) (Demo)": {
-		"languages": ["En"]
-	},
-	"Secret Agent Clank (USA) (En,Fr,De,Es,It)": {
-		"languages": ["De", "En", "Es", "Fr", "It"]
-	},
-	"Secret Agent Clank (USA) (En,Fr,De,Es,It) (Beta)": {
-		"languages": ["De", "En", "Es", "Fr", "It"]
-	},
-	"Secret Saturdays, The - Beasts of the 5th Sun (Europe) (En,Fr,De,Es,It)": {
-		"languages": ["De", "En", "Es", "Fr", "It"]
-	},
-	"Secret Saturdays, The - Beasts of the 5th Sun (USA)": {
-		"languages": []
-	},
-	"Sega Genesis Collection (USA)": {
-		"languages": ["En"]
-	},
-	"Sega Mega Drive Collection (Europe) (En,Fr,De,Es,It)": {
-		"languages": ["De", "En", "Es", "Fr", "It"]
-	},
-	"Sega Rally (Europe) (En,Fr,De,Es,It) (v1.00)": {
-		"languages": ["De", "En", "Es", "Fr", "It"]
-	},
-	"Sega Rally (Europe) (En,Fr,De,Es,It) (v2.00)": {
-		"languages": ["De", "En", "Es", "Fr", "It"]
-	},
-	"Sega Rally (Russia)": {
-		"languages": ["Ru"]
-	},
-	"Sega Rally Revo (USA)": {
-		"languages": ["En"]
-	},
-	"Seigneur des Anneaux, Le - Tactics (France)": {
-		"languages": ["Fr"]
-	},
-	"Sengoku Basara - Battle Heroes (Japan)": {
-		"languages": ["Ja"]
-	},
-	"Sengoku Basara - Chronicle Heroes (Japan, Korea)": {
-		"languages": ["Ja"]
-	},
-	"Sengoku Cannon - Sengoku Ace Episode III (Japan, Asia) (En,Ja)": {
-		"languages": ["En", "Ja"]
-	},
-	"Sengoku Efuda Yuugi - Hototogisu Tairan (Japan)": {
-		"languages": ["Ja"]
-	},
-	"Sengoku Musou 3 Z Special (Japan)": {
-		"languages": ["Ja"]
-	},
-	"Senjou no Valkyria 2 - Gallia Ouritsu Shikan Gakkou (Japan)": {
-		"languages": ["Ja"]
-	},
-	"Senjou no Valkyria 3 - Unrecorded Chronicles (Japan)": {
-		"languages": ["Ja"]
-	},
-	"Senor de los Anillos, El - Tacticas (Spain)": {
-		"languages": ["Es"]
-	},
-	"Senritsu no Stratus (Japan)": {
-		"languages": ["Ja"]
-	},
-	"Shadow of Destiny (USA)": {
-		"languages": ["En"]
-	},
-	"Shadow of Memories (Japan)": {
-		"languages": ["Ja"]
-	},
-	"Shaun White Snowboarding (Europe) (En,Fr,De,Es,It)": {
-		"languages": ["De", "En", "Es", "Fr", "It"]
-	},
-	"Shaun White Snowboarding (USA)": {
-		"languages": ["En"]
-	},
-	"Shepherd's Crossing (USA)": {
-		"languages": ["En"]
-	},
-	"Shin Master of Monsters Final EX - Mukunaru Nageki, Tenmei no Saika (Japan)": {
-		"languages": ["Ja"]
-	},
-	"Shin Megami Tensei - Devil Summoner (Japan, Asia)": {
-		"languages": ["Ja"]
-	},
-	"Shin Megami Tensei - Persona (USA)": {
-		"languages": ["En"]
-	},
-	"Shin Megami Tensei - Persona 2 - Innocent Sin (Europe)": {
-		"languages": ["En"]
-	},
-	"Shin Megami Tensei - Persona 2 - Innocent Sin (USA)": {
-		"languages": ["En"]
-	},
-	"Shin Megami Tensei - Persona 3 Portable (Europe)": {
-		"languages": []
-	},
-	"Shin Megami Tensei - Persona 3 Portable (Europe) (Beta)": {
-		"languages": []
-	},
-	"Shin Megami Tensei - Persona 3 Portable (USA)": {
-		"languages": ["En"]
-	},
-	"Shin Megami Tensei - Persona 3 Portable (USA) (Trade Demo)": {
-		"languages": ["En"]
-	},
-	"Shin Sangoku Musou (Japan, Asia)": {
-		"languages": ["Ja"]
-	},
-	"Shin Sangoku Musou - Multi Raid (Japan)": {
-		"languages": ["Ja"]
-	},
-	"Shin Sangoku Musou - Multi Raid (Japan) (Taikenban)": {
-		"languages": ["Ja"]
-	},
-	"Shin Sangoku Musou - Multi Raid 2 (Japan)": {
-		"languages": ["Ja"]
-	},
-	"Shin Sangoku Musou - Multi Raid 2 (Japan) (Taikenban)": {
-		"languages": ["Ja"]
-	},
-	"Shin Sangoku Musou 2nd Evolution (Japan)": {
-		"languages": ["Ja"]
-	},
-	"Shin Sangoku Musou 5 Empires (Japan)": {
-		"languages": ["Ja"]
-	},
-	"Shin Sangoku Musou 5 Special (Japan)": {
-		"languages": ["Ja"]
-	},
-	"Shin Sangoku Musou 6 Special (Japan) (Disc 1)": {
-		"languages": ["Ja"]
-	},
-	"Shin Sangoku Musou 6 Special (Japan) (Disc 2)": {
-		"languages": ["Ja"]
-	},
-	"Shin Seiki Evangelion - Battle Orchestra Portable (Asia)": {
-		"languages": ["Ja"]
-	},
-	"Shin Seiki Evangelion - Koutetsu no Girlfriend 2nd Portable (Japan)": {
-		"languages": ["Ja"]
-	},
-	"Shin Seiki Evangelion 2 - Tsukurareshi Sekai - Another Cases (Japan)": {
-		"languages": ["Ja"]
-	},
-	"Shin Seiki Evangelion 2 - Tsukurareshi Sekai - Another Cases (Japan) (10-shuunen Kinen Memorial Box)": {
-		"languages": ["Ja"]
-	},
-	"Shining Ark (Japan)": {
-		"languages": ["Ja"]
-	},
-	"Shining Blade (Japan)": {
-		"languages": ["Ja"]
-	},
-	"Shining Hearts (Japan)": {
-		"languages": ["Ja"]
-	},
-	"Shinki Gensou - SSII Unlimited Side (Asia)": {
-		"languages": ["Ja"]
-	},
-	"Shinkyoku Soukai Polyphonica - 0~4 wa Full Pack (Japan)": {
-		"languages": ["Ja"]
-	},
-	"Shinobi, Koiutsutsu (Japan)": {
-		"languages": ["Ja"]
-	},
-	"Shinobido - Tales of the Ninja (Europe) (En,Fr,De,Es,It)": {
-		"languages": ["De", "En", "Es", "Fr", "It"]
-	},
-	"Shiratsuyu no Kai (Japan)": {
-		"languages": ["Ja"]
-	},
-	"Shirokishi Monogatari Episode Portable - Dogma Wars (Japan)": {
-		"languages": ["Ja"]
-	},
-	"Shougi ga Tsuyokunaru - Gekisashi - Jouseki Doujou (Japan)": {
-		"languages": ["Ja"]
-	},
-	"Shutokou Battle (Japan)": {
-		"languages": ["Ja"]
-	},
-	"Sid Meier's Pirates! (Europe) (En,Fr,De,Es,It)": {
-		"languages": ["De", "En", "Es", "Fr", "It"]
-	},
-	"Sid Meier's Pirates! (Europe) (En,Fr,De,Es,It) (Beta)": {
-		"languages": ["De", "En", "Es", "Fr", "It"]
-	},
-	"Sid Meier's Pirates! (USA) (En,Fr,De,Es,It)": {
-		"languages": ["De", "En", "Es", "Fr", "It"]
-	},
-	"Signore degli Anelli, Il - Tactics (Italy)": {
-		"languages": ["It"]
-	},
-	"Silent Hill - Shattered Memories (Europe) (En,Fr,De,Es,It)": {
-		"languages": ["De", "En", "Es", "Fr", "It"]
-	},
-	"Silent Hill - Shattered Memories (Japan) (En,Ja)": {
-		"languages": ["En", "Ja"]
-	},
-	"Silent Hill - Shattered Memories (USA)": {
-		"languages": ["En"]
-	},
-	"Silent Hill Origins (Europe) (En,Fr,De,Es,It)": {
-		"languages": ["De", "En", "Es", "Fr", "It"]
-	},
-	"Silent Hill Origins (USA) (En,Fr,De,Es,It)": {
-		"languages": ["De", "En", "Es", "Fr", "It"]
-	},
-	"Silent Hill Zero (Japan)": {
-		"languages": ["Ja"]
-	},
-	"Silhwang Powerful Pro Yagu 2010 (Korea)": {
-		"languages": ["Ja"]
-	},
-	"Silhwang Powerful Pro Yagu 2011 (Korea)": {
-		"languages": ["Ja"]
-	},
-	"Silverfall (Europe) (En,Fr,De,Es)": {
-		"languages": ["De", "En", "Es", "Fr"]
-	},
-	"Simple 2500 Series Portable!! Vol. 10 - The IQ Cube - Moyatto Atama o Puzzle de Sukkiri! (Japan)": {
-		"languages": ["Ja"]
-	},
-	"Simple 2500 Series Portable!! Vol. 11 - The Puzzle Quest - Agaria no Kishi (Japan)": {
-		"languages": ["Ja"]
-	},
-	"Simple 2500 Series Portable!! Vol. 2 - The Tennis (Japan, Asia)": {
-		"languages": ["Ja"]
-	},
-	"Simple 2500 Series Portable!! Vol. 3 - The Dokodemo Suiri - IT Tantei Zen 68 no Jikenbo (Japan)": {
-		"languages": ["Ja"]
-	},
-	"Simpson, I - Il Videogioco (Italy)": {
-		"languages": ["It"]
-	},
-	"Simpson, Les - Le Jeu (France)": {
-		"languages": ["Fr"]
-	},
-	"Simpson, Los - El Videojuego (Spain)": {
-		"languages": ["Es"]
-	},
-	"Simpsons Game, The (Asia)": {
-		"languages": ["En"]
-	},
-	"Simpsons Game, The (Europe)": {
-		"languages": ["En"]
-	},
-	"Simpsons Game, The (USA)": {
-		"languages": ["En"]
-	},
-	"Simpsons, Die - Das Spiel (Germany)": {
-		"languages": ["De"]
-	},
-	"Sims 2, The (Europe) (En,Fr,De,Es,It)": {
-		"languages": ["De", "En", "Es", "Fr", "It"]
-	},
-	"Sims 2, The (USA)": {
-		"languages": ["En"]
-	},
-	"Sims 2, The - Castaway (Europe) (En,Fr,De,Es,It,Nl,Pt)": {
-		"languages": ["De", "En", "Es", "Fr", "It", "Nl", "Pt"]
-	},
-	"Sims 2, The - Castaway (USA) (En,Fr,De,Es,It,Nl,Pt)": {
-		"languages": ["De", "En", "Es", "Fr", "It", "Nl", "Pt"]
-	},
-	"Sims 2, The - Pets (Asia) (En,Fr,De,Es,It,Nl,Zh)": {
-		"languages": ["De", "En", "Es", "Fr", "It", "Nl", "Zh"]
-	},
-	"Sims 2, The - Pets (Europe)": {
-		"languages": ["En"]
-	},
-	"Sims 2, The - Pets (Europe) (En,Fr,De,Es,It,Nl)": {
-		"languages": ["De", "En", "Es", "Fr", "It", "Nl"]
-	},
-	"Sims 2, The - Pets (Korea) (En,Fr,De,Es,It,Nl)": {
-		"languages": ["De", "En", "Es", "Fr", "It", "Nl"]
-	},
-	"Sims 2, The - Pets (USA)": {
-		"languages": ["En"]
-	},
-	"Sincheon Magye - GOC IV - Another Side (Korea)": {
-		"languages": ["Ko"]
-	},
-	"Singi Hwansang - SSII Unlimited Side (Korea)": {
-		"languages": ["Ko"]
-	},
-	"Skate Park City (Europe)": {
-		"languages": ["En"]
-	},
-	"Smart Bomb (USA)": {
-		"languages": ["En"]
-	},
-	"Smash Court Tennis 3 (Europe) (En,Fr,De,Es,It)": {
-		"languages": ["De", "En", "Es", "Fr", "It"]
-	},
-	"Smash Court Tennis 3 (Korea) (En,Ja,Fr,De,Es,It)": {
-		"languages": ["De", "En", "Es", "Fr", "It", "Ja"]
-	},
-	"Smash Court Tennis 3 (USA)": {
-		"languages": ["En"]
-	},
-	"Snoopy vs. the Red Baron (USA)": {
-		"languages": ["En"]
-	},
-	"Snow Bound Land (Japan)": {
-		"languages": ["Ja"]
-	},
-	"Sol Trigger (Japan)": {
-		"languages": ["Ja"]
-	},
-	"Solomon's Ring - Chi no Shou (Japan)": {
-		"languages": ["Ja"]
-	},
-	"Sonic Rivals (Europe) (En,Fr,De,Es,It)": {
-		"languages": ["De", "En", "Es", "Fr", "It"]
-	},
-	"Sonic Rivals (USA)": {
-		"languages": ["En"]
-	},
-	"Sonic Rivals 2 (Europe) (En,Fr,De,Es,It)": {
-		"languages": ["De", "En", "Es", "Fr", "It"]
-	},
-	"Sonic Rivals 2 (USA)": {
-		"languages": ["En"]
-	},
-	"Sony Computer Science Kenkyuusho Mogi Kenichirou Hakushi Kanshuu - Nou ni Kaikan Aha Taiken (Japan) (v1.00)": {
-		"languages": ["Ja"]
-	},
-	"Sony Computer Science Kenkyuusho Mogi Kenichirou Hakushi Kanshuu - Nou ni Kaikan Minna de Aha Taiken (Japan)": {
-		"languages": ["Ja"]
-	},
-	"Sora no Kiseki - Material Collection Portable Mini (Japan) (Taikenban)": {
-		"languages": ["Ja"]
-	},
-	"Sorayume Portable (Japan)": {
-		"languages": ["Ja"]
-	},
-	"Soukoku no Kusabi - Hiiro no Kakera 3 - Ashita e no Tobira (Japan)": {
-		"languages": ["Ja"]
-	},
-	"Soukyuu no Fafner (Japan)": {
-		"languages": ["Ja"]
-	},
-	"Soul Eater - Battle Resonance (Japan)": {
-		"languages": ["Ja"]
-	},
-	"Soulcalibur - Broken Destiny (Europe) (En,Ja,Fr,De,Es,It,Ru)": {
-		"languages": ["De", "En", "Es", "Fr", "It", "Ja", "Ru"]
-	},
-	"Soulcalibur - Broken Destiny (Japan, Asia) (En,Ja,Fr,De,Es,It,Ru)": {
-		"languages": ["De", "En", "Es", "Fr", "It", "Ja", "Ru"]
-	},
-	"Soulcalibur - Broken Destiny (USA) (En,Ja,Fr,De,Es,It,Ru)": {
-		"languages": ["De", "En", "Es", "Fr", "It", "Ja", "Ru"]
-	},
-	"Space Invaders Evolution (Europe) (En,Fr,De,Es,It,Nl)": {
-		"languages": ["De", "En", "Es", "Fr", "It", "Nl"]
-	},
-	"Space Invaders Extreme (Europe) (En,Ja,Fr,De,Es,It) (Beta)": {
-		"languages": ["De", "En", "Es", "Fr", "It", "Ja"]
-	},
-	"Space Invaders Extreme (Europe, Australia) (En,Ja,Fr,De,Es,It)": {
-		"languages": ["De", "En", "Es", "Fr", "It", "Ja"]
-	},
-	"Space Invaders Extreme (Japan, Asia)": {
-		"languages": ["Ja"]
-	},
-	"Space Invaders Extreme (USA) (En,Fr,De,Es,It)": {
-		"languages": ["De", "En", "Es", "Fr", "It"]
-	},
-	"Spectral Souls - Resurrection of the Ethereal Empires (USA)": {
-		"languages": ["En"]
-	},
-	"Spectral vs. Generation (Europe)": {
-		"languages": ["En"]
-	},
-	"Spectral vs. Generation (Japan)": {
-		"languages": ["Ja"]
-	},
-	"Spelling Challenges and More! (USA)": {
-		"languages": []
-	},
-	"Spider-Man - Freund oder Feind (Germany)": {
-		"languages": ["De"]
-	},
-	"Spider-Man - Friend or Foe (Europe) (En,It)": {
-		"languages": ["En", "It"]
-	},
-	"Spider-Man - Friend or Foe (Europe) (Fr,Es)": {
-		"languages": ["Es", "Fr"]
-	},
-	"Spider-Man - Friend or Foe (USA)": {
-		"languages": ["En"]
-	},
-	"Spider-Man - Web of Shadows - Amazing Allies Edition (Europe) (En,Fr,De,Es,It)": {
-		"languages": ["De", "En", "Es", "Fr", "It"]
-	},
-	"Spider-Man - Web of Shadows - Amazing Allies Edition (USA) (En,Fr)": {
-		"languages": ["En", "Fr"]
-	},
-	"Spider-Man 2 (Europe)": {
-		"languages": ["En"]
-	},
-	"Spider-Man 2 (Europe) (En,Fr,De,Es,It)": {
-		"languages": ["De", "En", "Es", "Fr", "It"]
-	},
-	"Spider-Man 2 (USA)": {
-		"languages": ["En"]
-	},
-	"Spider-Man 3 (Europe) (En,Fr,De,Es,It)": {
-		"languages": ["De", "En", "Es", "Fr", "It"]
-	},
-	"Spider-Man 3 (USA)": {
-		"languages": ["En"]
-	},
-	"Spinout (Europe)": {
-		"languages": ["En"]
-	},
-	"Split-Second (USA) (En,Fr,Es)": {
-		"languages": ["En", "Es", "Fr"]
-	},
-	"Split-Second - Velocity (Europe) (En,Fr,De,Es,It,Ru)": {
-		"languages": ["De", "En", "Es", "Fr", "It", "Ru"]
-	},
-	"Stacked with Daniel Negreanu (USA)": {
-		"languages": ["En"]
-	},
-	"Star Driver - Kagayaki no Takuto - Ginga Bishounen Densetsu (Asia)": {
-		"languages": ["Ja"]
-	},
-	"Star Ocean - First Departure (Europe)": {
-		"languages": ["En"]
-	},
-	"Star Ocean - First Departure (Japan)": {
-		"languages": ["Ja"]
-	},
-	"Star Ocean - First Departure (USA)": {
-		"languages": ["En"]
-	},
-	"Star Ocean - Second Evolution (Europe)": {
-		"languages": ["En"]
-	},
-	"Star Ocean - Second Evolution (Japan)": {
-		"languages": ["Ja"]
-	},
-	"Star Ocean - Second Evolution (USA)": {
-		"languages": ["En"]
-	},
-	"Star Soldier (Japan) (En,Ja)": {
-		"languages": ["En", "Ja"]
-	},
-	"Star Trek - Tactical Assault (Europe)": {
-		"languages": ["En"]
-	},
-	"Star Trek - Tactical Assault (USA)": {
-		"languages": ["En"]
-	},
-	"Star Wars - Battlefront II (Europe, Australia) (En,Fr,De,Es,It)": {
-		"languages": ["De", "En", "Es", "Fr", "It"]
-	},
-	"Star Wars - Battlefront II (Japan)": {
-		"languages": ["Ja"]
-	},
-	"Star Wars - Battlefront II (USA)": {
-		"languages": ["En"]
-	},
-	"Star Wars - Lethal Alliance (Europe) (En,Fr,De,Es,It)": {
-		"languages": ["De", "En", "Es", "Fr", "It"]
-	},
-	"Star Wars - Lethal Alliance (USA) (En,Fr,De,Es,It)": {
-		"languages": ["De", "En", "Es", "Fr", "It"]
-	},
-	"Star Wars - The Clone Wars - Republic Heroes (Europe) (De,It)": {
-		"languages": ["De", "It"]
-	},
-	"Star Wars - The Clone Wars - Republic Heroes (Europe) (En,Fr,Es)": {
-		"languages": ["En", "Es", "Fr"]
-	},
-	"Star Wars - The Clone Wars - Republic Heroes (USA) (En,Fr,Es)": {
-		"languages": ["En", "Es", "Fr"]
-	},
-	"Star Wars - The Force Unleashed (Europe) (En,Es,It)": {
-		"languages": ["En", "Es", "It"]
-	},
-	"Star Wars - The Force Unleashed (Europe) (Fr,De)": {
-		"languages": ["De", "Fr"]
-	},
-	"Star Wars - The Force Unleashed (USA) (En,Fr)": {
-		"languages": ["En", "Fr"]
-	},
-	"Star Wars Battlefront - Elite Squadron (Europe) (En,Fr,De,Es,It)": {
-		"languages": ["De", "En", "Es", "Fr", "It"]
-	},
-	"Star Wars Battlefront - Elite Squadron (USA) (En,Fr,Es)": {
-		"languages": ["En", "Es", "Fr"]
-	},
-	"Star Wars Battlefront - Renegade Squadron (Europe) (En,Fr,De,Es,It)": {
-		"languages": ["De", "En", "Es", "Fr", "It"]
-	},
-	"Star Wars Battlefront - Renegade Squadron (Korea)": {
-		"languages": ["En"]
-	},
-	"Star Wars Battlefront - Renegade Squadron (USA)": {
-		"languages": ["En"]
-	},
-	"Starry Sky - After Autumn Portable (Japan)": {
-		"languages": ["Ja"]
-	},
-	"Starry Sky - After Autumn Portable - Etsuran Shite Please Etsu Puritsu 2 (Japan)": {
-		"languages": ["Ja"]
-	},
-	"Starry Sky - After Summer Portable (Japan)": {
-		"languages": ["Ja"]
-	},
-	"Starry Sky - After Summer Portable - Etsuran Shite Please Etsu Puritsu 2 (Japan)": {
-		"languages": ["Ja"]
-	},
-	"Starry Sky - In Autumn Portable (Japan)": {
-		"languages": ["Ja"]
-	},
-	"Starry Sky - In Spring Portable (Japan)": {
-		"languages": ["Ja"]
-	},
-	"Starry Sky - In Summer Portable (Japan)": {
-		"languages": ["Ja"]
-	},
-	"StateShift (Europe)": {
-		"languages": ["En"]
-	},
-	"Stealth + WipEout Pure (Australia)": {
-		"languages": ["En"]
-	},
-	"Stealth + WipEout Pure (Europe) (En,Es,It)": {
-		"languages": ["En", "Es", "It"]
-	},
-	"Stealth + WipEout Pure (Germany) (En,De)": {
-		"languages": ["De", "En"]
-	},
-	"Stealth + WipEout Pure (USA)": {
-		"languages": []
-	},
-	"Stealth feat. WipEout Pure Stealth Edition (Japan)": {
-		"languages": ["Ja"]
-	},
-	"Steambot Chronicles - Battle Tournament (USA)": {
-		"languages": ["En"]
-	},
-	"Steel Horizon (Europe) (En,Fr,De,Es,It)": {
-		"languages": ["De", "En", "Es", "Fr", "It"]
-	},
-	"Steel Horizon (USA)": {
-		"languages": ["En"]
-	},
-	"Steins;Gate (Japan)": {
-		"languages": ["Ja"]
-	},
-	"Storm Lover (Japan)": {
-		"languages": ["Ja"]
-	},
-	"Storm Lover (Japan) (Shokai Seisan-ban)": {
-		"languages": ["Ja"]
-	},
-	"Storm Lover Kai!! (Japan)": {
-		"languages": []
-	},
-	"Storm Lover Natsukoi!! (Japan)": {
-		"languages": ["Ja"]
-	},
-	"Street Cricket Champions (India)": {
-		"languages": ["En"]
-	},
-	"Street Cricket Champions 2 (India)": {
-		"languages": ["En"]
-	},
-	"Street Fighter Alpha 3 Max (Europe)": {
-		"languages": ["En"]
-	},
-	"Street Fighter Alpha 3 Max (USA)": {
-		"languages": ["En"]
-	},
-	"Street Fighter Zero 3 Double Upper (Japan)": {
-		"languages": ["Ja"]
-	},
-	"Street Riders (Europe) (En,Fr,De,Es,It)": {
-		"languages": ["De", "En", "Es", "Fr", "It"]
-	},
-	"Street Supremacy (Europe)": {
-		"languages": ["En"]
-	},
-	"Street Supremacy (USA)": {
-		"languages": ["En"]
-	},
-	"Strike Witches - Hakugin no Tsubasa (Japan)": {
-		"languages": ["Ja"]
-	},
-	"SuGirly Wish Limited (Japan)": {
-		"languages": ["Ja"]
-	},
-	"Sudoku (Japan)": {
-		"languages": ["Ja"]
-	},
-	"Sudoku Coach (Australia)": {
-		"languages": ["En"]
-	},
-	"Summon Night 3 (Japan)": {
-		"languages": ["Ja"]
-	},
-	"Summon Night 5 (Japan)": {
-		"languages": ["Ja"]
-	},
-	"Summon Night 5 (USA)": {
-		"languages": ["En"]
-	},
-	"Sunday vs. Magazine Shuuketsu! Choujou Daikessen (Japan)": {
-		"languages": ["Ja"]
-	},
-	"Super Collapse! 3 (Europe) (En,Fr,De,Es,It)": {
-		"languages": ["De", "En", "Es", "Fr", "It"]
-	},
-	"Super Collapse! 3 (USA)": {
-		"languages": ["En"]
-	},
-	"Super Danganronpa 2 - Sayonara Zetsubou Gakuen (Japan)": {
-		"languages": ["Ja"]
-	},
-	"Super Fruit Fall (Europe) (En,Fr,De,Es,It)": {
-		"languages": ["De", "En", "Es", "Fr", "It"]
-	},
-	"Super Hind (Europe) (En,Fr,De,Es,It,Fi)": {
-		"languages": ["De", "En", "Es", "Fi", "Fr", "It"]
-	},
-	"Super Monkey Ball Adventure (Europe) (En,Fr,De,Es,It)": {
-		"languages": ["De", "En", "Es", "Fr", "It"]
-	},
-	"Super Monkey Ball Adventure (USA)": {
-		"languages": ["En"]
-	},
-	"Super Pocket Tennis (Europe)": {
-		"languages": ["En"]
-	},
-	"Super Robot Taisen A Portable (Japan)": {
-		"languages": ["Ja"]
-	},
-	"Super Robot Taisen MX Portable (Japan)": {
-		"languages": ["Ja"]
-	},
-	"Super Robot Taisen OG Saga - Masoukishin - The Lord of Elemental (Japan)": {
-		"languages": ["Ja"]
-	},
-	"Super Robot Taisen OG Saga - Masoukishin II - Revelation of Evil God (Japan, Korea)": {
-		"languages": ["Ja"]
-	},
-	"Surf's Up (Europe) (En,Fr,De,Es,It)": {
-		"languages": ["De", "En", "Es", "Fr", "It"]
-	},
-	"Surf's Up (Europe) (En,Fr,Es)": {
-		"languages": ["En", "Es", "Fr"]
-	},
-	"Surf's Up (USA) (En,Fr,Es)": {
-		"languages": ["En", "Es", "Fr"]
-	},
-	"Suzumiya Haruhi no Yakusoku (Japan)": {
-		"languages": ["Ja"]
-	},
-	"Suzumiya Haruhi no Yakusoku (Japan) (Super Premium Box)": {
-		"languages": ["Ja"]
-	},
-	"Suzumiya Haruhi-chan no Mahjong (Japan)": {
-		"languages": ["Ja"]
-	},
-	"Sweet Fuse - At Your Side (USA)": {
-		"languages": ["En"]
-	},
-	"Sword Art Online - Infinity Moment (Japan)": {
-		"languages": ["Ja"]
-	},
-	"Syphon Filter - Dark Mirror (Europe) (En,Fr,De,Es,It)": {
-		"languages": ["De", "En", "Es", "Fr", "It"]
-	},
-	"Syphon Filter - Dark Mirror (Europe) (En,Fr,De,Es,It) (Demo)": {
-		"languages": ["De", "En", "Es", "Fr", "It"]
-	},
-	"Syphon Filter - Dark Mirror (USA)": {
-		"languages": ["En"]
-	},
-	"Syphon Filter - Dark Mirror (USA) (Demo)": {
-		"languages": ["En"]
-	},
-	"Syphon Filter - Logan's Shadow (Europe) (En,Fr,De,Es,It,Pl,Ru)": {
-		"languages": ["De", "En", "Es", "Fr", "It", "Pl", "Ru"]
-	},
-	"Syphon Filter - Logan's Shadow (USA)": {
-		"languages": ["En"]
-	},
-	"Syphon Filter - Logan's Shadow (USA) (Beta) (v0.10)": {
-		"languages": ["En"]
-	},
-	"Syphon Filter - Logan's Shadow (USA) (Demo)": {
-		"languages": ["En"]
-	},
-	"System Software Update Ver. 3.73 (Japan)": {
-		"languages": []
-	},
-	"TMNT (Europe) (En,Fr,De,Es,It)": {
-		"languages": ["De", "En", "Es", "Fr", "It"]
-	},
-	"TMNT (USA)": {
-		"languages": []
-	},
-	"TNA Impact! Cross the Line (Europe) (En,Fr,De,Es,It)": {
-		"languages": ["De", "En", "Es", "Fr", "It"]
-	},
-	"TNA Impact! Cross the Line (USA) (En,Fr)": {
-		"languages": ["En", "Fr"]
-	},
-	"TOCA Race Driver 2 (Europe) (En,Fr,De,Es,It)": {
-		"languages": ["De", "En", "Es", "Fr", "It"]
-	},
-	"TOCA Race Driver 3 Challenge (Europe) (En,Fr,De,Es,It)": {
-		"languages": ["De", "En", "Es", "Fr", "It"]
-	},
-	"Tactics Ogre - Let Us Cling Together (Europe)": {
-		"languages": ["En"]
-	},
-	"Tactics Ogre - Let Us Cling Together (USA)": {
-		"languages": ["En"]
-	},
-	"Tactics Ogre - Unmei no Wa (Japan)": {
-		"languages": ["Ja"]
-	},
-	"Taiko no Tatsujin Portable (Japan) (v1.01)": {
-		"languages": ["Ja"]
-	},
-	"Taiko no Tatsujin Portable (Japan, Asia) (v2.00)": {
-		"languages": ["Ja"]
-	},
-	"Taiko no Tatsujin Portable 2 (Japan)": {
-		"languages": ["Ja"]
-	},
-	"Taiko no Tatsujin Portable DX (Japan, Korea)": {
-		"languages": ["Ja"]
-	},
-	"Taikou Risshiden V (Japan) (v3.00)": {
-		"languages": ["Ja"]
-	},
-	"Taishou Mebiusline Portable (Japan)": {
-		"languages": ["Ja"]
-	},
-	"Taishou Yakyuu Musume. - Otome-tachi no Seishun Nikki (Japan)": {
-		"languages": ["Ja"]
-	},
-	"Taito Legends Power-Up (Europe) (En,Fr,De,Es,It)": {
-		"languages": ["De", "En", "Es", "Fr", "It"]
-	},
-	"Taito Legends Power-Up (USA)": {
-		"languages": ["En"]
-	},
-	"Tales of Destiny 2 (Japan)": {
-		"languages": ["Ja"]
-	},
-	"Tales of Eternia (Europe)": {
-		"languages": ["En"]
-	},
-	"Tales of Eternia (Japan)": {
-		"languages": ["Ja"]
-	},
-	"Tales of Phantasia - Full Voice Edition (Japan)": {
-		"languages": ["Ja"]
-	},
-	"Tales of Phantasia - Narikiri Dungeon X (Japan)": {
-		"languages": ["Ja"]
-	},
-	"Tales of Rebirth (Japan)": {
-		"languages": ["Ja"]
-	},
-	"Tales of VS (Japan)": {
-		"languages": ["Ja"]
-	},
-	"Tales of the Heroes - Twin Brave (Japan, Korea)": {
-		"languages": ["Ja"]
-	},
-	"Tales of the World - Radiant Mythology (Europe)": {
-		"languages": ["En"]
-	},
-	"Tales of the World - Radiant Mythology (Japan)": {
-		"languages": ["Ja"]
-	},
-	"Tales of the World - Radiant Mythology (Japan) (PSP System Bundle)": {
-		"languages": ["Ja"]
-	},
-	"Tales of the World - Radiant Mythology (USA)": {
-		"languages": ["En"]
-	},
-	"Tales of the World - Radiant Mythology 2 (Japan)": {
-		"languages": ["Ja"]
-	},
-	"Tales of the World - Radiant Mythology 3 (Japan)": {
-		"languages": ["Ja"]
-	},
-	"TalkMan (Europe, Australia) (En,Ja,Fr,De,Es,It)": {
-		"languages": ["De", "En", "Es", "Fr", "It", "Ja"]
-	},
-	"TalkMan (Japan) (En,Ja,Zh,Ko) (Microphone Doukonban)": {
-		"languages": ["En", "Ja", "Ko", "Zh"]
-	},
-	"TalkMan (Japan) (Soft Tantaiban)": {
-		"languages": ["Ja"]
-	},
-	"TalkMan Euro! TalkMan Europa Gengo-ban (Japan) (En,Ja,Fr,De,Es,It)": {
-		"languages": ["De", "En", "Es", "Fr", "It", "Ja"]
-	},
-	"TalkMan Euro! TalkMan Europa Gengo-ban (Japan) (Microphone Doukonban)": {
-		"languages": ["Ja"]
-	},
-	"TalkMan-shiki Shabelingual Eikaiwa (Japan)": {
-		"languages": ["Ja"]
-	},
-	"TalkMan-shiki Shabelingual Eikaiwa for Kids! (Japan)": {
-		"languages": ["Ja"]
-	},
-	"TalkMan-shiki Shabelingual Eikaiwa for Kids! (Japan) (En,Ja) (Microphone Doukonban)": {
-		"languages": ["En", "Ja"]
-	},
-	"Talkman Yeongeohoehwa Sudajaeng English (Korea)": {
-		"languages": ["Ko"]
-	},
-	"Tantei Jinguuji Saburou - Hai to Diamond (Japan)": {
-		"languages": ["Ja"]
-	},
-	"Tanteibu - The Detective Club - Angou to Misshitsu to Kaijin to (Japan)": {
-		"languages": ["Ja"]
-	},
-	"Tegami Bachi - Kokoro Tsumugu Mono e (Japan)": {
-		"languages": ["Ja"]
-	},
-	"Tekken - Dark Resurrection (Europe) (Beta)": {
-		"languages": []
-	},
-	"Tekken - Dark Resurrection (Europe) (Demo)": {
-		"languages": ["En"]
-	},
-	"Tekken - Dark Resurrection (Europe) (En,Fr,De,Es,It) (v1.00)": {
-		"languages": ["De", "En", "Es", "Fr", "It"]
-	},
-	"Tekken - Dark Resurrection (Europe, Australia) (En,Fr,De,Es,It) (v2.00)": {
-		"languages": ["De", "En", "Es", "Fr", "It"]
-	},
-	"Tekken - Dark Resurrection (Japan, Asia)": {
-		"languages": ["Ja"]
-	},
-	"Tekken - Dark Resurrection (Korea)": {
-		"languages": ["Ko"]
-	},
-	"Tekken - Dark Resurrection (USA) (En,Fr,De,Es,It)": {
-		"languages": ["De", "En", "Es", "Fr", "It"]
-	},
-	"Tekken 6 (Asia) (En,Ja,Fr,De,Es,It,Ko,Ru)": {
-		"languages": ["De", "En", "Es", "Fr", "It", "Ja", "Ko", "Ru"]
-	},
-	"Tekken 6 (Europe) (En,Ja,Fr,De,Es,It,Ko,Ru)": {
-		"languages": ["De", "En", "Es", "Fr", "It", "Ja", "Ko", "Ru"]
-	},
-	"Tekken 6 (Japan) (En,Ja,Fr,De,Es,It,Ko,Ru)": {
-		"languages": ["De", "En", "Es", "Fr", "It", "Ja", "Ko", "Ru"]
-	},
-	"Tekken 6 (Korea) (En,Ja,Fr,De,Es,It,Ko,Ru)": {
-		"languages": ["De", "En", "Es", "Fr", "It", "Ja", "Ko", "Ru"]
-	},
-	"Tekken 6 (USA) (En,Ja,Fr,De,Es,It,Ko,Ru)": {
-		"languages": ["De", "En", "Es", "Fr", "It", "Ja", "Ko", "Ru"]
-	},
-	"Telly Addicts (Europe)": {
-		"languages": ["En"]
-	},
-	"Tenchi no Mon (Asia)": {
-		"languages": ["Ja"]
-	},
-	"Tenchi no Mon (Japan)": {
-		"languages": ["Ja"]
-	},
-	"Tenchi no Mon (Japan) (Taikenban)": {
-		"languages": ["Ja"]
-	},
-	"Tenchi no Mon (Korea)": {
-		"languages": ["Ko"]
-	},
-	"Tenchi no Mon 2 - Busouden (Asia)": {
-		"languages": ["Zh"]
-	},
-	"Tenchi no Mon 2 - Busouden (Japan)": {
-		"languages": ["Ja"]
-	},
-	"Tenchu - Shadow Assassins (Europe) (En,Fr,De,Es,It)": {
-		"languages": ["De", "En", "Es", "Fr", "It"]
-	},
-	"Tenchu - Shadow Assassins (USA)": {
-		"languages": ["En"]
-	},
-	"Tenchu - Shinobi Taizen (Japan)": {
-		"languages": ["Ja"]
-	},
-	"Tenchu - Time of the Assassins (Europe) (En,Fr,De,Es,It)": {
-		"languages": ["De", "En", "Es", "Fr", "It"]
-	},
-	"Tenchu 4 (Japan)": {
-		"languages": ["Ja"]
-	},
-	"Test Drive Unlimited (Europe) (En,Fr,De,Es,It)": {
-		"languages": ["De", "En", "Es", "Fr", "It"]
-	},
-	"Test Drive Unlimited (USA)": {
-		"languages": ["En"]
-	},
-	"Thrillville (Europe) (En,Fr,De,Es,It)": {
-		"languages": ["De", "En", "Es", "Fr", "It"]
-	},
-	"Thrillville (USA)": {
-		"languages": ["En"]
-	},
-	"Thrillville - Off the Rails (Europe)": {
-		"languages": ["En"]
-	},
-	"Thrillville - Off the Rails (Europe) (Es,It)": {
-		"languages": ["Es", "It"]
-	},
-	"Thrillville - Off the Rails (Europe) (Fr,De)": {
-		"languages": ["De", "Fr"]
-	},
-	"Thrillville - Off the Rails (Korea)": {
-		"languages": ["En"]
-	},
-	"Thrillville - Off the Rails (USA)": {
-		"languages": ["En"]
-	},
-	"Tiandi Zhi Men (Asia)": {
-		"languages": ["Zh"]
-	},
-	"Tiger & Bunny - Hero's Day (Japan)": {
-		"languages": ["Ja"]
-	},
-	"Tiger & Bunny - On-Air Jack! (Japan)": {
-		"languages": ["Ja"]
-	},
-	"Tiger Woods PGA Tour (Asia)": {
-		"languages": ["En"]
-	},
-	"Tiger Woods PGA Tour (USA)": {
-		"languages": ["En"]
-	},
-	"Tiger Woods PGA Tour 06 (Asia)": {
-		"languages": ["En"]
-	},
-	"Tiger Woods PGA Tour 06 (Europe)": {
-		"languages": ["En"]
-	},
-	"Tiger Woods PGA Tour 06 (Europe) (En,Fr,De)": {
-		"languages": ["De", "En", "Fr"]
-	},
-	"Tiger Woods PGA Tour 06 (Japan)": {
-		"languages": []
-	},
-	"Tiger Woods PGA Tour 06 (USA)": {
-		"languages": ["En"]
-	},
-	"Tiger Woods PGA Tour 07 (Europe)": {
-		"languages": ["En"]
-	},
-	"Tiger Woods PGA Tour 07 (USA)": {
-		"languages": ["En"]
-	},
-	"Tiger Woods PGA Tour 08 (Europe)": {
-		"languages": ["En"]
-	},
-	"Tiger Woods PGA Tour 08 (USA)": {
-		"languages": ["En"]
-	},
-	"Tiger Woods PGA Tour 09 (Europe) (En,Fr,De,Es,It)": {
-		"languages": ["De", "En", "Es", "Fr", "It"]
-	},
-	"Tiger Woods PGA Tour 09 (USA)": {
-		"languages": ["En"]
-	},
-	"Tiger Woods PGA Tour 10 (Europe)": {
-		"languages": ["En"]
-	},
-	"Tiger Woods PGA Tour 10 (USA)": {
-		"languages": ["En"]
-	},
-	"Time Travelers (Japan)": {
-		"languages": ["Ja"]
-	},
-	"ToHeart 2 Portable (Japan)": {
-		"languages": ["Ja"]
-	},
-	"ToHeart Portable (Japan)": {
-		"languages": ["Ja"]
-	},
-	"Toaru Kagaku no Railgun (Japan)": {
-		"languages": ["Ja"]
-	},
-	"Toaru Majutsu no Index (Japan)": {
-		"languages": ["Ja"]
-	},
-	"Tobidase! Trouble Hanafuda Douchuuki (Japan)": {
-		"languages": ["Ja"]
-	},
-	"Toki no Kizuna - Hanamusubi Tsuzuri (Japan)": {
-		"languages": ["Ja"]
-	},
-	"Tokimeki Memorial 4 (Japan)": {
-		"languages": ["Ja"]
-	},
-	"Tokobot (Europe) (En,Fr,De,Es,It)": {
-		"languages": ["De", "En", "Es", "Fr", "It"]
-	},
-	"Tokobot (Korea)": {
-		"languages": ["En"]
-	},
-	"Tokobot (USA)": {
-		"languages": ["En"]
-	},
-	"Tokyo Mono Harashi - Karasu no Mori Gakuen Kitan (Japan)": {
-		"languages": ["Ja"]
-	},
-	"Tokyo Yamanote Boys Portable - Super Mint Disc (Japan)": {
-		"languages": ["Ja"]
-	},
-	"Tom Clancy's EndWar (Europe) (En,Fr,De,Es,It)": {
-		"languages": ["De", "En", "Es", "Fr", "It"]
-	},
-	"Tom Clancy's EndWar (USA)": {
-		"languages": ["En"]
-	},
-	"Tom Clancy's Ghost Recon - Advanced Warfighter 2 (Europe) (En,Fr,De,Es,It)": {
-		"languages": ["De", "En", "Es", "Fr", "It"]
-	},
-	"Tom Clancy's Ghost Recon - Advanced Warfighter 2 (USA) (En,Fr,De,Es,It)": {
-		"languages": ["De", "En", "Es", "Fr", "It"]
-	},
-	"Tom Clancy's Ghost Recon - Predator (Europe) (En,Fr,De,Es,It)": {
-		"languages": ["De", "En", "Es", "Fr", "It"]
-	},
-	"Tom Clancy's Ghost Recon - Predator (USA) (En,Fr,Es)": {
-		"languages": ["En", "Es", "Fr"]
-	},
-	"Tom Clancy's Rainbow Six - Vegas (Europe) (En,Fr,De,Es,It)": {
-		"languages": ["De", "En", "Es", "Fr", "It"]
-	},
-	"Tom Clancy's Rainbow Six - Vegas (USA) (En,Fr,Es)": {
-		"languages": ["En", "Es", "Fr"]
-	},
-	"Tom Clancy's Splinter Cell - Essentials (Europe) (En,Fr,De,Es,It) (v2.00)": {
-		"languages": ["De", "En", "Es", "Fr", "It"]
-	},
-	"Tom Clancy's Splinter Cell - Essentials (Europe, Australia) (En,Fr,De,Es,It) (v1.02)": {
-		"languages": ["De", "En", "Es", "Fr", "It"]
-	},
-	"Tom Clancy's Splinter Cell - Essentials (USA)": {
-		"languages": ["En"]
-	},
-	"Tomoyo After - It's a Wonderful Life - CS Edition (Japan) (v2.01)": {
-		"languages": []
-	},
-	"Tony Hawk's Project 8 (Europe)": {
-		"languages": ["En"]
-	},
-	"Tony Hawk's Project 8 (Europe) (Fr,De,Es,It)": {
-		"languages": ["De", "Es", "Fr", "It"]
-	},
-	"Tony Hawk's Project 8 (USA) (v1.00)": {
-		"languages": []
-	},
-	"Tony Hawk's Project 8 (USA) (v2.03)": {
-		"languages": ["En"]
-	},
-	"Tony Hawk's Underground 2 Remix (Europe)": {
-		"languages": ["En"]
-	},
-	"Tony Hawk's Underground 2 Remix (Germany)": {
-		"languages": ["De"]
-	},
-	"Tony Hawk's Underground 2 Remix (USA)": {
-		"languages": ["En"]
-	},
-	"ToraDora Portable! (Japan)": {
-		"languages": ["Ja"]
-	},
-	"Toriko - Gourmet Survival (Japan)": {
-		"languages": ["Ja"]
-	},
-	"Toriko - Gourmet Survival! 2 (Japan)": {
-		"languages": ["Ja"]
-	},
-	"Toukiden (Japan)": {
-		"languages": ["Ja"]
-	},
-	"Toukiden Kiwami (Japan)": {
-		"languages": ["Ja"]
-	},
-	"Transformers - Revenge of the Fallen (Europe) (En,Fr)": {
-		"languages": ["En", "Fr"]
-	},
-	"Transformers - Revenge of the Fallen (Europe) (Es,It)": {
-		"languages": ["Es", "It"]
-	},
-	"Transformers - Revenge of the Fallen (Korea)": {
-		"languages": ["En"]
-	},
-	"Transformers - Revenge of the Fallen (USA) (En,Fr)": {
-		"languages": ["En", "Fr"]
-	},
-	"Transformers - The Game (Europe)": {
-		"languages": ["En"]
-	},
-	"Transformers - The Game (Europe) (De,It)": {
-		"languages": ["De", "It"]
-	},
-	"Transformers - The Game (Europe) (Fr,Es)": {
-		"languages": ["Es", "Fr"]
-	},
-	"Transformers - The Game (USA)": {
-		"languages": ["En"]
-	},
-	"Traxxpad - Portable Studio (USA)": {
-		"languages": ["En"]
-	},
-	"Trick x Logic - Season 1 (Japan)": {
-		"languages": ["Ja"]
-	},
-	"Trick x Logic - Season 2 (Japan)": {
-		"languages": ["Ja"]
-	},
-	"Twelve - Sengoku Fuushinden (Japan)": {
-		"languages": ["Ja"]
-	},
-	"Twelve - Sengoku Houshinden (Japan) (Beta)": {
-		"languages": []
-	},
-	"TwinBee Portable (Japan)": {
-		"languages": ["Ja"]
-	},
-	"Twinkle Crusaders Starlit Brave (Japan)": {
-		"languages": ["Ja"]
-	},
-	"Twisted Metal - Head-On (Europe) (En,Fr,De,Es,It)": {
-		"languages": ["De", "En", "Es", "Fr", "It"]
-	},
-	"Twisted Metal - Head-On (USA)": {
-		"languages": ["En"]
-	},
-	"UEFA Champions League 2006-2007 (Europe)": {
-		"languages": ["En"]
-	},
-	"UEFA Champions League 2006-2007 (France)": {
-		"languages": ["Fr"]
-	},
-	"UEFA Champions League 2006-2007 (Germany)": {
-		"languages": ["De"]
-	},
-	"UEFA Champions League 2006-2007 (Italy)": {
-		"languages": ["It"]
-	},
-	"UEFA Champions League 2006-2007 (Spain)": {
-		"languages": ["Es"]
-	},
-	"UEFA Champions League 2006-2007 (USA)": {
-		"languages": ["En"]
-	},
-	"UEFA Euro 2008 - Austria-Switzerland (Europe) (En,Fr,De)": {
-		"languages": ["De", "En", "Fr"]
-	},
-	"UEFA Euro 2008 - Austria-Switzerland (Europe) (Es,It)": {
-		"languages": ["Es", "It"]
-	},
-	"UEFA Euro 2008 - Austria-Switzerland (USA)": {
-		"languages": ["En"]
-	},
-	"UFC Undisputed 2010 (Europe) (En,Fr,De,Es,It)": {
-		"languages": ["De", "En", "Es", "Fr", "It"]
-	},
-	"UFC Undisputed 2010 (USA)": {
-		"languages": ["En"]
-	},
-	"Ultimate Block Party (USA)": {
-		"languages": ["En"]
-	},
-	"Ultimate Board Game Collection (Asia) (En,Fr,De,Es,It)": {
-		"languages": ["De", "En", "Es", "Fr", "It"]
-	},
-	"Ultimate Board Game Collection (Europe) (En,Fr,De,Es,It)": {
-		"languages": ["De", "En", "Es", "Fr", "It"]
-	},
-	"Ultimate Board Game Collection (USA)": {
-		"languages": ["En"]
-	},
-	"Ultimate Ghosts'n Goblins (Europe) (En,Fr,De,Es,It)": {
-		"languages": ["De", "En", "Es", "Fr", "It"]
-	},
-	"Ultimate Ghosts'n Goblins (USA)": {
-		"languages": ["En"]
-	},
-	"Ultraman All-Star Chronicle (Japan)": {
-		"languages": ["Ja"]
-	},
-	"Umihara Kawase Portable (Japan)": {
-		"languages": ["Ja"]
-	},
-	"UnchainBlades EXXiV (Japan)": {
-		"languages": ["Ja"]
-	},
-	"Undead Knights (Europe)": {
-		"languages": ["En"]
-	},
-	"Undead Knights (USA)": {
-		"languages": ["En"]
-	},
-	"Untold Legends - Brotherhood of the Blade (Europe) (En,Fr,De,Es,It)": {
-		"languages": ["De", "En", "Es", "Fr", "It"]
-	},
-	"Untold Legends - Brotherhood of the Blade (Korea)": {
-		"languages": ["En"]
-	},
-	"Untold Legends - Brotherhood of the Blade (USA)": {
-		"languages": ["En"]
-	},
-	"Untold Legends - The Warrior's Code (Europe) (En,Fr,De,Es,It)": {
-		"languages": ["De", "En", "Es", "Fr", "It"]
-	},
-	"Untold Legends - The Warrior's Code (Korea)": {
-		"languages": ["Ko"]
-	},
-	"Untold Legends - The Warrior's Code (USA)": {
-		"languages": ["En"]
-	},
-	"Updater Test A0304 - Game (w) 1.50 + Updater (0304) 9999-9.99 (Japan)": {
-		"languages": []
-	},
-	"Urakata Hakuouki (Japan)": {
-		"languages": ["Ja"]
-	},
-	"Uta no Prince-sama - All Star (Japan)": {
-		"languages": ["Ja"]
-	},
-	"Uta no Prince-sama - All Star After Secret (Japan)": {
-		"languages": ["Ja"]
-	},
-	"Uta no Prince-sama - Amazing Aria (Japan)": {
-		"languages": ["Ja"]
-	},
-	"Uta no Prince-sama - Music (Japan)": {
-		"languages": ["Ja"]
-	},
-	"Uta no Prince-sama - Music 2 (Japan)": {
-		"languages": ["Ja"]
-	},
-	"Uta no Prince-sama - Repeat (Japan)": {
-		"languages": ["Ja"]
-	},
-	"Uta no Prince-sama - Sweet Serenade (Japan)": {
-		"languages": ["Ja"]
-	},
-	"Utawarerumono Portable (Japan, Asia)": {
-		"languages": ["Ja"]
-	},
-	"V8 Supercars Australia 2 (Australia) (En,Fr,De,Es,It)": {
-		"languages": ["De", "En", "Es", "Fr", "It"]
-	},
-	"V8 Supercars Australia 3 - Shootout (Australia) (En,Fr,De,Es,It)": {
-		"languages": ["De", "En", "Es", "Fr", "It"]
-	},
-	"Valhalla Knights (Europe) (En,Fr,De,Es,It)": {
-		"languages": ["De", "En", "Es", "Fr", "It"]
-	},
-	"Valhalla Knights (Japan)": {
-		"languages": ["Ja"]
-	},
-	"Valhalla Knights (Korea)": {
-		"languages": ["Ja"]
-	},
-	"Valhalla Knights (USA)": {
-		"languages": ["En"]
-	},
-	"Valhalla Knights 2 (Europe)": {
-		"languages": ["En"]
-	},
-	"Valhalla Knights 2 (Japan)": {
-		"languages": ["Ja"]
-	},
-	"Valhalla Knights 2 (USA)": {
-		"languages": ["En"]
-	},
-	"Valhalla Knights 2 - Battle Stance (Japan)": {
-		"languages": ["Ja"]
-	},
-	"Valkyria Chronicles II (Europe)": {
-		"languages": ["En"]
-	},
-	"Valkyria Chronicles II (USA)": {
-		"languages": ["En"]
-	},
-	"Valkyrie Profile - Lenneth (Europe)": {
-		"languages": ["En"]
-	},
-	"Valkyrie Profile - Lenneth (Japan)": {
-		"languages": ["Ja"]
-	},
-	"Valkyrie Profile - Lenneth (USA)": {
-		"languages": ["En"]
-	},
-	"Vampire Chronicle - The Chaos Tower (Japan) (En,Ja)": {
-		"languages": ["En", "Ja"]
-	},
-	"Venus & Braves - Majo to Megami to Horobi no Yogen (Japan)": {
-		"languages": ["Ja"]
-	},
-	"Viewtiful Joe - Battle Carnival (Japan)": {
-		"languages": ["Ja"]
-	},
-	"Viewtiful Joe - Red Hot Rumble (Europe) (En,Fr,De,Es,It)": {
-		"languages": ["De", "En", "Es", "Fr", "It"]
-	},
-	"Viewtiful Joe - Red Hot Rumble (USA)": {
-		"languages": ["En"]
-	},
-	"Viorate no Atelier - Gramnad no Renkinjutsushi 2 - Gunjou no Omoide (Japan)": {
-		"languages": ["Ja"]
-	},
-	"Virtua Tennis - World Tour (Europe) (En,Fr,De,Es,It)": {
-		"languages": ["De", "En", "Es", "Fr", "It"]
-	},
-	"Virtua Tennis - World Tour (Korea)": {
-		"languages": ["En"]
-	},
-	"Virtua Tennis - World Tour (USA)": {
-		"languages": ["En"]
-	},
-	"Virtua Tennis 3 (Europe) (En,Fr,De,Es,It)": {
-		"languages": ["De", "En", "Es", "Fr", "It"]
-	},
-	"Virtua Tennis 3 (USA) (En,Ja,Fr,De,Es,It)": {
-		"languages": ["De", "En", "Es", "Fr", "It", "Ja"]
-	},
-	"Vitamin R (Japan)": {
-		"languages": ["Ja"]
-	},
-	"Vitamin X to Z (Japan)": {
-		"languages": ["Ja"]
-	},
-	"Vitamin Z Revolution (Japan)": {
-		"languages": ["Ja"]
-	},
-	"Vulcanus - Seek & Destroy (Korea)": {
-		"languages": ["Ko"]
-	},
-	"WRC - FIA World Rally Championship (Europe) (En,Fr,De,Es,It)": {
-		"languages": ["De", "En", "Es", "Fr", "It"]
-	},
-	"WRC - FIA World Rally Championship (Europe) (En,Fr,De,Es,It,Pt,No,Fi) (Beta)": {
-		"languages": ["De", "En", "Es", "Fi", "Fr", "It", "No", "Pt"]
-	},
-	"WRC - FIA World Rally Championship (Japan)": {
-		"languages": []
-	},
-	"WRC - FIA World Rally Championship (USA)": {
-		"languages": ["En"]
-	},
-	"WTF - Work Time Fun (USA)": {
-		"languages": ["En"]
-	},
-	"WWE All Stars (Europe) (En,Fr,De,Es,It)": {
-		"languages": ["De", "En", "Es", "Fr", "It"]
-	},
-	"WWE All Stars (USA)": {
-		"languages": ["En"]
-	},
-	"WWE SmackDown vs. Raw 2006 (Europe) (En,Fr,De,Es,It)": {
-		"languages": ["De", "En", "Es", "Fr", "It"]
-	},
-	"WWE SmackDown vs. Raw 2006 (Korea)": {
-		"languages": ["En"]
-	},
-	"WWE SmackDown vs. Raw 2006 (USA)": {
-		"languages": ["En"]
-	},
-	"WWE SmackDown vs. Raw 2007 (Europe)": {
-		"languages": ["En"]
-	},
-	"WWE SmackDown vs. Raw 2007 (Korea)": {
-		"languages": ["En"]
-	},
-	"WWE SmackDown vs. Raw 2007 (USA)": {
-		"languages": []
-	},
-	"WWE SmackDown vs. Raw 2008 (Europe)": {
-		"languages": ["En"]
-	},
-	"WWE SmackDown vs. Raw 2008 (Europe) (En,Fr,De,Es,It)": {
-		"languages": ["De", "En", "Es", "Fr", "It"]
-	},
-	"WWE SmackDown vs. Raw 2008 (USA)": {
-		"languages": []
-	},
-	"WWE SmackDown vs. Raw 2009 (Europe)": {
-		"languages": ["En"]
-	},
-	"WWE SmackDown vs. Raw 2009 (Europe) (En,Fr,De,Es,It)": {
-		"languages": ["De", "En", "Es", "Fr", "It"]
-	},
-	"WWE SmackDown vs. Raw 2009 (USA)": {
-		"languages": ["En"]
-	},
-	"WWE SmackDown vs. Raw 2010 (Europe)": {
-		"languages": ["En"]
-	},
-	"WWE SmackDown vs. Raw 2010 (USA)": {
-		"languages": []
-	},
-	"WWE SmackDown vs. Raw 2011 (Europe)": {
-		"languages": ["En"]
-	},
-	"WWE SmackDown vs. Raw 2011 (USA)": {
-		"languages": ["En"]
-	},
-	"WWII - Battle over the Pacific (Europe)": {
-		"languages": ["En"]
-	},
-	"Wand of Fortune 2 - Jikuu ni Shizumu Mokushiroku (Japan)": {
-		"languages": ["Ja"]
-	},
-	"Wand of Fortune Portable (Japan)": {
-		"languages": ["Ja"]
-	},
-	"Wangan Midnight Portable (Japan)": {
-		"languages": ["Ja"]
-	},
-	"Warhammer - Battle for Atluma (USA)": {
-		"languages": ["En"]
-	},
-	"Warhammer 40,000 - Squad Command (Europe) (En,Fr,De,Es,It)": {
-		"languages": ["De", "En", "Es", "Fr", "It"]
-	},
-	"Warhammer 40,000 - Squad Command (USA) (En,Fr)": {
-		"languages": ["En", "Fr"]
-	},
-	"Warning - Code de la Route (France)": {
-		"languages": ["Fr"]
-	},
-	"Warriors Orochi (Europe)": {
-		"languages": ["En"]
-	},
-	"Warriors Orochi (Germany) (En,De)": {
-		"languages": ["De", "En"]
-	},
-	"Warriors Orochi (USA)": {
-		"languages": ["En"]
-	},
-	"Warriors Orochi 2 (Europe) (En,Fr)": {
-		"languages": ["En", "Fr"]
-	},
-	"Warriors Orochi 2 (Germany)": {
-		"languages": ["De"]
-	},
-	"Warriors Orochi 2 (USA) (Beta)": {
-		"languages": []
-	},
-	"Warriors Orochi 2 (USA) (En,Fr)": {
-		"languages": ["En", "Fr"]
-	},
-	"Warriors of the Lost Empire (Europe) (En,Fr,De,Es,It)": {
-		"languages": ["De", "En", "Es", "Fr", "It"]
-	},
-	"Warriors of the Lost Empire (USA) (En,Fr,Es)": {
-		"languages": ["En", "Es", "Fr"]
-	},
-	"Warriors, The (Europe)": {
-		"languages": ["En"]
-	},
-	"Warriors, The (USA)": {
-		"languages": ["En"]
-	},
-	"Warship Gunner 2 Portable (Japan)": {
-		"languages": ["Ja"]
-	},
-	"Weiss Schwarz Portable - 2 Turn-me (Japan)": {
-		"languages": ["Ja"]
-	},
-	"Weiss Schwarz Portable - Boost Schwarz (Japan)": {
-		"languages": ["Ja"]
-	},
-	"Weiss Schwarz Portable - Boost Weiss (Japan)": {
-		"languages": ["Ja"]
-	},
-	"What Did I Do to Deserve This, My Lord! 2 (Europe) (En,Fr)": {
-		"languages": ["En", "Fr"]
-	},
-	"What Did I Do to Deserve This, My Lord! 2 (USA)": {
-		"languages": []
-	},
-	"White Knight Chronicles - Origins (Europe) (En,Fr,De,Es,It)": {
-		"languages": ["De", "En", "Es", "Fr", "It"]
-	},
-	"Who Wants to Be a Millionaire - Party Edition (Europe)": {
-		"languages": ["En"]
-	},
-	"Wild Arms - Crossfire (Asia)": {
-		"languages": ["Ja"]
-	},
-	"Wild Arms XF (Europe)": {
-		"languages": ["En"]
-	},
-	"Wild Arms XF (USA)": {
-		"languages": ["En"]
-	},
-	"Williams Pinball Classics (Europe) (En,Fr,De,Es)": {
-		"languages": ["De", "En", "Es", "Fr"]
-	},
-	"Win-JPT - Ilboneo Chogeub (Korea)": {
-		"languages": ["Ko"]
-	},
-	"Win-TOEIC Beginners' LC (Korea) (En,Ko)": {
-		"languages": ["En", "Ko"]
-	},
-	"Winning Eleven - Pro Evolution Soccer 2007 (USA)": {
-		"languages": []
-	},
-	"Winning Post 6 2006 (Japan)": {
-		"languages": ["Ja"]
-	},
-	"Winning Post 7 2010 (Japan)": {
-		"languages": ["Ja"]
-	},
-	"Winning Post 7 2012 (Japan)": {
-		"languages": ["Ja"]
-	},
-	"Winx Club - Join the Club (Europe) (En,Fr,De,Es,It)": {
-		"languages": ["De", "En", "Es", "Fr", "It"]
-	},
-	"Winx Club - Join the Club (USA)": {
-		"languages": ["En"]
-	},
-	"WipEout Pulse (Asia) (En,Fr,De,Es,It)": {
-		"languages": ["De", "En", "Es", "Fr", "It"]
-	},
-	"WipEout Pulse (Europe) (En,Fr,De,Es,It) (v0.02) (Beta)": {
-		"languages": ["De", "En", "Es", "Fr", "It"]
-	},
-	"WipEout Pulse (Europe) (En,Fr,De,Es,It) (v0.07) (Beta)": {
-		"languages": ["De", "En", "Es", "Fr", "It"]
-	},
-	"WipEout Pulse (Europe, Australia) (En,Fr,De,Es,It)": {
-		"languages": ["De", "En", "Es", "Fr", "It"]
-	},
-	"WipEout Pulse (USA) (En,Fr,De,Es,It)": {
-		"languages": ["De", "En", "Es", "Fr", "It"]
-	},
-	"WipEout Pulse (USA) (En,Fr,De,Es,It) (Beta)": {
-		"languages": ["De", "En", "Es", "Fr", "It"]
-	},
-	"WipEout Pure (Europe) (Beta)": {
-		"languages": []
-	},
-	"WipEout Pure (Europe) (En,Fr,De,Es,It)": {
-		"languages": ["De", "En", "Es", "Fr", "It"]
-	},
-	"WipEout Pure (Europe) (En,Fr,De,Es,It) (Beta)": {
-		"languages": ["De", "En", "Es", "Fr", "It"]
-	},
-	"WipEout Pure (Japan) (En,Ja)": {
-		"languages": ["En", "Ja"]
-	},
-	"WipEout Pure (Japan) (En,Ja) (Beta)": {
-		"languages": ["En", "Ja"]
-	},
-	"WipEout Pure (Korea)": {
-		"languages": ["En"]
-	},
-	"WipEout Pure (USA) (En,Fr,Es) (v1.04)": {
-		"languages": ["En", "Es", "Fr"]
-	},
-	"WipEout Pure (USA) (En,Fr,Es) (v2.00)": {
-		"languages": ["En", "Es", "Fr"]
-	},
-	"World Championship Cards (USA)": {
-		"languages": ["En"]
-	},
-	"World Championship Poker 2 featuring Howard Lederer (Europe) (En,Fr,De,Es,It)": {
-		"languages": ["De", "En", "Es", "Fr", "It"]
-	},
-	"World Championship Poker 2 featuring Howard Lederer (USA)": {
-		"languages": ["En"]
-	},
-	"World Championship Poker featuring Howard Lederer - All In (Europe) (En,Fr,De,Es,It)": {
-		"languages": ["De", "En", "Es", "Fr", "It"]
-	},
-	"World Championship Poker featuring Howard Lederer - All In (USA)": {
-		"languages": []
-	},
-	"World Poker Tour (Europe) (En,Fr,De)": {
-		"languages": ["De", "En", "Fr"]
-	},
-	"World Poker Tour (USA)": {
-		"languages": ["En"]
-	},
-	"World Series of Poker (Europe)": {
-		"languages": ["En"]
-	},
-	"World Series of Poker (USA)": {
-		"languages": ["En"]
-	},
-	"World Series of Poker - Tournament of Champions - 2007 Edition (Europe)": {
-		"languages": ["En"]
-	},
-	"World Series of Poker - Tournament of Champions - 2007 Edition (USA)": {
-		"languages": ["En"]
-	},
-	"World Series of Poker 2008 - Battle for the Bracelets (Europe)": {
-		"languages": ["En"]
-	},
-	"World Series of Poker 2008 - Battle for the Bracelets (USA)": {
-		"languages": ["En"]
-	},
-	"World Snooker Challenge 2005 (Europe)": {
-		"languages": ["En"]
-	},
-	"World Snooker Challenge 2007 (Europe)": {
-		"languages": ["En"]
-	},
-	"World Soccer Winning Eleven - Ubiquitous Evolution 2008 (Japan) (En,Ja)": {
-		"languages": ["En", "Ja"]
-	},
-	"World Soccer Winning Eleven 10 - Ubiquitous Evolution (Japan, Asia)": {
-		"languages": ["Ja"]
-	},
-	"World Soccer Winning Eleven 2009 (Japan)": {
-		"languages": ["Ja"]
-	},
-	"World Soccer Winning Eleven 2010 (Japan)": {
-		"languages": ["Ja"]
-	},
-	"World Soccer Winning Eleven 2010 - Aoki Samurai no Chousen (Japan)": {
-		"languages": ["Ja"]
-	},
-	"World Soccer Winning Eleven 2011 (Asia) (En,Zh,Ko)": {
-		"languages": ["En", "Ko", "Zh"]
-	},
-	"World Soccer Winning Eleven 2011 (Japan)": {
-		"languages": ["Ja"]
-	},
-	"World Soccer Winning Eleven 2012 (Asia) (En,Zh)": {
-		"languages": ["En", "Zh"]
-	},
-	"World Soccer Winning Eleven 2012 (Japan)": {
-		"languages": ["Ja"]
-	},
-	"World Soccer Winning Eleven 2013 (Japan)": {
-		"languages": ["Ja"]
-	},
-	"World Soccer Winning Eleven 2014 (Japan)": {
-		"languages": ["Ja"]
-	},
-	"World Soccer Winning Eleven 9 - Ubiquitous Evolution (Japan, Asia)": {
-		"languages": ["Ja"]
-	},
-	"World Soccer Winning Eleven 9 - Ubiquitous Evolution (Korea)": {
-		"languages": ["Ja"]
-	},
-	"World Tour Soccer (Europe) (En,Fr,De,Es,It)": {
-		"languages": ["De", "En", "Es", "Fr", "It"]
-	},
-	"World Tour Soccer (USA) (En,Fr,De,Es)": {
-		"languages": ["De", "En", "Es", "Fr"]
-	},
-	"World Tour Soccer - Winning Eleven 9 (USA)": {
-		"languages": ["En"]
-	},
-	"World Tour Soccer 06 (USA)": {
-		"languages": ["En"]
-	},
-	"World Tour Soccer 06 (USA) (Demo)": {
-		"languages": ["En"]
-	},
-	"World Tour Soccer 2 (Europe) (En,Fr,De,Es,It)": {
-		"languages": ["De", "En", "Es", "Fr", "It"]
-	},
-	"World Tour Soccer 2 (Europe) (En,Fr,De,Es,It) (Demo)": {
-		"languages": ["De", "En", "Es", "Fr", "It"]
-	},
-	"World of Pool (Europe) (En,Fr,De,Es,It)": {
-		"languages": ["De", "En", "Es", "Fr", "It"]
-	},
-	"Worms - Open Warfare (Europe) (En,Fr,De,Es,It)": {
-		"languages": ["De", "En", "Es", "Fr", "It"]
-	},
-	"Worms - Open Warfare (USA)": {
-		"languages": ["En"]
-	},
-	"Worms - Open Warfare 2 (Europe) (En,Fr,De,Es,It)": {
-		"languages": ["De", "En", "Es", "Fr", "It"]
-	},
-	"Worms - Open Warfare 2 (USA)": {
-		"languages": ["En"]
-	},
-	"X-Men Legends II - El Ascenso de Apocalipsis (Spain)": {
-		"languages": ["Es"]
-	},
-	"X-Men Legends II - Rise of Apocalypse (Europe) (En,Fr,It)": {
-		"languages": ["En", "Fr", "It"]
-	},
-	"X-Men Legends II - Rise of Apocalypse (Germany)": {
-		"languages": ["De"]
-	},
-	"X-Men Legends II - Rise of Apocalypse (USA)": {
-		"languages": ["En"]
-	},
-	"X-Men Origins - Wolverine (Europe) (En,Fr,De,Es,It)": {
-		"languages": ["De", "En", "Es", "Fr", "It"]
-	},
-	"X-Men Origins - Wolverine (USA) (En,Fr)": {
-		"languages": ["En", "Fr"]
-	},
-	"X-treme Party (Spain)": {
-		"languages": ["Es"]
-	},
-	"Xiaolin Showdown (Europe) (En,Fr,De,Es,It)": {
-		"languages": ["De", "En", "Es", "Fr", "It"]
-	},
-	"Xiaolin Showdown (USA)": {
-		"languages": []
-	},
-	"Xyanide - Resurrection (Asia) (En,Fr,De,Es,It)": {
-		"languages": ["De", "En", "Es", "Fr", "It"]
-	},
-	"Xyanide - Resurrection (Europe) (En,Fr,De,Es,It)": {
-		"languages": ["De", "En", "Es", "Fr", "It"]
-	},
-	"Yarudora Portable - Blood the Last Vampire (Japan)": {
-		"languages": ["Ja"]
-	},
-	"Yarudora Portable - Double Cast (Asia)": {
-		"languages": ["Zh"]
-	},
-	"Yarudora Portable - Kisetsu o Dakishimete (Asia)": {
-		"languages": ["Zh"]
-	},
-	"Yarudora Portable - Kisetsu o Dakishimete (Japan)": {
-		"languages": ["Ja"]
-	},
-	"Yarudora Portable - Sampaguita (Asia)": {
-		"languages": ["Zh"]
-	},
-	"Yarudora Portable - Yukiwari no Hana (Japan)": {
-		"languages": ["Ja"]
-	},
-	"Yggdra Union (Japan)": {
-		"languages": ["Ja"]
-	},
-	"Yggdra Union (Japan) (Taikenban)": {
-		"languages": ["Ja"]
-	},
-	"Yggdra Union (USA)": {
-		"languages": ["En"]
-	},
-	"Yggdra Union (USA) (Demo)": {
-		"languages": ["En"]
-	},
-	"Ys - The Ark of Napishtim (Europe) (En,Fr,De,Es,It)": {
-		"languages": ["De", "En", "Es", "Fr", "It"]
-	},
-	"Ys - The Ark of Napishtim (USA)": {
-		"languages": ["En"]
-	},
-	"Ys - The Oath in Felghana (USA)": {
-		"languages": ["En"]
-	},
-	"Ys I & II Chronicles (USA)": {
-		"languages": ["En"]
-	},
-	"Ys Seven (Japan)": {
-		"languages": ["Ja"]
-	},
-	"Ys Seven (USA)": {
-		"languages": ["En"]
-	},
-	"Ys VI - Napishtim no Hako (Japan)": {
-		"languages": ["Ja"]
-	},
-	"Ys vs. Sora no Kiseki - Alternative Saga (Japan)": {
-		"languages": ["Ja"]
-	},
-	"Yu-Gi-Oh! 5D's - Tag Force 4 (Europe) (En,Fr,De,Es,It)": {
-		"languages": ["De", "En", "Es", "Fr", "It"]
-	},
-	"Yu-Gi-Oh! 5D's - Tag Force 4 (Japan)": {
-		"languages": ["Ja"]
-	},
-	"Yu-Gi-Oh! 5D's - Tag Force 4 (USA) (En,Fr,De,Es,It)": {
-		"languages": ["De", "En", "Es", "Fr", "It"]
-	},
-	"Yu-Gi-Oh! 5D's - Tag Force 5 (Europe) (En,Fr,De,Es,It)": {
-		"languages": ["De", "En", "Es", "Fr", "It"]
-	},
-	"Yu-Gi-Oh! 5D's - Tag Force 5 (USA) (En,Fr,De,Es,It)": {
-		"languages": ["De", "En", "Es", "Fr", "It"]
-	},
-	"Yu-Gi-Oh! 5D's - Tag Force 6 (Japan)": {
-		"languages": ["Ja"]
-	},
-	"Yu-Gi-Oh! 5D's Tag Force 5 (Japan)": {
-		"languages": ["Ja"]
-	},
-	"Yu-Gi-Oh! Duel Monsters GX - Tag Force 2 (Japan)": {
-		"languages": ["Ja"]
-	},
-	"Yu-Gi-Oh! Duel Monsters GX - Tag Force 3 (Japan)": {
-		"languages": ["Ja"]
-	},
-	"Yu-Gi-Oh! Duel Monsters GX Tag Force (Japan)": {
-		"languages": ["Ja"]
-	},
-	"Yu-Gi-Oh! GX - Tag Force (Europe) (En,Fr,De,Es,It)": {
-		"languages": ["De", "En", "Es", "Fr", "It"]
-	},
-	"Yu-Gi-Oh! GX - Tag Force (USA)": {
-		"languages": ["En"]
-	},
-	"Yu-Gi-Oh! GX - Tag Force 2 (Europe) (En,Fr,De,Es,It) (v1.01)": {
-		"languages": ["De", "En", "Es", "Fr", "It"]
-	},
-	"Yu-Gi-Oh! GX - Tag Force 2 (Europe) (En,Fr,De,Es,It) (v2.00)": {
-		"languages": ["De", "En", "Es", "Fr", "It"]
-	},
-	"Yu-Gi-Oh! GX - Tag Force 2 (USA)": {
-		"languages": ["En"]
-	},
-	"Yu-Gi-Oh! GX - Tag Force 3 (Europe) (En,Fr,De,Es,It)": {
-		"languages": ["De", "En", "Es", "Fr", "It"]
-	},
-	"Yuusha 30 (Japan, Asia)": {
-		"languages": ["Ja"]
-	},
-	"Yuusha no Kuse ni Namaiki da or2 (Japan)": {
-		"languages": ["Ja"]
-	},
-	"Yuusha no Kuse ni Namaiki da. (Japan)": {
-		"languages": ["Ja"]
-	},
-	"Yuusha no Kuse ni Namaikida -3D (Japan)": {
-		"languages": ["Ja"]
-	},
-	"Z.H.P. - Unlosing Ranger vs. Darkdeath Evilman (USA) (En,Ja)": {
-		"languages": ["En", "Ja"]
-	},
-	"Zendoku (Europe) (En,Fr,De,Es,It)": {
-		"languages": ["De", "En", "Es", "Fr", "It"]
-	},
-	"Zettai Hero Kaizou Keikaku (Japan, Korea)": {
-		"languages": ["Ja"]
-	},
-	"Zettai Zetsumei Toshi 3 - Kowareyuku Machi to Kanojo no Uta (Japan) (v1.02)": {
-		"languages": ["Ja"]
-	},
-	"Zettai Zetsumei Toshi 3 - Kowareyuku Machi to Kanojo no Uta (Japan) (v2.00)": {
-		"languages": ["Ja"]
-	},
-	"Zhuo Hou La - Hou Zi Ai Zuo Zhan (Asia)": {
-		"languages": ["Zh"]
-	},
-	"Zill O'll Infinite Plus (Japan)": {
-		"languages": ["Ja"]
-	},
-	"unENDing Bloody Call (Japan)": {
-		"languages": ["Ja"]
-	}
-}
->>>>>>> 72c8601a
+{
+	"0-ji no Kane to Cinderella - Halloween Wedding (Japan)": {
+		"languages": ["Ja"]
+	},
+	"007 - From Russia with Love (Europe, Australia) (En,Fr,De,Es,It)": {
+		"languages": ["De", "En", "Es", "Fr", "It"]
+	},
+	"007 - From Russia with Love (UK) (En,Fr,De,Es,It)": {
+		"languages": ["De", "En", "Es", "Fr", "It"]
+	},
+	"007 - From Russia with Love (USA)": {
+		"languages": ["En"]
+	},
+	"007 - Russia yori Ai o Komete (Japan)": {
+		"languages": ["Ja"]
+	},
+	"12-ji no Kane to Cinderella - Halloween Wedding (Japan)": {
+		"languages": ["Ja"]
+	},
+	"2 Games in 1! Archer Maclean's Mercury & Mercury Meltdown (USA) (En,Fr,Es)": {
+		"languages": ["En", "Es", "Fr"]
+	},
+	"2010 FIFA World Cup - Minami Africa Taikai (Japan)": {
+		"languages": ["Ja"]
+	},
+	"2010 FIFA World Cup South Africa (Europe) (En,Nl)": {
+		"languages": ["En", "Nl"]
+	},
+	"2010 FIFA World Cup South Africa (Europe) (Es,It)": {
+		"languages": ["Es", "It"]
+	},
+	"2010 FIFA World Cup South Africa (Europe) (Fr,De)": {
+		"languages": ["De", "Fr"]
+	},
+	"2010 FIFA World Cup South Africa (Europe) (Fr,De) (Beta)": {
+		"languages": ["De", "Fr"]
+	},
+	"2010 FIFA World Cup South Africa (USA)": {
+		"languages": []
+	},
+	"300 - March to Glory (Europe) (En,Fr,De,Es,It)": {
+		"languages": ["De", "En", "Es", "Fr", "It"]
+	},
+	"300 - March to Glory (USA)": {
+		"languages": ["En"]
+	},
+	"3rd Birthday, The (Europe)": {
+		"languages": ["En"]
+	},
+	"3rd Birthday, The (Japan)": {
+		"languages": ["Ja"]
+	},
+	"3rd Birthday, The (USA)": {
+		"languages": ["En"]
+	},
+	"428 - Fuusa Sareta Shibuya de (Japan)": {
+		"languages": ["Ja"]
+	},
+	"50 Cent - Bulletproof - G-Unit Edition (Australia)": {
+		"languages": ["En"]
+	},
+	"50 Cent - Bulletproof - G-Unit Edition (Europe)": {
+		"languages": ["En"]
+	},
+	"50 Cent - Bulletproof - G-Unit Edition (USA)": {
+		"languages": ["En"]
+	},
+	"7 At One Stroke - UMD Demo by Sony DCE (Europe)": {
+		"languages": []
+	},
+	"7 Wonders of the Ancient World (Europe) (En,Fr,De,Es,It)": {
+		"languages": ["De", "En", "Es", "Fr", "It"]
+	},
+	"7 Wonders of the Ancient World (USA)": {
+		"languages": ["En"]
+	},
+	"7th Dragon 2020 (Japan)": {
+		"languages": ["Ja"]
+	},
+	"7th Dragon 2020-II (Japan)": {
+		"languages": ["Ja"]
+	},
+	"A la croisee des mondes - La Boussole d'or (France)": {
+		"languages": ["Fr"]
+	},
+	"AFL Challenge (Australia)": {
+		"languages": ["En"]
+	},
+	"AI Mahjong (Japan)": {
+		"languages": ["Ja"]
+	},
+	"AI Shougi (Japan) (v2.00)": {
+		"languages": ["Ja"]
+	},
+	"AKB1-149 - Ren'ai Sousenkyo (Japan) (Data Install Senyou Disc)": {
+		"languages": ["Ja"]
+	},
+	"AKB1-149 - Ren'ai Sousenkyo (Japan) (Game Disc)": {
+		"languages": ["Ja"]
+	},
+	"AKB1-48 - Idol to Koishitara... (Japan)": {
+		"languages": ["Ja"]
+	},
+	"AKB1-48+10 - Idol to Guam de Koishitara... (Japan)": {
+		"languages": ["Ja"]
+	},
+	"ATV Offroad Fury - Blazin' Trails (Europe) (En,Fr,De,Es,It)": {
+		"languages": ["De", "En", "Es", "Fr", "It"]
+	},
+	"ATV Offroad Fury - Blazin' Trails (USA)": {
+		"languages": ["En"]
+	},
+	"ATV Offroad Fury Pro (Europe) (En,Fr,De,Es,It,Pt,Pl,Ru,El)": {
+		"languages": ["De", "El", "En", "Es", "Fr", "It", "Pl", "Pt", "Ru"]
+	},
+	"ATV Offroad Fury Pro (USA)": {
+		"languages": ["En"]
+	},
+	"ATV Offroad Fury Pro (USA) (Beta)": {
+		"languages": ["En"]
+	},
+	"ATV Offroad Fury Pro (USA) (Demo)": {
+		"languages": ["En"]
+	},
+	"Abunai - Koi no Sousa Shitsu (Japan)": {
+		"languages": ["Ja"]
+	},
+	"Accel World - Gin'yoku no Kakusei (Japan)": {
+		"languages": ["Ja"]
+	},
+	"Accel World - Kasoku no Chouten (Japan)": {
+		"languages": ["Ja"]
+	},
+	"Ace Combat - Joint Assault (Europe) (En,Ja,Fr,De,Es,It)": {
+		"languages": ["De", "En", "Es", "Fr", "It", "Ja"]
+	},
+	"Ace Combat - Joint Assault (USA)": {
+		"languages": ["En"]
+	},
+	"Ace Combat X - Skies of Deception (Europe) (En,Ja,Fr,De,Es,It,Ko)": {
+		"languages": ["De", "En", "Es", "Fr", "It", "Ja", "Ko"]
+	},
+	"Ace Combat X - Skies of Deception (Japan) (En,Ja,Fr,De,Es,It,Ko) (v2.00)": {
+		"languages": ["De", "En", "Es", "Fr", "It", "Ja", "Ko"]
+	},
+	"Ace Combat X - Skies of Deception (Japan, Asia) (En,Ja,Fr,De,Es,It,Ko) (v1.01)": {
+		"languages": ["De", "En", "Es", "Fr", "It", "Ja", "Ko"]
+	},
+	"Ace Combat X - Skies of Deception (Korea) (En,Ko)": {
+		"languages": ["En", "Ko"]
+	},
+	"Ace Combat X - Skies of Deception (USA)": {
+		"languages": ["En"]
+	},
+	"Ace Combat X2 - Joint Assault (Japan)": {
+		"languages": ["Ja"]
+	},
+	"Aces of War (Europe)": {
+		"languages": ["En"]
+	},
+	"Activision Hits Remixed (Europe)": {
+		"languages": ["En"]
+	},
+	"Activision Hits Remixed (USA)": {
+		"languages": ["En"]
+	},
+	"Adventures to Go! (Europe) (En,Fr,De)": {
+		"languages": ["De", "En", "Fr"]
+	},
+	"Adventures to Go! (USA)": {
+		"languages": ["En"]
+	},
+	"Adventures to Go! (USA) (Beta)": {
+		"languages": []
+	},
+	"Aedis Eclipse - Generation of Chaos (USA)": {
+		"languages": ["En"]
+	},
+	"After Burner - Black Falcon (Europe) (En,Fr,De,Es,It)": {
+		"languages": ["De", "En", "Es", "Fr", "It"]
+	},
+	"After Burner - Black Falcon (Europe) (En,Fr,De,Es,It) (Alt)": {
+		"languages": ["De", "En", "Es", "Fr", "It"]
+	},
+	"After Burner - Black Falcon (USA) (En,Fr,Es,It,Nl)": {
+		"languages": ["En", "Es", "Fr", "It", "Nl"]
+	},
+	"Air Conflicts - Aces of World War II (USA)": {
+		"languages": ["En"]
+	},
+	"Airou de Puzzle (Japan)": {
+		"languages": ["Ja"]
+	},
+	"Akiba's Trip (Japan)": {
+		"languages": ["Ja"]
+	},
+	"Akumajou Dracula X - Chronicle (Japan)": {
+		"languages": ["Ja"]
+	},
+	"Alien Syndrome (Europe) (En,Fr,De,Es,It)": {
+		"languages": ["De", "En", "Es", "Fr", "It"]
+	},
+	"Alien Syndrome (USA)": {
+		"languages": ["En"]
+	},
+	"Aliens vs. Predator - Requiem (Europe)": {
+		"languages": ["En"]
+	},
+	"Aliens vs. Predator - Requiem (USA)": {
+		"languages": ["En"]
+	},
+	"All Kamen Rider - Rider Generation 2 (Japan)": {
+		"languages": ["Ja"]
+	},
+	"Amagami (Japan)": {
+		"languages": ["Ja"]
+	},
+	"Amagoushi no Yakata Portable - Ichiyanagi Nagomu, Saisho no Junan (Japan)": {
+		"languages": ["Ja"]
+	},
+	"Amatsumi Sora ni! Kumo no Hatate ni (Japan) (Disc 1)": {
+		"languages": ["Ja"]
+	},
+	"Amnesia (Japan)": {
+		"languages": ["Ja"]
+	},
+	"Amnesia Crowd (Japan)": {
+		"languages": ["Ja"]
+	},
+	"Amnesia Later (Japan)": {
+		"languages": ["Ja"]
+	},
+	"Anata o Yurusanai (Japan)": {
+		"languages": ["Ja"]
+	},
+	"Angelique - Maren no Rokukishi (Japan)": {
+		"languages": ["Ja"]
+	},
+	"Anohana - Ano Hi Mita Hana no Namae o Bokutachi wa Mada Shiranai. (Japan)": {
+		"languages": ["Ja"]
+	},
+	"Another Century's Episode Portable (Japan)": {
+		"languages": ["Ja"]
+	},
+	"Ao no Exorcist - Genkoku no Labyrinth (Japan)": {
+		"languages": ["Ja"]
+	},
+	"Ape Academy (Europe) (En,Fr,De,Es,It)": {
+		"languages": ["De", "En", "Es", "Fr", "It"]
+	},
+	"Ape Academy 2 (Europe) (En,Fr,De,Es,It,Nl,Pt,Ru)": {
+		"languages": ["De", "En", "Es", "Fr", "It", "Nl", "Pt", "Ru"]
+	},
+	"Ape Academy 2 (Europe) (En,Fr,De,Es,It,Nl,Pt,Ru) (Beta)": {
+		"languages": ["De", "En", "Es", "Fr", "It", "Nl", "Pt", "Ru"]
+	},
+	"Ape Escape (Europe) (En,Fr,De,Es,It)": {
+		"languages": ["De", "En", "Es", "Fr", "It"]
+	},
+	"Ape Escape - On the Loose (USA)": {
+		"languages": ["En"]
+	},
+	"Ape Escape Academy (USA)": {
+		"languages": ["En"]
+	},
+	"Ape Escape Academy (USA) (Demo)": {
+		"languages": ["En"]
+	},
+	"Arcana Famiglia - La Storia della Arcana Famiglia (Japan)": {
+		"languages": ["Ja"]
+	},
+	"Arcana Famiglia - Vascello Phantasma no Majutsushi (Japan)": {
+		"languages": ["Ja"]
+	},
+	"Arcana Famiglia 2 - La Storia della Arcana Famiglia (Japan)": {
+		"languages": ["Ja"]
+	},
+	"Archer Maclean's Mercury (Europe, Australia) (En,Fr,De,Es,It)": {
+		"languages": ["De", "En", "Es", "Fr", "It"]
+	},
+	"Archer Maclean's Mercury (USA)": {
+		"languages": ["En"]
+	},
+	"Are you Alice (Japan)": {
+		"languages": ["Ja"]
+	},
+	"Armored Core - Formula Front (Korea)": {
+		"languages": ["Ko"]
+	},
+	"Armored Core - Formula Front Extreme Battle (Europe)": {
+		"languages": ["En"]
+	},
+	"Armored Core - Formula Front Extreme Battle (USA)": {
+		"languages": ["En"]
+	},
+	"Armored Core - Formula Front International (Japan) (En,Ja)": {
+		"languages": ["En", "Ja"]
+	},
+	"Armored Core 3 Portable (Japan, Asia)": {
+		"languages": ["Ja"]
+	},
+	"Army of Two - The 40th Day (Europe) (En,Fr,De,Es,It)": {
+		"languages": ["De", "En", "Es", "Fr", "It"]
+	},
+	"Army of Two - The 40th Day (USA)": {
+		"languages": ["En"]
+	},
+	"Arnaqueur, L' (France)": {
+		"languages": ["Fr"]
+	},
+	"Arthur and the Minimoys (Europe) (De,It)": {
+		"languages": ["De", "It"]
+	},
+	"Arthur and the Minimoys (Europe) (En,Fr,Es,Nl,Sv)": {
+		"languages": ["En", "Es", "Fr", "Nl", "Sv"]
+	},
+	"Arthur and the Minimoys (Europe) (En,Fr,Es,Nl,Sv) (Beta)": {
+		"languages": ["En", "Es", "Fr", "Nl", "Sv"]
+	},
+	"Artlist Collection - The Dog Happy Life - Shiawase Wanko Seikatsu Dai-1-dan (Japan)": {
+		"languages": ["Ja"]
+	},
+	"Artlist Collection - The Dog Happy Life - Shiawase Wanko Seikatsu Dai-1-dan - McDonald's Ver. (Japan)": {
+		"languages": ["Ja"]
+	},
+	"Asaki, Yumemishi (Japan)": {
+		"languages": ["Ja"]
+	},
+	"Asphalt - Urban GT 2 (Europe) (En,Fr,De,Es,It)": {
+		"languages": ["De", "En", "Es", "Fr", "It"]
+	},
+	"Assassin's Creed - Bloodlines (Europe) (En,Fr,De,Es,It,Ru)": {
+		"languages": ["De", "En", "Es", "Fr", "It", "Ru"]
+	},
+	"Assassin's Creed - Bloodlines (Japan) (En,Ja)": {
+		"languages": ["En", "Ja"]
+	},
+	"Assassin's Creed - Bloodlines (Korea)": {
+		"languages": ["En"]
+	},
+	"Assassin's Creed - Bloodlines (USA) (En,Fr,De,Es,It)": {
+		"languages": ["De", "En", "Es", "Fr", "It"]
+	},
+	"Asterix & Obelix XXL 2 (Europe) (En,Fr,De,Es,It,Nl)": {
+		"languages": ["De", "En", "Es", "Fr", "It", "Nl"]
+	},
+	"Astonishia Story (Europe)": {
+		"languages": ["En"]
+	},
+	"Astonishia Story (Korea)": {
+		"languages": []
+	},
+	"Astonishia Story (USA)": {
+		"languages": ["En"]
+	},
+	"Astonishia Story 2 (Korea)": {
+		"languages": ["Ko"]
+	},
+	"Astro Boy - The Video Game (Europe) (En,Fr,De,Es,It)": {
+		"languages": ["De", "En", "Es", "Fr", "It"]
+	},
+	"Astro Boy - The Video Game (USA) (En,Fr,Es,It,Nl)": {
+		"languages": ["En", "Es", "Fr", "It", "Nl"]
+	},
+	"Atari Classics Evolved (USA)": {
+		"languages": ["En"]
+	},
+	"Atari Classics Evolved (USA) (Beta)": {
+		"languages": []
+	},
+	"Audition Portable (Korea)": {
+		"languages": ["Ko"]
+	},
+	"Autoescuela Aprueba Conmigo (Spain)": {
+		"languages": ["Es"]
+	},
+	"Ayakashibito - Genyou Ibunroku Portable (Japan)": {
+		"languages": ["Ja"]
+	},
+	"B-Boy (Europe) (Demo)": {
+		"languages": ["En"]
+	},
+	"B-Boy (Europe) (En,Fr,De,Es,It)": {
+		"languages": ["De", "En", "Es", "Fr", "It"]
+	},
+	"B-Boy (USA)": {
+		"languages": []
+	},
+	"Bakemonogatari Portable (Japan)": {
+		"languages": ["Ja"]
+	},
+	"Baku-No (Japan, Asia)": {
+		"languages": ["Ja"]
+	},
+	"Bakugan - Defenders of the Core (Europe) (En,Fr,De,Es,It,Nl,Sv)": {
+		"languages": ["De", "En", "Es", "Fr", "It", "Nl", "Sv"]
+	},
+	"Bakugan - Defenders of the Core (USA) (En,Fr)": {
+		"languages": ["En", "Fr"]
+	},
+	"Bakumatsu Rock (Japan)": {
+		"languages": ["Ja"]
+	},
+	"Battle Dodgeball 3 (Japan)": {
+		"languages": ["Ja"]
+	},
+	"Battle Royal (India)": {
+		"languages": []
+	},
+	"Battle Spirits - Kiseki no Hasha (Japan)": {
+		"languages": ["Ja"]
+	},
+	"Battle vs. Chess (Europe) (En,Fr,De,Es,It,Pl,Ru) (Proto)": {
+		"languages": ["De", "En", "Es", "Fr", "It", "Pl", "Ru"]
+	},
+	"BattleZone (Europe) (En,Fr,De,Es,It)": {
+		"languages": ["De", "En", "Es", "Fr", "It"]
+	},
+	"BattleZone (USA)": {
+		"languages": ["En"]
+	},
+	"Beaterator (Europe, Australia) (En,Fr,De,Es,It)": {
+		"languages": ["De", "En", "Es", "Fr", "It"]
+	},
+	"Beaterator (USA)": {
+		"languages": ["En"]
+	},
+	"Beit Hell 2000 (Japan)": {
+		"languages": ["Ja"]
+	},
+	"Ben 10 - Alien Force (Europe) (En,Fr,De,Es,It)": {
+		"languages": ["De", "En", "Es", "Fr", "It"]
+	},
+	"Ben 10 - Alien Force (USA) (En,Fr,De,Es,It)": {
+		"languages": ["De", "En", "Es", "Fr", "It"]
+	},
+	"Ben 10 - Alien Force - Vilgax Attacks (Europe) (En,Fr,De,Es,It)": {
+		"languages": ["De", "En", "Es", "Fr", "It"]
+	},
+	"Ben 10 - Alien Force - Vilgax Attacks (USA)": {
+		"languages": []
+	},
+	"Ben 10 - Protector of Earth (Europe)": {
+		"languages": ["En"]
+	},
+	"Ben 10 - Protector of Earth (Europe) (En,Fr,De,Es,It)": {
+		"languages": ["De", "En", "Es", "Fr", "It"]
+	},
+	"Ben 10 - Protector of Earth (USA)": {
+		"languages": ["En"]
+	},
+	"Ben 10 - Ultimate Alien - Cosmic Destruction (Europe) (En,Fr,De,Es,It)": {
+		"languages": ["De", "En", "Es", "Fr", "It"]
+	},
+	"Ben 10 - Ultimate Alien - Cosmic Destruction (USA)": {
+		"languages": ["En"]
+	},
+	"Beowulf - The Game (Europe) (En,Fr,De,Es,It)": {
+		"languages": ["De", "En", "Es", "Fr", "It"]
+	},
+	"Beowulf - The Game (USA) (En,Fr,De,Es,It)": {
+		"languages": ["De", "En", "Es", "Fr", "It"]
+	},
+	"Beta Bloc (Italy)": {
+		"languages": ["En"]
+	},
+	"Bigs 2, The (USA)": {
+		"languages": ["En"]
+	},
+	"Bigs, The (USA)": {
+		"languages": ["En"]
+	},
+	"Black Rock Shooter - The Game (Japan)": {
+		"languages": ["Ja"]
+	},
+	"Black Wolves Saga - Last Hope (Japan)": {
+		"languages": ["Ja"]
+	},
+	"Blade Dancer - Lineage of Light (Europe) (En,Fr,De,Es,It)": {
+		"languages": ["De", "En", "Es", "Fr", "It"]
+	},
+	"Blade Dancer - Lineage of Light (USA)": {
+		"languages": ["En"]
+	},
+	"Blade Dancer - Sennen no Yakusoku (Japan)": {
+		"languages": ["Ja"]
+	},
+	"BlazBlue - Calamity Trigger (Europe) (En,Ja,Fr,De,Es,Zh,Ko)": {
+		"languages": ["De", "En", "Es", "Fr", "Ja", "Ko", "Zh"]
+	},
+	"BlazBlue - Calamity Trigger (USA) (En,Ja,Zh,Ko)": {
+		"languages": ["En", "Ja", "Ko", "Zh"]
+	},
+	"BlazBlue - Calamity Trigger Portable (Japan)": {
+		"languages": ["Ja"]
+	},
+	"BlazBlue - Continuum Shift II (Asia) (En,Ja,Zh,Ko)": {
+		"languages": ["En", "Ja", "Ko", "Zh"]
+	},
+	"BlazBlue - Continuum Shift II (Europe) (En,Ja,Zh,Ko)": {
+		"languages": ["En", "Ja", "Ko", "Zh"]
+	},
+	"BlazBlue - Continuum Shift II (Japan)": {
+		"languages": ["Ja"]
+	},
+	"BlazBlue - Continuum Shift II (USA) (Beta)": {
+		"languages": []
+	},
+	"BlazBlue - Continuum Shift II (USA) (En,Ja,Zh,Ko)": {
+		"languages": ["En", "Ja", "Ko", "Zh"]
+	},
+	"Blazing Souls Accelate (Europe)": {
+		"languages": ["En"]
+	},
+	"Blazing Souls Accelate (Japan) (v2.00)": {
+		"languages": ["Ja"]
+	},
+	"Blazing Souls Accelate (USA)": {
+		"languages": ["En"]
+	},
+	"Bleach - Heat the Soul (Japan)": {
+		"languages": ["Ja"]
+	},
+	"Bleach - Heat the Soul 2 (Japan)": {
+		"languages": ["Ja"]
+	},
+	"Bleach - Heat the Soul 3 (Japan)": {
+		"languages": ["Ja"]
+	},
+	"Bleach - Heat the Soul 4 (Japan)": {
+		"languages": ["Ja"]
+	},
+	"Bleach - Heat the Soul 5 (Japan)": {
+		"languages": ["Ja"]
+	},
+	"Bleach - Heat the Soul 6 (Asia)": {
+		"languages": ["Zh"]
+	},
+	"Bleach - Heat the Soul 6 (Japan)": {
+		"languages": ["Ja"]
+	},
+	"Bleach - Heat the Soul 7 (Japan)": {
+		"languages": ["Ja"]
+	},
+	"Bleach - Heat the Soul 7 (Korea)": {
+		"languages": ["Ja"]
+	},
+	"Bliss Island (Europe) (En,Fr,De,Es,It)": {
+		"languages": ["De", "En", "Es", "Fr", "It"]
+	},
+	"Blitz - Overtime (USA)": {
+		"languages": ["En"]
+	},
+	"Blokus Club Portable with Bumpy Trot (Japan) (Taikenban)": {
+		"languages": ["Ja"]
+	},
+	"Blokus Portable - Steambot Championship (Europe) (En,Fr,De,Es,It)": {
+		"languages": ["De", "En", "Es", "Fr", "It"]
+	},
+	"Blokus Portable - Steambot Championship (USA)": {
+		"languages": ["En"]
+	},
+	"Blood Bowl (Europe) (En,Fr,De,Es,It)": {
+		"languages": ["De", "En", "Es", "Fr", "It"]
+	},
+	"Blood Bowl (USA)": {
+		"languages": []
+	},
+	"Blood+ - Final Piece - Saigo no Kakera (Japan)": {
+		"languages": ["Ja"]
+	},
+	"Boku no Natsuyasumi 4 - Setouchi Shounen Tanteidan - Boku to Himitsu no Chizu (Japan)": {
+		"languages": ["Ja"]
+	},
+	"Boku no Natsuyasumi Portable - Mushi Mushi Hakase to Teppen-yama no Himitsu!! (Japan)": {
+		"languages": ["Ja"]
+	},
+	"Boku no Natsuyasumi Portable 2 - Nazo Nazo Shimai to Chinbotsusen no Himitsu! (Japan)": {
+		"languages": ["Ja"]
+	},
+	"Boku no Watashi no Katamari Damacy (Japan)": {
+		"languages": ["Ja"]
+	},
+	"Boku wa Koukuu Kanseikan - Airport Hero Narita (Japan)": {
+		"languages": ["Ja"]
+	},
+	"Boku wa Koukuu Kanseikan - Airport Hero Shinchitose (Japan)": {
+		"languages": ["Ja"]
+	},
+	"Boku wa Tomodachi ga Sukunai Portable (Japan)": {
+		"languages": ["Ja"]
+	},
+	"Bokujou Monogatari - Harvest Moon - Boy & Girl (Japan)": {
+		"languages": ["Ja"]
+	},
+	"Bokujou Monogatari - Sugar Mura to Minna no Negai (Japan)": {
+		"languages": ["Ja"]
+	},
+	"Bomberman (Europe) (En,Fr,De,Es,It)": {
+		"languages": ["De", "En", "Es", "Fr", "It"]
+	},
+	"Bomberman (USA)": {
+		"languages": ["En"]
+	},
+	"Bomberman - Bakufuu Sentai Bombermen (Japan)": {
+		"languages": ["Ja"]
+	},
+	"Bomberman - Panic Bomber (Japan)": {
+		"languages": ["Ja"]
+	},
+	"Bomberman Land (Europe) (En,Fr,De,Es,It)": {
+		"languages": ["De", "En", "Es", "Fr", "It"]
+	},
+	"Bomberman Land (USA)": {
+		"languages": ["En"]
+	},
+	"Bomberman Land Portable (Japan)": {
+		"languages": ["Ja"]
+	},
+	"Bomberman Portable (Japan)": {
+		"languages": ["Ja"]
+	},
+	"Bounty Hounds (Asia)": {
+		"languages": ["Zh"]
+	},
+	"Bounty Hounds (Japan)": {
+		"languages": ["Ja"]
+	},
+	"Bounty Hounds (USA)": {
+		"languages": ["En"]
+	},
+	"Boxer's Road 2 - The Real (Japan)": {
+		"languages": ["Ja"]
+	},
+	"Brave Story - New Traveler (USA)": {
+		"languages": ["En"]
+	},
+	"Breath of Fire III (Europe)": {
+		"languages": ["En"]
+	},
+	"Breath of Fire III (Japan)": {
+		"languages": ["Ja"]
+	},
+	"Brian Lara 2007 - Pressure Play (Europe)": {
+		"languages": ["En"]
+	},
+	"Brooktown High (USA)": {
+		"languages": ["En"]
+	},
+	"Brothers Conflict - Brilliant Blue (Japan)": {
+		"languages": ["Ja"]
+	},
+	"Brothers Conflict - Passion Pink (Japan)": {
+		"languages": ["Ja"]
+	},
+	"Brothers in Arms - D-Day (Europe, Australia) (En,Fr,De,Es,It)": {
+		"languages": ["De", "En", "Es", "Fr", "It"]
+	},
+	"Brothers in Arms - D-Day (USA)": {
+		"languages": ["En"]
+	},
+	"Brujula Dorada, La (Spain)": {
+		"languages": ["Es"]
+	},
+	"Brunswick Pro Bowling (Europe)": {
+		"languages": ["En"]
+	},
+	"Brunswick Pro Bowling (USA)": {
+		"languages": []
+	},
+	"Bubble Bobble Evolution (Europe) (En,Fr,De,Es,It)": {
+		"languages": ["De", "En", "Es", "Fr", "It"]
+	},
+	"Bubble Bobble Evolution (USA)": {
+		"languages": ["En"]
+	},
+	"Bunmei Kaika - Aoiza Ibunroku (Japan)": {
+		"languages": ["Ja"]
+	},
+	"Burnout Dominator (Asia)": {
+		"languages": ["En"]
+	},
+	"Burnout Dominator (Europe)": {
+		"languages": ["En"]
+	},
+	"Burnout Dominator (Europe) (En,Fr,De,Es,It)": {
+		"languages": ["De", "En", "Es", "Fr", "It"]
+	},
+	"Burnout Dominator (Japan)": {
+		"languages": ["Ja"]
+	},
+	"Burnout Dominator (USA)": {
+		"languages": ["En"]
+	},
+	"Burnout Legends (Asia)": {
+		"languages": ["En"]
+	},
+	"Burnout Legends (Europe) (En,Fr,De,Es,It,Nl) (v2.00)": {
+		"languages": ["De", "En", "Es", "Fr", "It", "Nl"]
+	},
+	"Burnout Legends (Europe, Australia) (En,Fr,De,Es,It,Nl) (v1.01)": {
+		"languages": ["De", "En", "Es", "Fr", "It", "Nl"]
+	},
+	"Burnout Legends (Japan)": {
+		"languages": ["Ja"]
+	},
+	"Burnout Legends (Japan) (EA Best Hits)": {
+		"languages": ["Ja"]
+	},
+	"Burnout Legends (USA) (En,Fr,De,Es,It,Nl) (v1.00)": {
+		"languages": ["De", "En", "Es", "Fr", "It", "Nl"]
+	},
+	"Burnout Legends (USA) (En,Fr,De,Es,It,Nl) (v2.00)": {
+		"languages": ["De", "En", "Es", "Fr", "It", "Nl"]
+	},
+	"Busou Shinki - Battle Masters (Japan)": {
+		"languages": ["Ja"]
+	},
+	"Busou Shinki - Battle Masters Mk. 2 (Japan)": {
+		"languages": ["Ja"]
+	},
+	"Bussola d'Oro, La (Italy)": {
+		"languages": ["It"]
+	},
+	"Bust-A-Move - Deluxe (USA)": {
+		"languages": ["En"]
+	},
+	"Bust-A-Move Ghost (Europe)": {
+		"languages": ["En"]
+	},
+	"Buzz! Brain Bender (Europe) (En,Fr,De,Es,It,Nl,Pt,Pl)": {
+		"languages": ["De", "En", "Es", "Fr", "It", "Nl", "Pl", "Pt"]
+	},
+	"Buzz! Brain of Oz (Australia)": {
+		"languages": ["En"]
+	},
+	"Buzz! Brain of the UK (UK)": {
+		"languages": ["En"]
+	},
+	"Buzz! Concurso Universal (Europe) (Es,Pt)": {
+		"languages": ["Es", "Pt"]
+	},
+	"Buzz! Danske Genier (Europe) (No,Da)": {
+		"languages": ["Da", "No"]
+	},
+	"Buzz! Das grosse Laenderquiz (Europe) (De,It)": {
+		"languages": ["De", "It"]
+	},
+	"Buzz! De Slimste van Nederland (Netherlands)": {
+		"languages": ["Nl"]
+	},
+	"Buzz! De Strafste van Belgie (Belgium) (Fr,Nl)": {
+		"languages": ["Fr", "Nl"]
+	},
+	"Buzz! Deutschlands Superquiz (Germany)": {
+		"languages": ["De"]
+	},
+	"Buzz! Il Quizzone Nazionale (Italy)": {
+		"languages": ["It"]
+	},
+	"Buzz! Le Plus Malin des Francais (France)": {
+		"languages": ["Fr"]
+	},
+	"Buzz! Master Quiz (Europe)": {
+		"languages": ["En"]
+	},
+	"Buzz! Master Quiz (Europe) (De,It)": {
+		"languages": ["De", "It"]
+	},
+	"Buzz! Master Quiz (Europe) (En,Pl)": {
+		"languages": ["En", "Pl"]
+	},
+	"Buzz! Master Quiz (Europe) (Es,Pt)": {
+		"languages": ["Es", "Pt"]
+	},
+	"Buzz! Master Quiz (Europe) (Fr,Nl)": {
+		"languages": ["Fr", "Nl"]
+	},
+	"Buzz! Master Quiz (Europe) (Sv,Fi)": {
+		"languages": ["Fi", "Sv"]
+	},
+	"Buzz! Master Quiz (USA)": {
+		"languages": ["En"]
+	},
+	"Buzz! Polskie Lamiglowki ~ Buzz! Mozak Hrvatske (Europe) (Pl,Hr)": {
+		"languages": ["Hr", "Pl"]
+	},
+	"Buzz! Que Sabes de tu Pais (Spain)": {
+		"languages": ["Es"]
+	},
+	"Buzz! Quem e o Genio Portugues ~ Buzz! Sokrovishha nacii (Europe) (Pt,Ru)": {
+		"languages": ["Pt", "Ru"]
+	},
+	"Buzz! Quiz World (Australia)": {
+		"languages": ["En"]
+	},
+	"Buzz! Quiz World (Europe) (De,It)": {
+		"languages": ["De", "It"]
+	},
+	"Buzz! Quiz World (Europe) (El,Cs)": {
+		"languages": ["Cs", "El"]
+	},
+	"Buzz! Quiz World (Europe) (En,Pl)": {
+		"languages": ["En", "Pl"]
+	},
+	"Buzz! Quiz World (Europe) (Fr,Nl)": {
+		"languages": ["Fr", "Nl"]
+	},
+	"Buzz! Quiz World (Europe) (Sv,Fi)": {
+		"languages": ["Fi", "Sv"]
+	},
+	"Buzz! Svenska Genier ~ Buzz! Suomen Neropatti (Europe) (Sv,Fi)": {
+		"languages": ["Fi", "Sv"]
+	},
+	"Buzz! The Ultimate Music Quiz (Australia)": {
+		"languages": ["En"]
+	},
+	"Buzz! The Ultimate Music Quiz (Europe)": {
+		"languages": ["En"]
+	},
+	"Buzz! The Ultimate Music Quiz (Europe) (De,It)": {
+		"languages": ["De", "It"]
+	},
+	"Buzz! The Ultimate Music Quiz (Europe) (Es,Pt)": {
+		"languages": ["Es", "Pt"]
+	},
+	"Buzz! The Ultimate Music Quiz (Europe) (Fr,Nl)": {
+		"languages": ["Fr", "Nl"]
+	},
+	"Buzz! The Ultimate Music Quiz (Europe) (Sv,Fi)": {
+		"languages": ["Fi", "Sv"]
+	},
+	"CID the Dummy (Europe) (En,Fr,De,Es,It)": {
+		"languages": ["De", "En", "Es", "Fr", "It"]
+	},
+	"CID the Dummy (USA)": {
+		"languages": ["En"]
+	},
+	"CS Kensa Disc (J1) (Japan)": {
+		"languages": ["En"]
+	},
+	"Cabela's African Safari (USA)": {
+		"languages": ["En"]
+	},
+	"Cabela's Dangerous Hunts - Ultimate Challenge (Europe)": {
+		"languages": ["En"]
+	},
+	"Cabela's Dangerous Hunts - Ultimate Challenge (USA)": {
+		"languages": []
+	},
+	"Cabela's Legendary Adventures (USA)": {
+		"languages": ["En"]
+	},
+	"Cabela's North American Adventures (USA)": {
+		"languages": ["En"]
+	},
+	"Cake Mania - Baker's Challenge (USA)": {
+		"languages": ["En"]
+	},
+	"Call of Duty - Roads to Victory (Europe) (En,Fr,Es,It)": {
+		"languages": ["En", "Es", "Fr", "It"]
+	},
+	"Call of Duty - Roads to Victory (Germany)": {
+		"languages": ["De"]
+	},
+	"Call of Duty - Roads to Victory (USA) (En,Ja,Fr,De,Es,It)": {
+		"languages": ["De", "En", "Es", "Fr", "It", "Ja"]
+	},
+	"Capcom Classics Collection (Japan)": {
+		"languages": ["Ja"]
+	},
+	"Capcom Classics Collection Reloaded (Europe)": {
+		"languages": ["En"]
+	},
+	"Capcom Classics Collection Reloaded (USA)": {
+		"languages": ["En"]
+	},
+	"Capcom Classics Collection Remixed (Asia)": {
+		"languages": ["En"]
+	},
+	"Capcom Classics Collection Remixed (Europe)": {
+		"languages": ["En"]
+	},
+	"Capcom Classics Collection Remixed (USA)": {
+		"languages": ["En"]
+	},
+	"Capcom Puzzle World (Europe)": {
+		"languages": ["En"]
+	},
+	"Capcom Puzzle World (USA)": {
+		"languages": ["En"]
+	},
+	"Capcom Special Taikenban 3 in 1 (Japan)": {
+		"languages": ["Ja"]
+	},
+	"Carnage Heart Portable (Japan)": {
+		"languages": ["Ja"]
+	},
+	"Carol Vorderman's Sudoku (Europe) (En,Fr,De)": {
+		"languages": ["De", "En", "Fr"]
+	},
+	"Carol Vorderman's Sudoku (USA) (En,Fr,De,Es,It)": {
+		"languages": ["De", "En", "Es", "Fr", "It"]
+	},
+	"Cart Kings (India) (En,Hi)": {
+		"languages": ["En", "Hi"]
+	},
+	"Castlevania - The Dracula X Chronicles (Europe) (En,Fr,De,Es,It)": {
+		"languages": ["De", "En", "Es", "Fr", "It"]
+	},
+	"Castlevania - The Dracula X Chronicles (Korea)": {
+		"languages": ["En"]
+	},
+	"Castlevania - The Dracula X Chronicles (USA)": {
+		"languages": ["En"]
+	},
+	"Chameleon (USA)": {
+		"languages": ["En"]
+	},
+	"Championship Manager (Europe)": {
+		"languages": ["En"]
+	},
+	"Championship Manager 2006 (Europe)": {
+		"languages": ["En"]
+	},
+	"Championship Manager 2007 (Europe) (En,Fr,Es,It)": {
+		"languages": ["En", "Es", "Fr", "It"]
+	},
+	"Chandragupta - Warrior Prince (India) (En,Hi)": {
+		"languages": ["En", "Hi"]
+	},
+	"Chase Cop - Pursuit Force (Korea)": {
+		"languages": ["Ko"]
+	},
+	"Chessmaster - The Art of Learning (Europe) (En,Fr,De,Es,It,Nl)": {
+		"languages": ["De", "En", "Es", "Fr", "It", "Nl"]
+	},
+	"Chessmaster - The Art of Learning (USA) (En,Fr,Es)": {
+		"languages": ["En", "Es", "Fr"]
+	},
+	"Chi Vuol Essere Milionario Party Edition (Italy)": {
+		"languages": ["It"]
+	},
+	"Chikyuu Boueigun 2 Portable (Japan)": {
+		"languages": ["Ja"]
+	},
+	"Chili Con Carnage (Europe) (En,Fr,De,Es,It)": {
+		"languages": ["De", "En", "Es", "Fr", "It"]
+	},
+	"Chili Con Carnage (USA)": {
+		"languages": ["En"]
+	},
+	"Chotto Shot Edit (Japan)": {
+		"languages": ["Ja"]
+	},
+	"Chronicle of Dungeon Maker (Asia)": {
+		"languages": ["Ja"]
+	},
+	"Chronicle of Dungeon Maker II (Japan)": {
+		"languages": ["Ja"]
+	},
+	"Chronostacia (Japan)": {
+		"languages": ["Ja"]
+	},
+	"Clank & Ratchet - Maru Hi Mission - Ignition! (Japan) (Beta)": {
+		"languages": []
+	},
+	"Clank & Ratchet - Maruhi Mission Ignition! (Japan)": {
+		"languages": ["Ja"]
+	},
+	"Class of Heroes (USA)": {
+		"languages": ["En"]
+	},
+	"Class of Heroes 2 (USA)": {
+		"languages": ["En"]
+	},
+	"Classic Dungeon - Fuyoku no Masoujin (Japan)": {
+		"languages": ["Ja"]
+	},
+	"Clock Zero - Shuuen no Ichibyou Portable (Japan)": {
+		"languages": ["Ja"]
+	},
+	"Cloudy with a Chance of Meatballs (Europe) (En,Fr,De,Es,It)": {
+		"languages": ["De", "En", "Es", "Fr", "It"]
+	},
+	"Cloudy with a Chance of Meatballs (Europe, Australia)": {
+		"languages": ["En"]
+	},
+	"Cloudy with a Chance of Meatballs (USA)": {
+		"languages": []
+	},
+	"Code Geass - Hangyaku no Lelouch - Lost Colors (Japan) (v2.00)": {
+		"languages": ["Ja"]
+	},
+	"Code Lyoko - Quest for Infinity (Europe) (En,Fr,Es,It)": {
+		"languages": ["En", "Es", "Fr", "It"]
+	},
+	"Code Lyoko - Quest for Infinity (USA) (En,It)": {
+		"languages": ["En", "It"]
+	},
+	"Coded Arms (Asia) (En,Ja)": {
+		"languages": ["En", "Ja"]
+	},
+	"Coded Arms (Europe) (En,Fr,De,Es,It)": {
+		"languages": ["De", "En", "Es", "Fr", "It"]
+	},
+	"Coded Arms (Japan) (En,Ja)": {
+		"languages": ["En", "Ja"]
+	},
+	"Coded Arms (USA)": {
+		"languages": ["En"]
+	},
+	"Coded Arms - Contagion (Asia)": {
+		"languages": ["En"]
+	},
+	"Coded Arms - Contagion (Europe) (En,Fr,De,Es,It)": {
+		"languages": ["De", "En", "Es", "Fr", "It"]
+	},
+	"Coded Arms - Contagion (USA)": {
+		"languages": ["En"]
+	},
+	"Coded Gun (Korea) (En,Ja)": {
+		"languages": ["En", "Ja"]
+	},
+	"Coded Soul - Gyeseungdoeneun Idea (Korea) (Ja,Ko)": {
+		"languages": ["Ja", "Ko"]
+	},
+	"Coded Soul - Uketsugareshi Idea (Japan)": {
+		"languages": ["Ja"]
+	},
+	"Colin McRae - DiRT 2 (Europe) (En,Fr,De,Es,It)": {
+		"languages": ["De", "En", "Es", "Fr", "It"]
+	},
+	"Colin McRae Rally 2005 Plus (Europe) (En,Fr,De,Es,It)": {
+		"languages": ["De", "En", "Es", "Fr", "It"]
+	},
+	"Colin McRae Rally 2005 Plus (Europe) (En,Fr,De,Es,It) (Beta)": {
+		"languages": ["De", "En", "Es", "Fr", "It"]
+	},
+	"Comic Party Portable (Japan) (Shokai Genteiban)": {
+		"languages": ["Ja"]
+	},
+	"Con, The (Australia)": {
+		"languages": ["En"]
+	},
+	"Con, The (Europe)": {
+		"languages": ["En"]
+	},
+	"Con, The (Germany)": {
+		"languages": ["De"]
+	},
+	"Con, The (Italy)": {
+		"languages": ["It"]
+	},
+	"Con, The (Spain)": {
+		"languages": ["Es"]
+	},
+	"Con, The (USA)": {
+		"languages": ["En"]
+	},
+	"Confidential Money - 300-Nichi de 3000-Man Dollar Kasegu Houhou (Japan)": {
+		"languages": ["Ja"]
+	},
+	"Cover Girl (Europe) (En,Fr,De,Es,It)": {
+		"languages": ["De", "En", "Es", "Fr", "It"]
+	},
+	"Crash - Mind over Mutant (Europe)": {
+		"languages": ["En"]
+	},
+	"Crash - Mind over Mutant (Europe) (De,Ru)": {
+		"languages": ["De", "Ru"]
+	},
+	"Crash - Mind over Mutant (Europe) (Es,It)": {
+		"languages": ["Es", "It"]
+	},
+	"Crash - Mind over Mutant (USA) (Beta)": {
+		"languages": []
+	},
+	"Crash - Mind over Mutant (USA) (En,Fr)": {
+		"languages": ["En", "Fr"]
+	},
+	"Crash Tag Team Racing (Europe)": {
+		"languages": ["En"]
+	},
+	"Crash Tag Team Racing (France)": {
+		"languages": ["Fr"]
+	},
+	"Crash Tag Team Racing (Germany)": {
+		"languages": ["De"]
+	},
+	"Crash Tag Team Racing (Italy)": {
+		"languages": ["It"]
+	},
+	"Crash Tag Team Racing (Spain)": {
+		"languages": ["Es"]
+	},
+	"Crash Tag Team Racing (USA)": {
+		"languages": ["En"]
+	},
+	"Crash of the Titans (Europe)": {
+		"languages": ["En"]
+	},
+	"Crash of the Titans (Europe) (De,Ru)": {
+		"languages": ["De", "Ru"]
+	},
+	"Crash of the Titans (Europe) (De,Ru) (Beta)": {
+		"languages": ["De", "Ru"]
+	},
+	"Crash of the Titans (Europe) (Es,It)": {
+		"languages": ["Es", "It"]
+	},
+	"Crash of the Titans (Europe) (Fr,Nl)": {
+		"languages": ["Fr", "Nl"]
+	},
+	"Crash of the Titans (USA)": {
+		"languages": ["En"]
+	},
+	"Crazy Taxi - Fare Wars (Europe) (En,Fr,De,Es,It)": {
+		"languages": ["De", "En", "Es", "Fr", "It"]
+	},
+	"Crazy Taxi - Fare Wars (USA) (v1.01)": {
+		"languages": ["En"]
+	},
+	"Crazy Taxi - Fare Wars (USA) (v2.01)": {
+		"languages": ["En"]
+	},
+	"Criminal Girls (Japan)": {
+		"languages": ["Ja"]
+	},
+	"Crimson Gem Saga (USA)": {
+		"languages": ["En"]
+	},
+	"Crisis Core - Final Fantasy VII (Europe)": {
+		"languages": ["En"]
+	},
+	"Crisis Core - Final Fantasy VII (France)": {
+		"languages": ["Fr"]
+	},
+	"Crisis Core - Final Fantasy VII (Germany)": {
+		"languages": ["De"]
+	},
+	"Crisis Core - Final Fantasy VII (Italy)": {
+		"languages": ["It"]
+	},
+	"Crisis Core - Final Fantasy VII (Japan, Asia)": {
+		"languages": ["Ja"]
+	},
+	"Crisis Core - Final Fantasy VII (Spain)": {
+		"languages": ["Es"]
+	},
+	"Crisis Core - Final Fantasy VII (USA)": {
+		"languages": ["En"]
+	},
+	"Crush (Europe) (En,Fr,De,Es,It)": {
+		"languages": ["De", "En", "Es", "Fr", "It"]
+	},
+	"Crush (USA) (En,Fr,Es)": {
+		"languages": ["En", "Es", "Fr"]
+	},
+	"Cube (Europe) (En,Fr,De,Es,It)": {
+		"languages": ["De", "En", "Es", "Fr", "It"]
+	},
+	"Cube (USA)": {
+		"languages": ["En"]
+	},
+	"D.C. Girls Symphony Pocket (Japan)": {
+		"languages": ["Ja"]
+	},
+	"DJ Max Emotional Sense - Fever (USA)": {
+		"languages": ["En"]
+	},
+	"DJ Max Emotional Sense P - Black Square (Korea) (En,Ja,Ko)": {
+		"languages": ["En", "Ja", "Ko"]
+	},
+	"DJ Max Emotional Sense P - Clazziquai Edition (Korea) (En,Ja,Ko)": {
+		"languages": ["En", "Ja", "Ko"]
+	},
+	"DJ Max Emotional Sense P 2 - Sound Miracle (Korea) (En,Ja,Ko)": {
+		"languages": ["En", "Ja", "Ko"]
+	},
+	"DJ Max Emotional Sense P Portable (Korea)": {
+		"languages": ["Ko"]
+	},
+	"DJ Max Portable - Black Square (Japan)": {
+		"languages": ["Ja"]
+	},
+	"DJ Max Portable - Hot Tunes (Korea) (En,Ja,Ko)": {
+		"languages": ["En", "Ja", "Ko"]
+	},
+	"DJ Max Portable 3 (Korea) (En,Ko)": {
+		"languages": ["En", "Ko"]
+	},
+	"DJ Max Portable 3 (USA)": {
+		"languages": ["En"]
+	},
+	"DT Carnage (USA)": {
+		"languages": ["En"]
+	},
+	"DTM Race Driver 2 (Europe) (En,Fr,De,Es,It)": {
+		"languages": ["De", "En", "Es", "Fr", "It"]
+	},
+	"DTM Race Driver 3 - Challenge (Europe) (En,Fr,De,Es,It)": {
+		"languages": ["De", "En", "Es", "Fr", "It"]
+	},
+	"Dai-2-Ji Super Robot Taisen Z Hakai-Hen (Japan)": {
+		"languages": ["Ja"]
+	},
+	"Dai-2-Ji Super Robot Taisen Z Saisei-Hen (Japan)": {
+		"languages": ["Ja"]
+	},
+	"Daito Giken Koushiki Pachi-Slot Simulator - Ossu! Banchou Portable (Japan)": {
+		"languages": ["Ja"]
+	},
+	"Daito Giken Koushiki Pachi-Slot Simulator - Ossu! Misao, Maguro Densetsu Portable (Japan)": {
+		"languages": ["Ja"]
+	},
+	"Daito Giken Koushiki Pachi-Slot Simulator - Yoshimune Portable (Japan)": {
+		"languages": ["Ja"]
+	},
+	"Danball Senki (Japan)": {
+		"languages": ["Ja"]
+	},
+	"Danball Senki Boost (Japan)": {
+		"languages": ["Ja"]
+	},
+	"Danball Senki W (Japan)": {
+		"languages": ["Ja"]
+	},
+	"Danganronpa - Kibou no Gakuen to Zetsubou no Koukousei (Japan)": {
+		"languages": ["Ja"]
+	},
+	"Danganronpa - Kibou no Gakuen to Zetsubou no Koukousei (Japan) (PSP the Best)": {
+		"languages": ["Ja"]
+	},
+	"Dante's Inferno (Europe)": {
+		"languages": ["En"]
+	},
+	"Dante's Inferno (France)": {
+		"languages": ["Fr"]
+	},
+	"Dante's Inferno (Germany)": {
+		"languages": ["De"]
+	},
+	"Dante's Inferno (Italy)": {
+		"languages": ["It"]
+	},
+	"Dante's Inferno (Korea)": {
+		"languages": ["En"]
+	},
+	"Dante's Inferno (Spain)": {
+		"languages": ["Es"]
+	},
+	"Dante's Inferno (USA)": {
+		"languages": ["En"]
+	},
+	"Dariusburst (Japan) (En,Ja)": {
+		"languages": ["En", "Ja"]
+	},
+	"Darkstalkers Chronicle - The Chaos Tower (Europe)": {
+		"languages": ["En"]
+	},
+	"Darkstalkers Chronicle - The Chaos Tower (USA)": {
+		"languages": ["En"]
+	},
+	"Dave Mirra BMX Challenge (Europe) (En,Fr,De,Es,It)": {
+		"languages": ["De", "En", "Es", "Fr", "It"]
+	},
+	"Dave Mirra BMX Challenge (USA)": {
+		"languages": ["En"]
+	},
+	"Daxter (Europe) (En,Fr,De,Es,It)": {
+		"languages": ["De", "En", "Es", "Fr", "It"]
+	},
+	"Daxter (USA) (Demo)": {
+		"languages": ["En"]
+	},
+	"Daxter (USA) (En,Fr,De,Es,It)": {
+		"languages": ["De", "En", "Es", "Fr", "It"]
+	},
+	"Dead Head Fred (Europe)": {
+		"languages": ["En"]
+	},
+	"Dead Head Fred (Europe) (En,Fr,De,Es,It)": {
+		"languages": ["De", "En", "Es", "Fr", "It"]
+	},
+	"Dead Head Fred (USA)": {
+		"languages": ["En"]
+	},
+	"Dead Head Fred (USA) (Demo)": {
+		"languages": ["En"]
+	},
+	"Dead or Alive - Paradise (Europe) (En,Fr,De) (ULES-01416)": {
+		"languages": ["De", "En", "Fr"]
+	},
+	"Dead or Alive - Paradise (Europe) (En,Fr,De) (ULES-01431)": {
+		"languages": ["De", "En", "Fr"]
+	},
+	"Dead or Alive - Paradise (Japan) (En,Ja,Fr,De)": {
+		"languages": ["De", "En", "Fr", "Ja"]
+	},
+	"Dead or Alive - Paradise (USA) (En,Ja,Fr,De)": {
+		"languages": ["De", "En", "Fr", "Ja"]
+	},
+	"Dead to Rights - Reckoning (Europe) (En,Fr,De,Es,It)": {
+		"languages": ["De", "En", "Es", "Fr", "It"]
+	},
+	"Dead to Rights - Reckoning (USA)": {
+		"languages": ["En"]
+	},
+	"Death Jr. (Europe) (En,Fr,De,Es,It)": {
+		"languages": ["De", "En", "Es", "Fr", "It"]
+	},
+	"Death Jr. (USA)": {
+		"languages": ["En"]
+	},
+	"Death Jr. II - Root of Evil (Europe) (En,Fr,De,Es,It)": {
+		"languages": ["De", "En", "Es", "Fr", "It"]
+	},
+	"Death Jr. II - Root of Evil (USA)": {
+		"languages": ["En"]
+	},
+	"Def Jam - Fight for NY - The Takeover (Europe)": {
+		"languages": ["En"]
+	},
+	"Def Jam - Fight for NY - The Takeover (USA)": {
+		"languages": []
+	},
+	"Demo Disc for PSP Vol. 1 (Australia)": {
+		"languages": ["En"]
+	},
+	"Demo Disc for PSP Vol. 1 (Europe) (UCJB-98302)": {
+		"languages": ["En"]
+	},
+	"Demo Disc for PSP Vol. 1 (Europe) (UCJB-98303)": {
+		"languages": ["En"]
+	},
+	"Demo Disc for PSP Vol. 1 (Europe) (UCJB-98306)": {
+		"languages": ["En"]
+	},
+	"Demo Disc for PSP Vol. 1 (Japan)": {
+		"languages": ["Ja"]
+	},
+	"Demo Disc for PSP Vol. 2 (Japan)": {
+		"languages": ["Ja"]
+	},
+	"Densetsu no Yuusha no Densetsu - Legendary Saga (Japan)": {
+		"languages": ["Ja"]
+	},
+	"Densha de Go! Pocket - Chuuousen-hen (Japan)": {
+		"languages": ["Ja"]
+	},
+	"Densha de Go! Pocket - Osaka Kanjousen-hen (Japan)": {
+		"languages": ["Ja"]
+	},
+	"Densha de Go! Pocket - Tokaidosen-hen (Japan)": {
+		"languages": ["Ja"]
+	},
+	"Densha de Go! Pocket - Yamanotesen-hen (Japan)": {
+		"languages": ["Ja"]
+	},
+	"Derby Time 2006 (Japan)": {
+		"languages": ["Ja"]
+	},
+	"Desi Adda - Games of India (India)": {
+		"languages": []
+	},
+	"Despicable Me (Europe) (En,Fr,De,Es,It,Sv,No,Da,Fi)": {
+		"languages": ["Da", "De", "En", "Es", "Fi", "Fr", "It", "No", "Sv"]
+	},
+	"Despicable Me - The Game (USA) (En,Fr,Es)": {
+		"languages": ["En", "Es", "Fr"]
+	},
+	"DiRT 2 (USA)": {
+		"languages": []
+	},
+	"Dia no Kuni no Alice - Wonderful Mirror World (Japan)": {
+		"languages": ["Ja"]
+	},
+	"Diabolik - The Original Sin (Europe) (En,Fr,De,Es,It)": {
+		"languages": ["De", "En", "Es", "Fr", "It"]
+	},
+	"Diabolik Lovers - Haunted Dark Bridal (Japan)": {
+		"languages": ["Ja"]
+	},
+	"Diabolik Lovers - More, Blood (Japan)": {
+		"languages": ["Ja"]
+	},
+	"Digimon Adventure (Japan)": {
+		"languages": ["Ja"]
+	},
+	"Digimon World Re-Digitize (Japan)": {
+		"languages": ["Ja"]
+	},
+	"Diner Dash (Europe) (En,Fr,De,Es,It)": {
+		"languages": ["De", "En", "Es", "Fr", "It"]
+	},
+	"Diner Dash - Sizzle & Serve (USA)": {
+		"languages": ["En"]
+	},
+	"Disgaea - Afternoon of Darkness (Asia)": {
+		"languages": ["En"]
+	},
+	"Disgaea - Afternoon of Darkness (Europe)": {
+		"languages": ["En"]
+	},
+	"Disgaea - Afternoon of Darkness (USA)": {
+		"languages": ["En"]
+	},
+	"Disgaea 2 - Dark Hero Days (Europe)": {
+		"languages": ["En"]
+	},
+	"Disgaea 2 - Dark Hero Days (USA)": {
+		"languages": ["En"]
+	},
+	"Disgaea Infinite (USA)": {
+		"languages": ["En"]
+	},
+	"Disgaea Infinite (USA) (Beta)": {
+		"languages": []
+	},
+	"Disgaea Portable (Korea) (Zh,Ko)": {
+		"languages": ["Ko", "Zh"]
+	},
+	"Disney - Pixar Ratatouille (Russia)": {
+		"languages": ["Ru"]
+	},
+	"Disney - Pixar Rottatouille (Norway)": {
+		"languages": ["No"]
+	},
+	"Disney G-Force (Europe) (De,It)": {
+		"languages": ["De", "It"]
+	},
+	"Disney G-Force (Europe) (En,Fr,Es)": {
+		"languages": ["En", "Es", "Fr"]
+	},
+	"Disney G-Force (Russia)": {
+		"languages": ["Ru"]
+	},
+	"Disney G-Force (USA)": {
+		"languages": []
+	},
+	"Disney Phineas and Ferb - Across the 2nd Dimension (Europe) (En,Fr,De,Es,It,Nl,Pt,Pl,Ru,El)": {
+		"languages": ["De", "El", "En", "Es", "Fr", "It", "Nl", "Pl", "Pt", "Ru"]
+	},
+	"Disney Pirates of the Caribbean - At World's End (Europe) (En,Fr,De,Es,It,Nl)": {
+		"languages": ["De", "En", "Es", "Fr", "It", "Nl"]
+	},
+	"Disney Pirates of the Caribbean - At World's End (Russia)": {
+		"languages": ["Ru"]
+	},
+	"Disney Pirates of the Caribbean - At World's End (USA)": {
+		"languages": ["En"]
+	},
+	"Disney TRON - Evolution (Europe) (En,Fr,De,Es,It,Nl)": {
+		"languages": ["De", "En", "Es", "Fr", "It", "Nl"]
+	},
+	"Disney TRON - Evolution (Russia)": {
+		"languages": ["Ru"]
+	},
+	"Disney TRON - Evolution (USA) (En,Fr,Es)": {
+		"languages": ["En", "Es", "Fr"]
+	},
+	"Disney-Pixar Cars (Europe)": {
+		"languages": ["En"]
+	},
+	"Disney-Pixar Cars (France)": {
+		"languages": ["Fr"]
+	},
+	"Disney-Pixar Cars (Germany)": {
+		"languages": ["De"]
+	},
+	"Disney-Pixar Cars (Italy)": {
+		"languages": ["It"]
+	},
+	"Disney-Pixar Cars (Portugal)": {
+		"languages": ["Pt"]
+	},
+	"Disney-Pixar Cars (Spain)": {
+		"languages": ["Es"]
+	},
+	"Disney-Pixar Cars (USA)": {
+		"languages": ["En"]
+	},
+	"Disney-Pixar Cars - Race-O-Rama (Europe) (En,Fr,De,Es,It)": {
+		"languages": ["De", "En", "Es", "Fr", "It"]
+	},
+	"Disney-Pixar Cars - Race-O-Rama (USA)": {
+		"languages": []
+	},
+	"Disney-Pixar Cars 2 (Europe) (En,Fr,De,Es,It,Nl,Pt,Pl,Ru)": {
+		"languages": ["De", "En", "Es", "Fr", "It", "Nl", "Pl", "Pt", "Ru"]
+	},
+	"Disney-Pixar Cars 2 (USA)": {
+		"languages": []
+	},
+	"Disney-Pixar Istoriya igrushek - Bol'shoj pobeg (Russia)": {
+		"languages": ["Ru"]
+	},
+	"Disney-Pixar Oben (Germany)": {
+		"languages": ["De"]
+	},
+	"Disney-Pixar Ratatouille (Europe)": {
+		"languages": ["En"]
+	},
+	"Disney-Pixar Ratatouille (France)": {
+		"languages": ["Fr"]
+	},
+	"Disney-Pixar Ratatouille (Germany)": {
+		"languages": ["De"]
+	},
+	"Disney-Pixar Ratatouille (Greece)": {
+		"languages": ["El"]
+	},
+	"Disney-Pixar Ratatouille (Italy)": {
+		"languages": ["It"]
+	},
+	"Disney-Pixar Ratatouille (Netherlands)": {
+		"languages": ["Nl"]
+	},
+	"Disney-Pixar Ratatouille (Spain)": {
+		"languages": ["Es"]
+	},
+	"Disney-Pixar Ratatouille (USA)": {
+		"languages": ["En"]
+	},
+	"Disney-Pixar Ratatui (Portugal)": {
+		"languages": ["Pt"]
+	},
+	"Disney-Pixar Toy Story 3 (Europe) (En,Es) (v1.01)": {
+		"languages": ["En", "Es"]
+	},
+	"Disney-Pixar Toy Story 3 (Europe) (En,Es) (v2.00)": {
+		"languages": ["En", "Es"]
+	},
+	"Disney-Pixar Toy Story 3 (Europe) (Fr,De,It,Nl)": {
+		"languages": ["De", "Fr", "It", "Nl"]
+	},
+	"Disney-Pixar Toy Story 3 (USA) (En,Fr,Es)": {
+		"languages": ["En", "Es", "Fr"]
+	},
+	"Disney-Pixar Up (Europe) (En,Fr)": {
+		"languages": ["En", "Fr"]
+	},
+	"Disney-Pixar Up (Italy)": {
+		"languages": ["It"]
+	},
+	"Disney-Pixar Up (Russia)": {
+		"languages": ["Ru"]
+	},
+	"Disney-Pixar Up (Spain)": {
+		"languages": ["Es"]
+	},
+	"Disney-Pixar Up (USA)": {
+		"languages": []
+	},
+	"Disney-Pixar Up - Altamente! (Portugal)": {
+		"languages": ["Pt"]
+	},
+	"Disney-Pixar WALL-E (Europe)": {
+		"languages": ["En"]
+	},
+	"Disney-Pixar WALL-E (Europe) (Es,Pt)": {
+		"languages": ["Es", "Pt"]
+	},
+	"Disney-Pixar WALL-E (Europe) (Fr,Nl)": {
+		"languages": ["Fr", "Nl"]
+	},
+	"Disney-Pixar WALL-E (Italy)": {
+		"languages": ["It"]
+	},
+	"Disney-Pixar WALL-E (Russia)": {
+		"languages": ["Ru"]
+	},
+	"Disney-Pixar WALL-E (USA)": {
+		"languages": []
+	},
+	"Disney-Pixar WALL-E - Der Letzte raeumt die Erde auf (Germany)": {
+		"languages": ["De"]
+	},
+	"Dissidia 012 - Duodecim Final Fantasy (Asia) (En,Zh,Ko)": {
+		"languages": ["En", "Ko", "Zh"]
+	},
+	"Dissidia 012 - Duodecim Final Fantasy (Europe) (En,Fr,De,Es,It)": {
+		"languages": ["De", "En", "Es", "Fr", "It"]
+	},
+	"Dissidia 012 - Duodecim Final Fantasy (Japan)": {
+		"languages": ["Ja"]
+	},
+	"Dissidia 012 - Duodecim Final Fantasy (USA) (En,Fr,De,Es,It)": {
+		"languages": ["De", "En", "Es", "Fr", "It"]
+	},
+	"Dissidia Final Fantasy (Asia)": {
+		"languages": ["En"]
+	},
+	"Dissidia Final Fantasy (Europe) (En,Fr,De,Es,It)": {
+		"languages": ["De", "En", "Es", "Fr", "It"]
+	},
+	"Dissidia Final Fantasy (Japan)": {
+		"languages": ["Ja"]
+	},
+	"Dissidia Final Fantasy (Korea)": {
+		"languages": ["Ja"]
+	},
+	"Dissidia Final Fantasy (Russia)": {
+		"languages": ["Ru"]
+	},
+	"Dissidia Final Fantasy (USA)": {
+		"languages": ["En"]
+	},
+	"Dissidia Final Fantasy - Universal Tuning (Japan)": {
+		"languages": ["Ja"]
+	},
+	"Doko Demo Issho (Japan)": {
+		"languages": ["Ja"]
+	},
+	"Doko Demo Issho - Let's Gakkou! (Japan)": {
+		"languages": ["Ja"]
+	},
+	"Don 2 - The Game (India)": {
+		"languages": []
+	},
+	"Donkey Xote (Europe) (En,Fr,De,Es,It)": {
+		"languages": ["De", "En", "Es", "Fr", "It"]
+	},
+	"Dora-Slot - Kyojin no Hoshi II (Japan) (v2.02)": {
+		"languages": ["Ja"]
+	},
+	"Dora-Slot - Oki Slot Ou! Pioneer 12 (Japan)": {
+		"languages": ["Ja"]
+	},
+	"Dora-Slot - Shuyaku wa Zenigata (Japan)": {
+		"languages": ["Ja"]
+	},
+	"Dot Hack Link (Japan)": {
+		"languages": ["Ja"]
+	},
+	"Downstream Panic! (USA)": {
+		"languages": ["En"]
+	},
+	"Dragon Ball Tag VS (Japan)": {
+		"languages": ["Ja"]
+	},
+	"Dragon Ball Z - Jinmudohoe (Korea)": {
+		"languages": ["Ja"]
+	},
+	"Dragon Ball Z - Shin Budokai (Europe) (En,Fr,De,Es,It)": {
+		"languages": ["De", "En", "Es", "Fr", "It"]
+	},
+	"Dragon Ball Z - Shin Budokai (Japan)": {
+		"languages": ["Ja"]
+	},
+	"Dragon Ball Z - Shin Budokai (USA)": {
+		"languages": ["En"]
+	},
+	"Dragon Ball Z - Shin Budokai - Another Road (USA)": {
+		"languages": ["En"]
+	},
+	"Dragon Ball Z - Shin Budokai 2 (Europe) (En,Fr,De,Es,It)": {
+		"languages": ["De", "En", "Es", "Fr", "It"]
+	},
+	"Dragon Ball Z - Tenkaichi Tag Team (Europe) (En,Fr,De,Es,It)": {
+		"languages": ["De", "En", "Es", "Fr", "It"]
+	},
+	"Dragon Ball Z - Tenkaichi Tag Team (USA) (En,Fr,Es)": {
+		"languages": ["En", "Es", "Fr"]
+	},
+	"Dragon Quest & Final Fantasy in Itadaki Street Portable (Japan)": {
+		"languages": ["Ja"]
+	},
+	"Dragonball - Evolution (Asia)": {
+		"languages": ["En"]
+	},
+	"Dragonball - Evolution (Europe) (En,Fr,De,Es,It)": {
+		"languages": ["De", "En", "Es", "Fr", "It"]
+	},
+	"Dragonball - Evolution (USA)": {
+		"languages": []
+	},
+	"Dragoneer's Aria (Asia)": {
+		"languages": ["En"]
+	},
+	"Dragoneer's Aria (Europe)": {
+		"languages": ["En"]
+	},
+	"Dragoneer's Aria (USA)": {
+		"languages": ["En"]
+	},
+	"Dragoneer's Aria - Ryu ga Nemuru Made (Asia) (En,Ja)": {
+		"languages": ["En", "Ja"]
+	},
+	"DreamWorks Megamind - The Blue Defender (Europe) (En,Fr,De,Es,It,Nl)": {
+		"languages": ["De", "En", "Es", "Fr", "It", "Nl"]
+	},
+	"DreamWorks Megamind - The Blue Defender (Russia)": {
+		"languages": ["Ru"]
+	},
+	"DreamWorks Megamind - The Blue Defender (USA) (En,Fr)": {
+		"languages": ["En", "Fr"]
+	},
+	"DreamWorks Over the Hedge - Hammy Goes Nuts! (Europe)": {
+		"languages": ["En"]
+	},
+	"DreamWorks Over the Hedge - Hammy Goes Nuts! (Europe) (En,Fr,De,It,Nl)": {
+		"languages": ["De", "En", "Fr", "It", "Nl"]
+	},
+	"DreamWorks Over the Hedge - Hammy Goes Nuts! (USA)": {
+		"languages": []
+	},
+	"DreamWorks Shrek - Smash n' Crash Racing (Europe) (En,Fr,De,Es,It)": {
+		"languages": ["De", "En", "Es", "Fr", "It"]
+	},
+	"DreamWorks Shrek - Smash n' Crash Racing (USA)": {
+		"languages": ["En"]
+	},
+	"DreamWorks Shrek the Third (Europe)": {
+		"languages": ["En"]
+	},
+	"DreamWorks Shrek the Third (Europe) (En,Fr,De,Es,It,Nl)": {
+		"languages": ["De", "En", "Es", "Fr", "It", "Nl"]
+	},
+	"DreamWorks Shrek the Third (USA)": {
+		"languages": []
+	},
+	"DreamWorks Vecinos Invasores - Hammy Enloquece (Spain)": {
+		"languages": ["Es"]
+	},
+	"Driver 76 (Europe)": {
+		"languages": ["En"]
+	},
+	"Driver 76 (USA)": {
+		"languages": ["En"]
+	},
+	"Dungeon Explorer (Europe) (En,Fr,De,Es,It)": {
+		"languages": ["De", "En", "Es", "Fr", "It"]
+	},
+	"Dungeon Explorer - Meiyaku no Tobira (Japan)": {
+		"languages": ["Ja"]
+	},
+	"Dungeon Explorer - Warriors of Ancient Arts (USA)": {
+		"languages": ["En"]
+	},
+	"Dungeon Maker - Hunting Ground (USA)": {
+		"languages": ["En"]
+	},
+	"Dungeon Maker - Hunting Ground (USA) (Beta)": {
+		"languages": []
+	},
+	"Dungeon Maker II - The Hidden War (USA)": {
+		"languages": ["En"]
+	},
+	"Dungeon Siege - Throne of Agony (Europe) (En,Fr,De,Es,It)": {
+		"languages": ["De", "En", "Es", "Fr", "It"]
+	},
+	"Dungeon Siege - Throne of Agony (USA)": {
+		"languages": ["En"]
+	},
+	"Dungeons & Dragons - Tactics (Europe) (En,Fr,De,Es,It)": {
+		"languages": ["De", "En", "Es", "Fr", "It"]
+	},
+	"Dungeons & Dragons - Tactics (USA)": {
+		"languages": ["En"]
+	},
+	"Durarara!! 3way Standoff (Japan)": {
+		"languages": ["Ja"]
+	},
+	"Durarara!! 3way Standoff - Alley (Japan)": {
+		"languages": ["Ja"]
+	},
+	"Dynasty Warriors (Europe)": {
+		"languages": ["En"]
+	},
+	"Dynasty Warriors (France)": {
+		"languages": ["Fr"]
+	},
+	"Dynasty Warriors (Germany)": {
+		"languages": ["En"]
+	},
+	"Dynasty Warriors (USA)": {
+		"languages": ["En"]
+	},
+	"Dynasty Warriors - Strikeforce (Europe) (En,Fr,De)": {
+		"languages": ["De", "En", "Fr"]
+	},
+	"Dynasty Warriors - Strikeforce (USA)": {
+		"languages": ["En"]
+	},
+	"Dynasty Warriors Vol. 2 (Europe)": {
+		"languages": ["En"]
+	},
+	"Dynasty Warriors Vol. 2 (Germany)": {
+		"languages": ["De"]
+	},
+	"Dynasty Warriors Vol. 2 (USA)": {
+		"languages": ["En"]
+	},
+	"E'ragon (Russia)": {
+		"languages": ["Ru"]
+	},
+	"EA Replay (Europe) (En,De,Es,It,Nl)": {
+		"languages": ["De", "En", "Es", "It", "Nl"]
+	},
+	"EA Replay (USA)": {
+		"languages": ["En"]
+	},
+	"Echochrome (Europe) (En,Fr,De,Es,It,Nl,Pt,Ru) (Beta)": {
+		"languages": ["De", "En", "Es", "Fr", "It", "Nl", "Pt", "Ru"]
+	},
+	"Echochrome (Europe) (En,Fr,De,Es,It,Nl,Pt,Ru) (Demo)": {
+		"languages": ["De", "En", "Es", "Fr", "It", "Nl", "Pt", "Ru"]
+	},
+	"Echochrome (Europe, Australia) (En,Fr,De,Es,It,Nl,Pt,Ru)": {
+		"languages": ["De", "En", "Es", "Fr", "It", "Nl", "Pt", "Ru"]
+	},
+	"Echochrome - Muhan Hoerang (Korea) (En,Zh,Ko)": {
+		"languages": ["En", "Ko", "Zh"]
+	},
+	"Echoshift (Europe) (En,Fr,De,Es,It,Nl,Pt,Ru) (v1.00)": {
+		"languages": ["De", "En", "Es", "Fr", "It", "Nl", "Pt", "Ru"]
+	},
+	"Echoshift (Europe) (En,Fr,De,Es,It,Nl,Pt,Ru) (v2.00)": {
+		"languages": ["De", "En", "Es", "Fr", "It", "Nl", "Pt", "Ru"]
+	},
+	"Echoshift (Korea)": {
+		"languages": ["En"]
+	},
+	"Eiyuu Densetsu - Ao no Kiseki (Japan)": {
+		"languages": ["Ja"]
+	},
+	"Eiyuu Densetsu - Sora no Kiseki FC (Japan)": {
+		"languages": ["Ja"]
+	},
+	"Eiyuu Densetsu - Sora no Kiseki SC (Japan) (Disc 1)": {
+		"languages": ["Ja"]
+	},
+	"Eiyuu Densetsu - Sora no Kiseki SC (Japan) (Disc 2)": {
+		"languages": ["Ja"]
+	},
+	"Eiyuu Densetsu - Zero no Kiseki (Japan)": {
+		"languages": ["Ja"]
+	},
+	"Eiyuu Densetsu Gagharv Trilogy - Shiroki Majo (Japan)": {
+		"languages": ["Ja"]
+	},
+	"Elkrone no Atelier - Dear for Otomate (Japan)": {
+		"languages": ["Ja"]
+	},
+	"Elminage II - Sousei no Megami to Unmei no Daichi (Japan)": {
+		"languages": ["Ja"]
+	},
+	"Elminage III - Ankoku no Shito to Taiyou no Kyuuden (Japan)": {
+		"languages": ["Ja"]
+	},
+	"Elminage Original - Yami no Miko to Kamigami no Yubiwa (Japan)": {
+		"languages": ["Ja"]
+	},
+	"Enkaku Sousa - Shinjitsu e no 23-nichi-kan (Japan)": {
+		"languages": ["Ja"]
+	},
+	"Enkeltbillet (Japan)": {
+		"languages": ["Ja"]
+	},
+	"Eragon (Europe) (En,Fr,De,Es,It)": {
+		"languages": ["De", "En", "Es", "Fr", "It"]
+	},
+	"Eragon (USA)": {
+		"languages": []
+	},
+	"Evangelion - Jo (Japan)": {
+		"languages": ["Ja"]
+	},
+	"Evangelion Shin Gekijou-ban - 3nd Impact (Japan, Asia)": {
+		"languages": ["Ja"]
+	},
+	"Every Extend Extra (Europe) (En,Fr,De,Es,It)": {
+		"languages": ["De", "En", "Es", "Fr", "It"]
+	},
+	"Every Extend Extra (Japan)": {
+		"languages": ["Ja"]
+	},
+	"Every Extend Extra (USA)": {
+		"languages": ["En"]
+	},
+	"Everybody's Golf (Europe) (En,Fr,De,Es,It)": {
+		"languages": ["De", "En", "Es", "Fr", "It"]
+	},
+	"Everybody's Golf (Korea)": {
+		"languages": ["En"]
+	},
+	"Everybody's Golf 2 (Europe, Canada) (En,Fr,De,Es,It)": {
+		"languages": ["De", "En", "Es", "Fr", "It"]
+	},
+	"Everybody's Stress Buster (Asia) (En,Zh,Ko)": {
+		"languages": ["En", "Ko", "Zh"]
+	},
+	"Everybody's Tennis (Europe) (En,Fr,De,Es,It)": {
+		"languages": ["De", "En", "Es", "Fr", "It"]
+	},
+	"Exit (Europe) (En,Fr,De,Es,It)": {
+		"languages": ["De", "En", "Es", "Fr", "It"]
+	},
+	"Exit (Japan)": {
+		"languages": ["Ja"]
+	},
+	"Exit (Korea)": {
+		"languages": ["Ja"]
+	},
+	"Exit (USA)": {
+		"languages": ["En"]
+	},
+	"Exit 2 (Europe) (En,Fr,De,Es,It)": {
+		"languages": ["De", "En", "Es", "Fr", "It"]
+	},
+	"Eye of Judgment, The - Legends (Europe) (En,Fr,De,Es,It)": {
+		"languages": ["De", "En", "Es", "Fr", "It"]
+	},
+	"Eye of Judgment, The - Legends (Europe) (En,Fr,De,Es,It) (Beta)": {
+		"languages": ["De", "En", "Es", "Fr", "It"]
+	},
+	"Eye of Judgment, The - Shintaku no Wizard (Japan) (Demo)": {
+		"languages": ["Ja"]
+	},
+	"EyePet (Europe) (En,Fr,De,Es,It,Nl,Pt,Sv,No,Da,Fi,Pl,Ru)": {
+		"languages": ["Da", "De", "En", "Es", "Fi", "Fr", "It", "Nl", "No", "Pl", "Pt", "Ru", "Sv"]
+	},
+	"EyePet (USA) (En,Fr,Es,Pt)": {
+		"languages": ["En", "Es", "Fr", "Pt"]
+	},
+	"EyePet Adventures (Europe) (En,Fr,De,Es,It,Nl,Pt,Sv,No,Da,Fi,Pl,Ru)": {
+		"languages": ["Da", "De", "En", "Es", "Fi", "Fr", "It", "Nl", "No", "Pl", "Pt", "Ru", "Sv"]
+	},
+	"Eyeshield 21 - Portable Edition (Japan)": {
+		"languages": ["Ja"]
+	},
+	"F1 06 Portable (Asia)": {
+		"languages": ["Ja"]
+	},
+	"F1 2009 (Europe) (En,Fr,De,Es,It)": {
+		"languages": ["De", "En", "Es", "Fr", "It"]
+	},
+	"F1 2009 (USA)": {
+		"languages": []
+	},
+	"F1 Grand Prix (Europe) (En,Fr,De,Es,It) (v1.00)": {
+		"languages": ["De", "En", "Es", "Fr", "It"]
+	},
+	"F1 Grand Prix (Europe) (En,Fr,De,Es,It) (v2.00)": {
+		"languages": ["De", "En", "Es", "Fr", "It"]
+	},
+	"FIFA 06 (Europe)": {
+		"languages": ["En"]
+	},
+	"FIFA 06 (France)": {
+		"languages": ["Fr"]
+	},
+	"FIFA 06 (Germany)": {
+		"languages": ["De"]
+	},
+	"FIFA 06 (Italy)": {
+		"languages": ["It"]
+	},
+	"FIFA 06 (Japan)": {
+		"languages": ["Ja"]
+	},
+	"FIFA 06 (Spain)": {
+		"languages": ["Es"]
+	},
+	"FIFA 07 (Europe)": {
+		"languages": ["En"]
+	},
+	"FIFA 07 (France)": {
+		"languages": ["Fr"]
+	},
+	"FIFA 07 (Germany)": {
+		"languages": ["De"]
+	},
+	"FIFA 07 (Italy)": {
+		"languages": ["It"]
+	},
+	"FIFA 07 (Netherlands)": {
+		"languages": ["Nl"]
+	},
+	"FIFA 07 (Spain)": {
+		"languages": ["Es"]
+	},
+	"FIFA 08 (Europe)": {
+		"languages": ["En"]
+	},
+	"FIFA 08 (France)": {
+		"languages": ["Fr"]
+	},
+	"FIFA 08 (Germany)": {
+		"languages": ["De"]
+	},
+	"FIFA 08 (Italy)": {
+		"languages": ["It"]
+	},
+	"FIFA 08 (Korea)": {
+		"languages": ["En"]
+	},
+	"FIFA 08 (Portugal)": {
+		"languages": ["Pt"]
+	},
+	"FIFA 08 (Russia)": {
+		"languages": ["Ru"]
+	},
+	"FIFA 08 (Spain)": {
+		"languages": ["Es"]
+	},
+	"FIFA 09 (Asia) (En,Es)": {
+		"languages": ["En", "Es"]
+	},
+	"FIFA 09 (Europe)": {
+		"languages": ["En"]
+	},
+	"FIFA 09 (Europe) (Pl,Cs,Hu)": {
+		"languages": ["Cs", "Hu", "Pl"]
+	},
+	"FIFA 09 (France)": {
+		"languages": ["Fr"]
+	},
+	"FIFA 09 (Germany)": {
+		"languages": ["De"]
+	},
+	"FIFA 09 (Italy)": {
+		"languages": ["It"]
+	},
+	"FIFA 09 (Netherlands)": {
+		"languages": ["Nl"]
+	},
+	"FIFA 09 (Portugal)": {
+		"languages": ["Pt"]
+	},
+	"FIFA 09 (Russia)": {
+		"languages": ["Ru"]
+	},
+	"FIFA 09 (Spain)": {
+		"languages": ["Es"]
+	},
+	"FIFA 10 (Europe)": {
+		"languages": ["En"]
+	},
+	"FIFA 10 (Europe) (Pl,Cs,Hu)": {
+		"languages": ["Cs", "Hu", "Pl"]
+	},
+	"FIFA 10 (France)": {
+		"languages": ["Fr"]
+	},
+	"FIFA 10 (Germany)": {
+		"languages": ["De"]
+	},
+	"FIFA 10 (Italy)": {
+		"languages": ["It"]
+	},
+	"FIFA 10 (Netherlands)": {
+		"languages": ["Nl"]
+	},
+	"FIFA 10 (Portugal)": {
+		"languages": ["Pt"]
+	},
+	"FIFA 10 (Russia)": {
+		"languages": ["Ru"]
+	},
+	"FIFA 10 (Spain)": {
+		"languages": ["Es"]
+	},
+	"FIFA 11 (Europe) (v1.01)": {
+		"languages": ["En"]
+	},
+	"FIFA 11 (Europe) (v2.00)": {
+		"languages": ["En"]
+	},
+	"FIFA 11 (France) (v1.00)": {
+		"languages": ["Fr"]
+	},
+	"FIFA 11 (France) (v2.01)": {
+		"languages": ["Fr"]
+	},
+	"FIFA 11 (Germany)": {
+		"languages": ["De"]
+	},
+	"FIFA 11 (Italy) (v1.00)": {
+		"languages": ["It"]
+	},
+	"FIFA 11 (Italy) (v2.01)": {
+		"languages": ["It"]
+	},
+	"FIFA 11 (Netherlands) (v1.00)": {
+		"languages": ["Nl"]
+	},
+	"FIFA 11 (Poland) (v1.00)": {
+		"languages": ["Pl"]
+	},
+	"FIFA 11 (Poland) (v2.01)": {
+		"languages": ["Pl"]
+	},
+	"FIFA 11 (Portugal) (v1.00)": {
+		"languages": ["Pt"]
+	},
+	"FIFA 11 (Portugal) (v2.01)": {
+		"languages": ["Pt"]
+	},
+	"FIFA 11 (Russia)": {
+		"languages": ["Ru"]
+	},
+	"FIFA 11 (Spain) (v1.00)": {
+		"languages": ["Es"]
+	},
+	"FIFA 11 (Spain) (v2.01)": {
+		"languages": ["Es"]
+	},
+	"FIFA 12 (Europe)": {
+		"languages": ["En"]
+	},
+	"FIFA 12 (France)": {
+		"languages": ["Fr"]
+	},
+	"FIFA 12 (Germany)": {
+		"languages": ["De"]
+	},
+	"FIFA 12 (Italy)": {
+		"languages": ["It"]
+	},
+	"FIFA 12 (Netherlands)": {
+		"languages": ["Nl"]
+	},
+	"FIFA 12 (Poland)": {
+		"languages": ["Pl"]
+	},
+	"FIFA 12 (Portugal)": {
+		"languages": ["Pt"]
+	},
+	"FIFA 12 (Spain)": {
+		"languages": ["Es"]
+	},
+	"FIFA 12 - World Class Soccer (Japan)": {
+		"languages": ["Ja"]
+	},
+	"FIFA 13 (Europe)": {
+		"languages": ["En"]
+	},
+	"FIFA 13 (France)": {
+		"languages": ["Fr"]
+	},
+	"FIFA 13 (Germany)": {
+		"languages": ["De"]
+	},
+	"FIFA 13 (Italy)": {
+		"languages": ["It"]
+	},
+	"FIFA 13 (Poland)": {
+		"languages": ["Pl"]
+	},
+	"FIFA 13 (Portugal)": {
+		"languages": []
+	},
+	"FIFA 13 (Russia)": {
+		"languages": ["Ru"]
+	},
+	"FIFA 13 (Spain)": {
+		"languages": ["Es"]
+	},
+	"FIFA 14 (Europe)": {
+		"languages": ["En"]
+	},
+	"FIFA 14 (France)": {
+		"languages": ["Fr"]
+	},
+	"FIFA 14 (Poland)": {
+		"languages": ["Pl"]
+	},
+	"FIFA 14 (Portugal)": {
+		"languages": ["Pt"]
+	},
+	"FIFA 14 (Russia)": {
+		"languages": ["Ru"]
+	},
+	"FIFA 14 (Spain)": {
+		"languages": ["Es"]
+	},
+	"FIFA 14 - Edicion Legado (Latin America) (En,Es)": {
+		"languages": ["En", "Es"]
+	},
+	"FIFA 14 - Legacy Edition (Italy)": {
+		"languages": ["It"]
+	},
+	"FIFA Fussball-Weltmeisterschaft Deutschland 2006 (Germany)": {
+		"languages": ["De"]
+	},
+	"FIFA Soccer (Korea)": {
+		"languages": ["En"]
+	},
+	"FIFA Soccer (USA)": {
+		"languages": ["En"]
+	},
+	"FIFA Soccer 06 (USA)": {
+		"languages": ["En"]
+	},
+	"FIFA Soccer 07 (USA)": {
+		"languages": ["En"]
+	},
+	"FIFA Soccer 08 (USA)": {
+		"languages": ["En"]
+	},
+	"FIFA Soccer 09 (Canada) (En,Fr)": {
+		"languages": ["En", "Fr"]
+	},
+	"FIFA Soccer 09 (USA) (En,Es)": {
+		"languages": ["En", "Es"]
+	},
+	"FIFA Soccer 10 (USA) (En,Es)": {
+		"languages": ["En", "Es"]
+	},
+	"FIFA Soccer 11 (USA) (En,Es) (v1.00)": {
+		"languages": ["En", "Es"]
+	},
+	"FIFA Soccer 11 (USA) (En,Es) (v2.00)": {
+		"languages": ["En", "Es"]
+	},
+	"FIFA Soccer 12 (USA)": {
+		"languages": []
+	},
+	"FIFA Soccer 13 (USA)": {
+		"languages": []
+	},
+	"FIFA Street 2 (Europe) (En,Fr,De)": {
+		"languages": ["De", "En", "Fr"]
+	},
+	"FIFA Street 2 (USA)": {
+		"languages": ["En"]
+	},
+	"FIFA World Cup Deutsch Taikai 2006 (Japan)": {
+		"languages": ["Ja"]
+	},
+	"FIFA World Cup Germany 2006 (Europe)": {
+		"languages": ["En"]
+	},
+	"FIFA World Cup Germany 2006 (Spain)": {
+		"languages": ["Es"]
+	},
+	"FIFA World Cup Germany 2006 (USA)": {
+		"languages": ["En"]
+	},
+	"Fading Shadows (Europe) (En,Fr,De,Es,It,Nl,Ru)": {
+		"languages": ["De", "En", "Es", "Fr", "It", "Nl", "Ru"]
+	},
+	"Fading Shadows (USA) (En,Fr,De,Es,It,Nl,Ru)": {
+		"languages": ["De", "En", "Es", "Fr", "It", "Nl", "Ru"]
+	},
+	"Fairy Tail - Portable Guild (Japan)": {
+		"languages": ["Ja"]
+	},
+	"Fairy Tail - Zerefu Kakusei (Japan)": {
+		"languages": ["Ja"]
+	},
+	"Family Guy - Video Game! (Europe) (En,Fr,De,Es,It)": {
+		"languages": ["De", "En", "Es", "Fr", "It"]
+	},
+	"Family Guy - Video Game! (Europe, Australia)": {
+		"languages": ["En"]
+	},
+	"Family Guy - Video Game! (USA)": {
+		"languages": ["En"]
+	},
+	"Fantasy Golf Pangya Portable (Japan)": {
+		"languages": ["Ja"]
+	},
+	"Fantasy Golf Pangya Portable (Korea)": {
+		"languages": ["Ko"]
+	},
+	"Fast and the Furious, The (Europe)": {
+		"languages": ["En"]
+	},
+	"Fast and the Furious, The (USA)": {
+		"languages": ["En"]
+	},
+	"Fat Princess - Fistful of Cake (Europe, Australia) (En,Fr,De,Es,It,Nl,Pt,Ru)": {
+		"languages": ["De", "En", "Es", "Fr", "It", "Nl", "Pt", "Ru"]
+	},
+	"Fat Princess - Fistful of Cake (USA)": {
+		"languages": ["En"]
+	},
+	"Fate-Extra (Europe)": {
+		"languages": ["En"]
+	},
+	"Fate-Extra (Japan)": {
+		"languages": ["Ja"]
+	},
+	"Fate-Extra (USA)": {
+		"languages": ["En"]
+	},
+	"Fate-Extra CCC (Japan)": {
+		"languages": ["Ja"]
+	},
+	"Fate-Unlimited Codes Portable (Japan)": {
+		"languages": ["Ja"]
+	},
+	"Field Commander (Europe, Australia) (En,Fr,De,Es)": {
+		"languages": ["De", "En", "Es", "Fr"]
+	},
+	"Field Commander (USA)": {
+		"languages": ["En"]
+	},
+	"Field Commander (USA) (Beta 1)": {
+		"languages": ["En"]
+	},
+	"Field Commander (USA) (Beta 2)": {
+		"languages": ["En"]
+	},
+	"Fight Night Round 3 (Asia)": {
+		"languages": ["En"]
+	},
+	"Fight Night Round 3 (Europe) (En,Fr)": {
+		"languages": ["En", "Fr"]
+	},
+	"Fight Night Round 3 (USA)": {
+		"languages": ["En"]
+	},
+	"Final Armada (Europe) (En,Fr,De,Es,It)": {
+		"languages": ["De", "En", "Es", "Fr", "It"]
+	},
+	"Final Fantasy (Japan, Asia) (En,Ja)": {
+		"languages": ["En", "Ja"]
+	},
+	"Final Fantasy - 20th Anniversary Edition (Europe) (En,Ja)": {
+		"languages": ["En", "Ja"]
+	},
+	"Final Fantasy - 20th Anniversary Edition (USA) (En,Ja) (FW3.03)": {
+		"languages": ["En", "Ja"]
+	},
+	"Final Fantasy - 20th Anniversary Edition (USA) (En,Ja) (FW6.00)": {
+		"languages": ["En", "Ja"]
+	},
+	"Final Fantasy II (Japan, Asia) (En,Ja)": {
+		"languages": ["En", "Ja"]
+	},
+	"Final Fantasy II - 20th Anniversary Edition (Europe) (En,Ja)": {
+		"languages": ["En", "Ja"]
+	},
+	"Final Fantasy II - 20th Anniversary Edition (USA, Canada) (En,Ja)": {
+		"languages": ["En", "Ja"]
+	},
+	"Final Fantasy III (Japan)": {
+		"languages": ["Ja"]
+	},
+	"Final Fantasy IV - The Complete Collection (Europe) (En,Ja,Fr)": {
+		"languages": ["En", "Fr", "Ja"]
+	},
+	"Final Fantasy IV - The Complete Collection (USA) (En,Ja,Fr)": {
+		"languages": ["En", "Fr", "Ja"]
+	},
+	"Final Fantasy IV Complete Collection - Final Fantasy IV & The After Years (Japan) (En,Ja,Fr)": {
+		"languages": ["En", "Fr", "Ja"]
+	},
+	"Final Fantasy Reishiki (Japan) (Disc 1)": {
+		"languages": ["Ja"]
+	},
+	"Final Fantasy Reishiki (Japan) (Disc 2)": {
+		"languages": ["Ja"]
+	},
+	"Final Fantasy Tactics - Shishi Sensou (Japan, Korea)": {
+		"languages": ["Ja"]
+	},
+	"Final Fantasy Tactics - The War of the Lions (Europe)": {
+		"languages": ["En"]
+	},
+	"Final Fantasy Tactics - The War of the Lions (USA)": {
+		"languages": ["En"]
+	},
+	"Fired Up (Europe, Australia) (En,Fr,De,Es,It)": {
+		"languages": ["De", "En", "Es", "Fr", "It"]
+	},
+	"Firmware 3.73 (Europe)": {
+		"languages": []
+	},
+	"FlatOut - Head On (Europe) (En,Fr,De,Es,It)": {
+		"languages": ["De", "En", "Es", "Fr", "It"]
+	},
+	"FlatOut - Head On (Germany)": {
+		"languages": ["De"]
+	},
+	"FlatOut - Head On (USA)": {
+		"languages": ["En"]
+	},
+	"Flowars (Korea)": {
+		"languages": ["Ko"]
+	},
+	"Football Manager Handheld (Europe) (En,Fr,De,Es,It)": {
+		"languages": ["De", "En", "Es", "Fr", "It"]
+	},
+	"Football Manager Handheld 2007 (Europe) (En,Fr,Es,It)": {
+		"languages": ["En", "Es", "Fr", "It"]
+	},
+	"Football Manager Handheld 2008 (Europe) (En,Fr,Es,It)": {
+		"languages": ["En", "Es", "Fr", "It"]
+	},
+	"Football Manager Handheld 2009 (Europe) (En,Fr,Es,It)": {
+		"languages": ["En", "Es", "Fr", "It"]
+	},
+	"Football Manager Handheld 2010 (Europe) (En,Fr,Es,It)": {
+		"languages": ["En", "Es", "Fr", "It"]
+	},
+	"Football Manager Handheld 2011 (Europe) (En,Fr,Es,It)": {
+		"languages": ["En", "Es", "Fr", "It"]
+	},
+	"Football Manager Handheld 2012 (Europe) (En,Fr,Es,It)": {
+		"languages": ["En", "Es", "Fr", "It"]
+	},
+	"Football Manager Handheld 2013 (Europe) (En,Fr,Es,It)": {
+		"languages": ["En", "Es", "Fr", "It"]
+	},
+	"Ford Bold Moves Street Racing (USA)": {
+		"languages": ["En"]
+	},
+	"Ford Racing - Off Road (USA)": {
+		"languages": ["En"]
+	},
+	"Ford Street Racing - L.A. Duel (Europe) (En,Fr,De,Es,It)": {
+		"languages": ["De", "En", "Es", "Fr", "It"]
+	},
+	"Ford Street Racing XR Edition (Australia)": {
+		"languages": ["En"]
+	},
+	"Formula 1 - F1 05 Portable (Japan)": {
+		"languages": ["Ja"]
+	},
+	"Formula One 06 (Europe) (En,Fr,De,Es,It,Pt,Fi)": {
+		"languages": ["De", "En", "Es", "Fi", "Fr", "It", "Pt"]
+	},
+	"Formula One 06 (Europe) (En,Fr,De,Es,It,Pt,Fi) (Beta)": {
+		"languages": ["De", "En", "Es", "Fi", "Fr", "It", "Pt"]
+	},
+	"Frantix (Europe) (En,Fr,De,Es,It)": {
+		"languages": ["De", "En", "Es", "Fr", "It"]
+	},
+	"Frantix (USA)": {
+		"languages": ["En"]
+	},
+	"Freak Out - Extreme Freeride (Europe) (En,Fr,De,Es,It)": {
+		"languages": ["De", "En", "Es", "Fr", "It"]
+	},
+	"Free Running (Europe) (En,Fr,De,Es,It)": {
+		"languages": ["De", "En", "Es", "Fr", "It"]
+	},
+	"Frogger - Helmet Chaos (Europe) (En,Fr,De,Es,It)": {
+		"languages": ["De", "En", "Es", "Fr", "It"]
+	},
+	"Frogger - Helmet Chaos (USA)": {
+		"languages": ["En"]
+	},
+	"Fukufuku no Shima (Japan)": {
+		"languages": ["Ja"]
+	},
+	"Full Auto 2 - Battlelines (Europe) (En,Fr,De,Es,It)": {
+		"languages": ["De", "En", "Es", "Fr", "It"]
+	},
+	"Full Auto 2 - Battlelines (USA)": {
+		"languages": ["En"]
+	},
+	"Fullmetal Alchemist - Brotherhood (Europe) (En,De)": {
+		"languages": ["De", "En"]
+	},
+	"Furtif + WipEout Pure (France)": {
+		"languages": ["Fr"]
+	},
+	"Fushigi no Dungeon - Fuurai no Shiren 3 Portable (Japan)": {
+		"languages": ["Ja"]
+	},
+	"Fushigi no Dungeon - Fuurai no Shiren 4 Plus - Kami no Hitomi to Akuma no Heso (Japan)": {
+		"languages": ["Ja"]
+	},
+	"Fuuun Shinsengumi Bakumatsuden Portable (Japan)": {
+		"languages": ["Ja"]
+	},
+	"G.I. Joe - The Rise of Cobra (Europe) (En,Fr,De,Es,It)": {
+		"languages": ["De", "En", "Es", "Fr", "It"]
+	},
+	"G.I. Joe - The Rise of Cobra (USA)": {
+		"languages": ["En"]
+	},
+	"Gachitora! Abarenbou Kyoushi in High School (Japan)": {
+		"languages": ["Ja"]
+	},
+	"Gakuen Hetalia Portable (Japan)": {
+		"languages": ["Ja"]
+	},
+	"Game Sharing Server Disc (Europe)": {
+		"languages": []
+	},
+	"Gangs of London (Europe) (En,Fr,De,Es,It,Pt)": {
+		"languages": ["De", "En", "Es", "Fr", "It", "Pt"]
+	},
+	"Gangs of London (Germany)": {
+		"languages": ["De"]
+	},
+	"Gangs of London (USA)": {
+		"languages": ["En"]
+	},
+	"Gangs of London (USA) (En,Fr,Es) (Demo)": {
+		"languages": ["En", "Es", "Fr"]
+	},
+	"Geki Sengoku Musou (Japan, Asia)": {
+		"languages": ["Ja"]
+	},
+	"Gekka Ryouran Romance (Japan)": {
+		"languages": ["Ja"]
+	},
+	"Gendai Daisenryaku - Isshoku Sokuhatsu Gunji Balance Houkai (Japan)": {
+		"languages": ["Ja"]
+	},
+	"Generation of Chaos (Europe)": {
+		"languages": ["En"]
+	},
+	"Generation of Chaos (USA)": {
+		"languages": ["En"]
+	},
+	"Genroh (Japan)": {
+		"languages": ["Ja"]
+	},
+	"Gensan (Europe) (En,Fr,De,Es,It)": {
+		"languages": ["De", "En", "Es", "Fr", "It"]
+	},
+	"Gensou Suikoden - Tsumugareshi Hyakunen no Toki (Japan)": {
+		"languages": ["Ja"]
+	},
+	"Gensou Suikoden I & II (Japan) (v2.00)": {
+		"languages": ["Ja"]
+	},
+	"Geronimo Stilton - Return to the Kingdom of Fantasy - The Videogame (Europe) (En,Fr,Es,It,Nl,Pt,El)": {
+		"languages": ["El", "En", "Es", "Fr", "It", "Nl", "Pt"]
+	},
+	"Geronimo Stilton in the Kingdom of Fantasy (Europe) (En,Fr,Es,It,Nl,Pt)": {
+		"languages": ["En", "Es", "Fr", "It", "Nl", "Pt"]
+	},
+	"Ghost Rider (Europe) (En,Fr,De,Es,It)": {
+		"languages": ["De", "En", "Es", "Fr", "It"]
+	},
+	"Ghost Rider (USA)": {
+		"languages": []
+	},
+	"Ghost in the Shell - Stand Alone Complex (Europe)": {
+		"languages": ["En"]
+	},
+	"Ghost in the Shell - Stand Alone Complex (USA)": {
+		"languages": ["En"]
+	},
+	"Ghostbusters - The Video Game (Europe) (En,Fr,Es,Nl)": {
+		"languages": ["En", "Es", "Fr", "Nl"]
+	},
+	"Ghostbusters - The Video Game (Europe) (Fr,De,It)": {
+		"languages": ["De", "Fr", "It"]
+	},
+	"Ghostbusters - The Video Game (USA)": {
+		"languages": ["En"]
+	},
+	"Ginsei Shougi Portable - Fuun Ryuuko Raiden (Japan)": {
+		"languages": ["Ja"]
+	},
+	"Gitaroo Man Lives! (Europe) (En,Fr,De)": {
+		"languages": ["De", "En", "Fr"]
+	},
+	"Gitaroo Man Lives! (Korea)": {
+		"languages": ["Ko"]
+	},
+	"Gitaroo Man Lives! (USA)": {
+		"languages": ["En"]
+	},
+	"Gladiator Begins (Europe)": {
+		"languages": ["En"]
+	},
+	"Gladiator Begins (USA)": {
+		"languages": ["En"]
+	},
+	"Glass Heart Princess Platinum (Japan)": {
+		"languages": ["Ja"]
+	},
+	"Glorace - Phantastic Carnival (Korea)": {
+		"languages": ["Ko"]
+	},
+	"Go! Sudoku (Europe) (En,Fr,De,Es,It)": {
+		"languages": ["De", "En", "Es", "Fr", "It"]
+	},
+	"Go! Sudoku (USA) (En,Fr,De,Es,It)": {
+		"languages": ["De", "En", "Es", "Fr", "It"]
+	},
+	"Go!Explore (Belgium, Netherlands) (En,Fr,De,Es,It,Nl,Pt,Sv,No,Da,Fi)": {
+		"languages": ["Da", "De", "En", "Es", "Fi", "Fr", "It", "Nl", "No", "Pt", "Sv"]
+	},
+	"Go!Explore (France) (En,Fr,De,Es,It,Nl,Pt,Sv,No,Da,Fi)": {
+		"languages": ["Da", "De", "En", "Es", "Fi", "Fr", "It", "Nl", "No", "Pt", "Sv"]
+	},
+	"Go!Explore (Italy) (En,Fr,De,Es,It,Nl,Pt,Sv,No,Da,Fi) (v1.01)": {
+		"languages": ["Da", "De", "En", "Es", "Fi", "Fr", "It", "Nl", "No", "Pt", "Sv"]
+	},
+	"Go!Explore (Spain, Portugal) (En,Fr,De,Es,It,Nl,Pt,Sv,No,Da,Fi)": {
+		"languages": ["Da", "De", "En", "Es", "Fi", "Fr", "It", "Nl", "No", "Pt", "Sv"]
+	},
+	"Go!Explore (UK) (En,Fr,De,Es,It,Nl,Pt,Sv,No,Da,Fi)": {
+		"languages": ["Da", "De", "En", "Es", "Fi", "Fr", "It", "Nl", "No", "Pt", "Sv"]
+	},
+	"God Eater (Japan)": {
+		"languages": ["Ja"]
+	},
+	"God Eater 2 (Japan)": {
+		"languages": ["Ja"]
+	},
+	"God Eater Burst (Japan)": {
+		"languages": ["Ja"]
+	},
+	"God Eater Burst - Append-ban (Japan)": {
+		"languages": ["Ja"]
+	},
+	"God of War - Chains of Olympus (Asia) (En,Zh)": {
+		"languages": ["En", "Zh"]
+	},
+	"God of War - Chains of Olympus (Europe) (Beta)": {
+		"languages": []
+	},
+	"God of War - Chains of Olympus (Europe) (Demo)": {
+		"languages": ["En"]
+	},
+	"God of War - Chains of Olympus (Europe, Australia) (En,Fr,De,Es,It)": {
+		"languages": ["De", "En", "Es", "Fr", "It"]
+	},
+	"God of War - Chains of Olympus (Korea)": {
+		"languages": ["Ko"]
+	},
+	"God of War - Chains of Olympus (USA)": {
+		"languages": ["En"]
+	},
+	"God of War - Chains of Olympus - Battle of Attica (USA) (Demo)": {
+		"languages": ["En"]
+	},
+	"God of War - Chains of Olympus - Special Edition - Battle of Attica (USA) (Demo)": {
+		"languages": ["En"]
+	},
+	"God of War - Ghost of Sparta (Asia) (En,Zh,Ko)": {
+		"languages": ["En", "Ko", "Zh"]
+	},
+	"God of War - Ghost of Sparta (Europe) (En,Pl,Ru)": {
+		"languages": ["En", "Pl", "Ru"]
+	},
+	"God of War - Ghost of Sparta (Europe, Australia) (En,Fr,De,Es,It)": {
+		"languages": ["De", "En", "Es", "Fr", "It"]
+	},
+	"God of War - Ghost of Sparta (USA) (En,Fr,Es)": {
+		"languages": ["En", "Es", "Fr"]
+	},
+	"God of War - Koutan no Kokuin (Japan) (En,Ja)": {
+		"languages": ["En", "Ja"]
+	},
+	"God of War - Rakujitsu no Hisoukyoku (Japan)": {
+		"languages": ["Ja"]
+	},
+	"Godfather, The (Europe) (En,Nl,Pl)": {
+		"languages": ["En", "Nl", "Pl"]
+	},
+	"Godfather, The - Mob Wars (Asia)": {
+		"languages": ["En"]
+	},
+	"Godfather, The - Mob Wars (USA)": {
+		"languages": ["En"]
+	},
+	"Gods Eater Burst (Europe)": {
+		"languages": ["En"]
+	},
+	"Gods Eater Burst (USA)": {
+		"languages": ["En"]
+	},
+	"Goku Makaimura (Japan)": {
+		"languages": ["Ja"]
+	},
+	"Goku Makaimura Kai (Japan)": {
+		"languages": ["Ja"]
+	},
+	"Golden Compass, The (Europe) (En,Nl,Sv,No,Da)": {
+		"languages": ["Da", "En", "Nl", "No", "Sv"]
+	},
+	"Golden Compass, The (USA)": {
+		"languages": ["En"]
+	},
+	"Goldene Kompass, Der (Germany)": {
+		"languages": ["De"]
+	},
+	"Gottlieb Pinball Classics (Europe)": {
+		"languages": ["En"]
+	},
+	"Gottlieb Pinball Classics (Europe) (En,Fr,De,Es,It)": {
+		"languages": ["De", "En", "Es", "Fr", "It"]
+	},
+	"Gradius Collection (Europe) (En,Fr,De,Es,It)": {
+		"languages": ["De", "En", "Es", "Fr", "It"]
+	},
+	"Gradius Collection (USA)": {
+		"languages": ["En"]
+	},
+	"Gradius Portable (Japan)": {
+		"languages": ["Ja"]
+	},
+	"Gran Turismo (Europe) (En,Fr,De,Es,It) (v1.01)": {
+		"languages": ["De", "En", "Es", "Fr", "It"]
+	},
+	"Gran Turismo (Europe) (En,Fr,De,Es,It,Nl,Pt,Ru) (v2.00)": {
+		"languages": ["De", "En", "Es", "Fr", "It", "Nl", "Pt", "Ru"]
+	},
+	"Gran Turismo (Japan) (En,Ja) (v1.01)": {
+		"languages": ["En", "Ja"]
+	},
+	"Gran Turismo (Japan) (En,Ja) (v2.00)": {
+		"languages": ["En", "Ja"]
+	},
+	"Gran Turismo (USA) (En,Fr,Es) (v1.00)": {
+		"languages": ["En", "Es", "Fr"]
+	},
+	"Gran Turismo (USA) (En,Fr,Es) (v2.00)": {
+		"languages": ["En", "Es", "Fr"]
+	},
+	"Grand Knights History (Japan)": {
+		"languages": ["Ja"]
+	},
+	"Grand Theft Auto - Chinatown Wars (Europe) (En,Fr,De,Es,It)": {
+		"languages": ["De", "En", "Es", "Fr", "It"]
+	},
+	"Grand Theft Auto - Chinatown Wars (Europe) (En,Fr,De,Es,It) (v0.01) (Beta)": {
+		"languages": ["De", "En", "Es", "Fr", "It"]
+	},
+	"Grand Theft Auto - Chinatown Wars (Europe) (En,Fr,De,Es,It) (v0.02) (Beta)": {
+		"languages": ["De", "En", "Es", "Fr", "It"]
+	},
+	"Grand Theft Auto - Chinatown Wars (Japan)": {
+		"languages": ["Ja"]
+	},
+	"Grand Theft Auto - Chinatown Wars (USA)": {
+		"languages": ["En"]
+	},
+	"Grand Theft Auto - Liberty City Stories (Europe) (En,Fr,De,Es,It) (v1.05)": {
+		"languages": ["De", "En", "Es", "Fr", "It"]
+	},
+	"Grand Theft Auto - Liberty City Stories (Europe) (En,Fr,De,Es,It) (v2.00)": {
+		"languages": ["De", "En", "Es", "Fr", "It"]
+	},
+	"Grand Theft Auto - Liberty City Stories (Europe) (En,Fr,De,Es,It) (v3.00)": {
+		"languages": ["De", "En", "Es", "Fr", "It"]
+	},
+	"Grand Theft Auto - Liberty City Stories (Germany) (v1.00)": {
+		"languages": ["De"]
+	},
+	"Grand Theft Auto - Liberty City Stories (Germany) (v2.00)": {
+		"languages": ["De"]
+	},
+	"Grand Theft Auto - Liberty City Stories (Japan)": {
+		"languages": ["Ja"]
+	},
+	"Grand Theft Auto - Liberty City Stories (Japan) (Rockstar Classics)": {
+		"languages": ["Ja"]
+	},
+	"Grand Theft Auto - Liberty City Stories (Korea) (En,Fr,De,Es,It)": {
+		"languages": ["De", "En", "Es", "Fr", "It"]
+	},
+	"Grand Theft Auto - Liberty City Stories (USA) (En,Fr,De,Es,It) (v1.05)": {
+		"languages": ["De", "En", "Es", "Fr", "It"]
+	},
+	"Grand Theft Auto - Liberty City Stories (USA) (En,Fr,De,Es,It) (v2.00)": {
+		"languages": ["De", "En", "Es", "Fr", "It"]
+	},
+	"Grand Theft Auto - Liberty City Stories (USA) (En,Fr,De,Es,It) (v3.00)": {
+		"languages": ["De", "En", "Es", "Fr", "It"]
+	},
+	"Grand Theft Auto - Vice City Stories (Europe) (En,Fr,De,Es,It)": {
+		"languages": ["De", "En", "Es", "Fr", "It"]
+	},
+	"Grand Theft Auto - Vice City Stories (Germany)": {
+		"languages": ["De"]
+	},
+	"Grand Theft Auto - Vice City Stories (Japan)": {
+		"languages": ["Ja"]
+	},
+	"Grand Theft Auto - Vice City Stories (Japan) (Rockstar Classics)": {
+		"languages": ["Ja"]
+	},
+	"Grand Theft Auto - Vice City Stories (USA)": {
+		"languages": ["En"]
+	},
+	"Great Battle Fullblast (Japan)": {
+		"languages": ["Ja"]
+	},
+	"Greatest Hits Vol. 1 (Europe)": {
+		"languages": ["En"]
+	},
+	"Gretzky NHL (USA)": {
+		"languages": ["En"]
+	},
+	"Gretzky NHL 06 (USA)": {
+		"languages": ["En"]
+	},
+	"Gripshift (Europe) (En,Fr,De,Es,It)": {
+		"languages": ["De", "En", "Es", "Fr", "It"]
+	},
+	"Gripshift (USA)": {
+		"languages": ["En"]
+	},
+	"Grisaia no Meikyuu - Le Labyrinthe de la Grisaia (Japan)": {
+		"languages": ["Ja"]
+	},
+	"Grisaia no Rakuen - Le Eden de la Grisaia (Japan)": {
+		"languages": ["Ja"]
+	},
+	"Growlanser (Asia)": {
+		"languages": ["Ja"]
+	},
+	"Growlanser - Wayfarer of Time (USA)": {
+		"languages": ["En"]
+	},
+	"Guilty Gear Judgment (Europe)": {
+		"languages": ["En"]
+	},
+	"Guilty Gear Judgment (Japan)": {
+		"languages": ["Ja"]
+	},
+	"Guilty Gear Judgment (USA)": {
+		"languages": ["En"]
+	},
+	"Guilty Gear XX Accent Core Plus (Europe)": {
+		"languages": ["En"]
+	},
+	"Guilty Gear XX Accent Core Plus (Japan)": {
+		"languages": ["Ja"]
+	},
+	"Guilty Gear XX Accent Core Plus (USA)": {
+		"languages": ["En"]
+	},
+	"Guilty Gear XX Reload - The Midnight Carnival (Japan)": {
+		"languages": ["Ja"]
+	},
+	"Gun Showdown (Europe) (En,Fr,Es,It)": {
+		"languages": ["En", "Es", "Fr", "It"]
+	},
+	"Gun Showdown (Germany) (En,De)": {
+		"languages": ["De", "En"]
+	},
+	"Gun Showdown (USA)": {
+		"languages": ["En"]
+	},
+	"Gun Showdown (USA) (Beta)": {
+		"languages": ["En"]
+	},
+	"Gundam Assault Survive (Japan)": {
+		"languages": ["Ja"]
+	},
+	"Gundam Battle Chronicle (Japan)": {
+		"languages": ["Ja"]
+	},
+	"Gundam Battle Chronicle (Korea)": {
+		"languages": ["Ja"]
+	},
+	"Gundam Battle Royale (Japan, Asia)": {
+		"languages": ["Ja"]
+	},
+	"Gundam Battle Tactics (Japan)": {
+		"languages": ["Ja"]
+	},
+	"Gundam Battle Universe (Japan, Asia)": {
+		"languages": ["Ja"]
+	},
+	"Gundam Memories - Tatakai no Kioku (Japan)": {
+		"languages": ["Ja"]
+	},
+	"Gungnir (USA)": {
+		"languages": ["En"]
+	},
+	"Gungnir - Masou no Gunshin to Eiyuu Sensou (Japan)": {
+		"languages": ["Ja"]
+	},
+	"Gunpey (Europe) (En,Fr,De,Es,It)": {
+		"languages": ["De", "En", "Es", "Fr", "It"]
+	},
+	"Gunpey (USA)": {
+		"languages": ["En"]
+	},
+	"Gurumin (Japan)": {
+		"languages": ["Ja"]
+	},
+	"Gurumin (Japan) (Falcom Super Price)": {
+		"languages": ["Ja"]
+	},
+	"Gurumin - A Monstrous Adventure (Europe)": {
+		"languages": ["En"]
+	},
+	"Gurumin - A Monstrous Adventure (USA)": {
+		"languages": ["En"]
+	},
+	"Gurumin - Une Aventure Monstrueuse (France)": {
+		"languages": ["Fr"]
+	},
+	"Hagane no Renkinjutsushi - Fullmetal Alchemist - Senaka o Takuseshi Mono (Japan)": {
+		"languages": ["Ja"]
+	},
+	"Hagane no Renkinjutsushi - Yakusoku no Hi e (Japan)": {
+		"languages": ["Ja"]
+	},
+	"Hajime no Ippo Portable - Victorious Spirits (Japan)": {
+		"languages": ["Ja"]
+	},
+	"Hakuoki - Demon of the Fleeting Blossom (USA)": {
+		"languages": ["En"]
+	},
+	"Hakuoki - Warriors of the Shinsengumi (USA)": {
+		"languages": ["En"]
+	},
+	"Hakuouki - Reimeiroku Portable (Japan)": {
+		"languages": ["Ja"]
+	},
+	"Hakuouki - Yuugiroku (Japan)": {
+		"languages": ["Ja"]
+	},
+	"Half-Minute Hero (Europe)": {
+		"languages": ["En"]
+	},
+	"Half-Minute Hero (USA)": {
+		"languages": ["En"]
+	},
+	"Hammerin' Hero (USA)": {
+		"languages": ["En"]
+	},
+	"Hammerin' Hero (USA) (Beta)": {
+		"languages": []
+	},
+	"Hanakisou (Japan)": {
+		"languages": ["Ja"]
+	},
+	"Hanaoni - Koisomeru Koku - Eikyuu no Shirushi (Japan)": {
+		"languages": ["Ja"]
+	},
+	"Hanaoni - Yume no Tsuzuki (Japan)": {
+		"languages": ["Ja"]
+	},
+	"Hanayaka Nari, Wa ga Ichizoku (Japan)": {
+		"languages": ["Ja"]
+	},
+	"Hanayaka Nari, Wa ga Ichizoku - Kinema Mosaic (Japan)": {
+		"languages": ["Ja"]
+	},
+	"Hannah Montana - Rock Out the Show (Europe) (En,Fr,De,Es,It)": {
+		"languages": ["De", "En", "Es", "Fr", "It"]
+	},
+	"Hannah Montana - Rock Out the Show (Europe) (En,Sv,No,Da,Ru)": {
+		"languages": ["Da", "En", "No", "Ru", "Sv"]
+	},
+	"Hannah Montana - Rock Out the Show (USA) (En,Fr)": {
+		"languages": ["En", "Fr"]
+	},
+	"Hannspree Ten Kate Honda - SBK Superbike World Championship (USA) (En,Fr,Es)": {
+		"languages": ["En", "Es", "Fr"]
+	},
+	"Hard Rock Casino (Europe) (En,Fr,De,Es,It)": {
+		"languages": ["De", "En", "Es", "Fr", "It"]
+	},
+	"Hard Rock Casino (USA)": {
+		"languages": []
+	},
+	"Harry Potter and the Goblet of Fire (Europe)": {
+		"languages": ["En"]
+	},
+	"Harry Potter and the Goblet of Fire (Europe) (De,Nl)": {
+		"languages": ["De", "Nl"]
+	},
+	"Harry Potter and the Goblet of Fire (Europe) (Es,It)": {
+		"languages": ["Es", "It"]
+	},
+	"Harry Potter and the Goblet of Fire (USA)": {
+		"languages": ["En"]
+	},
+	"Harry Potter and the Half-Blood Prince (Europe) (En,Fr,De,Es,It)": {
+		"languages": ["De", "En", "Es", "Fr", "It"]
+	},
+	"Harry Potter and the Half-Blood Prince (USA) (En,Fr,Es)": {
+		"languages": ["En", "Es", "Fr"]
+	},
+	"Harry Potter and the Order of the Phoenix (Asia)": {
+		"languages": ["En"]
+	},
+	"Harry Potter and the Order of the Phoenix (Europe)": {
+		"languages": ["En"]
+	},
+	"Harry Potter and the Order of the Phoenix (Europe) (Es,Nl,Pt)": {
+		"languages": ["Es", "Nl", "Pt"]
+	},
+	"Harry Potter and the Order of the Phoenix (Europe) (Fr,De,It)": {
+		"languages": ["De", "Fr", "It"]
+	},
+	"Harry Potter and the Order of the Phoenix (USA)": {
+		"languages": ["En"]
+	},
+	"Harry Potter et la Coupe de Feu (France)": {
+		"languages": ["Fr"]
+	},
+	"Harukanaru Toki no Naka de 3 with Izayoiki Aizouban (Japan)": {
+		"languages": ["Ja"]
+	},
+	"Harukanaru Toki no Naka de 5 (Japan)": {
+		"languages": ["Ja"]
+	},
+	"Harvest Moon - Boy & Girl (USA)": {
+		"languages": ["En"]
+	},
+	"Harvest Moon - Hero of Leaf Valley (Europe)": {
+		"languages": ["En"]
+	},
+	"Harvest Moon - Hero of Leaf Valley (USA)": {
+		"languages": ["En"]
+	},
+	"Harvey Birdman - Attorney at Law (USA)": {
+		"languages": ["En"]
+	},
+	"Hatsune Miku - Project Diva (Japan, Asia)": {
+		"languages": ["Ja"]
+	},
+	"Hatsune Miku - Project Diva 2nd (Japan)": {
+		"languages": ["Ja"]
+	},
+	"Hatsune Miku - Project Diva 2nd (Japan) (Okaidoku-ban)": {
+		"languages": ["Ja"]
+	},
+	"Hatsune Miku - Project Diva Extend (Japan, Asia)": {
+		"languages": ["Ja"]
+	},
+	"Hayarigami 2 Portable - Keishichou Kaii Jiken File (Japan)": {
+		"languages": ["Ja"]
+	},
+	"Hayarigami 3 - Keishichou Kaii Jiken File (Japan)": {
+		"languages": ["Ja"]
+	},
+	"Hayarigami Portable - Keishichou Kaii Jiken File (Japan)": {
+		"languages": ["Ja"]
+	},
+	"Hayate no Gotoku!! Nightmare Paradise (Japan)": {
+		"languages": ["Ja"]
+	},
+	"Heart no Kuni no Alice - Wonderful Wonder World (Japan) (Disc 1)": {
+		"languages": ["Ja"]
+	},
+	"Heart no Kuni no Alice - Wonderful Wonder World (Japan) (Disc 2)": {
+		"languages": ["Ja"]
+	},
+	"Heatseeker (Europe) (En,Fr,De,Es,It)": {
+		"languages": ["De", "En", "Es", "Fr", "It"]
+	},
+	"Heatseeker (Europe) (En,Fr,De,Es,It) (Beta)": {
+		"languages": ["De", "En", "Es", "Fr", "It"]
+	},
+	"Heatseeker (USA)": {
+		"languages": ["En"]
+	},
+	"Hellboy - The Science of Evil (Europe) (En,Fr,De,Es,It)": {
+		"languages": ["De", "En", "Es", "Fr", "It"]
+	},
+	"Hellboy - The Science of Evil (USA)": {
+		"languages": ["En"]
+	},
+	"Hello Kitty - Puzzle Party (Europe) (En,Fr,De,Es,It)": {
+		"languages": ["De", "En", "Es", "Fr", "It"]
+	},
+	"Heroes Phantasia (Japan)": {
+		"languages": ["Ja"]
+	},
+	"Herr der Ringe, Der - Taktiken (Germany)": {
+		"languages": ["De"]
+	},
+	"Hexyz Force (Japan)": {
+		"languages": ["Ja"]
+	},
+	"Hexyz Force (USA)": {
+		"languages": ["En"]
+	},
+	"Hg Hydrium (Korea)": {
+		"languages": ["Ko"]
+	},
+	"Hiiro no Kakera Portable (Japan)": {
+		"languages": ["Ja"]
+	},
+	"Hilton Garden Inn - Ultimate Team Play (USA)": {
+		"languages": []
+	},
+	"Himawari - Pebble in the Sky Portable (Japan)": {
+		"languages": ["Ja"]
+	},
+	"Hisshou Pachinko - Pachi-Slot Kouryaku Series Portable Vol. 1 - Shin Seiki Evangelion - Tamashii no Kiseki (Japan)": {
+		"languages": ["Ja"]
+	},
+	"History Channel, The - Great Battles of Rome (Europe) (En,Fr,De,Es,It)": {
+		"languages": ["De", "En", "Es", "Fr", "It"]
+	},
+	"Holy Invasion of Privacy, Badman! What Did I Do to Deserve This (Europe, Australia) (En,Fr,De,Es,It)": {
+		"languages": ["De", "En", "Es", "Fr", "It"]
+	},
+	"Holy Invasion of Privacy, Badman! What Did I Do to Deserve This (USA) (Proto)": {
+		"languages": []
+	},
+	"Hot Brain (Europe) (En,Fr,De,Es,It)": {
+		"languages": ["De", "En", "Es", "Fr", "It"]
+	},
+	"Hot Brain (USA) (En,Fr,De,Es,It)": {
+		"languages": ["De", "En", "Es", "Fr", "It"]
+	},
+	"Hot Pixel (Europe)": {
+		"languages": ["En"]
+	},
+	"Hot Pixel (USA)": {
+		"languages": ["En"]
+	},
+	"Hot Shots Golf - Open Tee (Asia)": {
+		"languages": ["En"]
+	},
+	"Hot Shots Golf - Open Tee (USA) (v1.00)": {
+		"languages": ["En"]
+	},
+	"Hot Shots Golf - Open Tee (USA) (v2.00)": {
+		"languages": ["En"]
+	},
+	"Hot Shots Golf - Open Tee 2 (Asia)": {
+		"languages": ["En"]
+	},
+	"Hot Shots Golf - Open Tee 2 (USA) (FW3.80)": {
+		"languages": ["En"]
+	},
+	"Hot Shots Golf - Open Tee 2 (USA) (FW3.96)": {
+		"languages": ["En"]
+	},
+	"Hot Shots Golf - Open Tee 2 (USA) (Sample)": {
+		"languages": ["En"]
+	},
+	"Hot Shots Tennis - Get a Grip (USA) (En,Fr,Es)": {
+		"languages": ["En", "Es", "Fr"]
+	},
+	"Hot Wheels - Ultimate Racing (Europe) (En,Fr,De,Es,It)": {
+		"languages": ["De", "En", "Es", "Fr", "It"]
+	},
+	"Hot Wheels - Ultimate Racing (USA)": {
+		"languages": []
+	},
+	"Hustle, The - Detroit Streets (Europe) (En,Fr,De)": {
+		"languages": ["De", "En", "Fr"]
+	},
+	"Hustle, The - Detroit Streets (USA)": {
+		"languages": ["En"]
+	},
+	"IL-2 Sturmovik - Birds of Prey (Europe) (En,Fr,De,Es,It)": {
+		"languages": ["De", "En", "Es", "Fr", "It"]
+	},
+	"IL-2 Sturmovik - Birds of Prey (USA) (En,Fr)": {
+		"languages": ["En", "Fr"]
+	},
+	"Idolmaster SP, The - Missing Moon (Japan, Asia)": {
+		"languages": ["Ja"]
+	},
+	"Idolmaster SP, The - Perfect Sun (Japan, Asia)": {
+		"languages": ["Ja"]
+	},
+	"Idolmaster SP, The - Wandering Star (Japan, Asia)": {
+		"languages": ["Ja"]
+	},
+	"Idolmaster Shiny Festa, The - Funky Note (Japan)": {
+		"languages": ["Ja"]
+	},
+	"Idolmaster Shiny Festa, The - Groovy Tune (Japan)": {
+		"languages": ["Ja"]
+	},
+	"Idolmaster Shiny Festa, The - Honey Sound (Japan)": {
+		"languages": ["Ja"]
+	},
+	"Ikuze! Gen-san - Yuuyake Daiku Monogatari (Korea)": {
+		"languages": ["Ja"]
+	},
+	"Il-2 Shturmovik - Krylatye xishhniki (Russia)": {
+		"languages": ["Ru"]
+	},
+	"Imagine - Champion Rider (Europe) (En,Fr,De,Es,It,Nl,Sv,No,Da)": {
+		"languages": ["Da", "De", "En", "Es", "Fr", "It", "Nl", "No", "Sv"]
+	},
+	"Imagine - Champion Rider (Russia)": {
+		"languages": ["Ru"]
+	},
+	"Impossible Mission (Europe) (En,Fr,De,Es,It)": {
+		"languages": ["De", "En", "Es", "Fr", "It"]
+	},
+	"Impossible Mission (Europe) (En,Fr,De,Es,It) (Beta)": {
+		"languages": ["De", "En", "Es", "Fr", "It"]
+	},
+	"Indiana Jones and the Staff of Kings (Europe) (En,Fr,De,Es,It)": {
+		"languages": ["De", "En", "Es", "Fr", "It"]
+	},
+	"Indiana Jones and the Staff of Kings (USA) (En,Fr)": {
+		"languages": ["En", "Fr"]
+	},
+	"Infected (Europe)": {
+		"languages": ["En"]
+	},
+	"Infected (Europe) (En,Fr,Es)": {
+		"languages": ["En", "Es", "Fr"]
+	},
+	"Infected (USA)": {
+		"languages": ["En"]
+	},
+	"Infinite Loop - Kojou ga Miseta Yume (Japan)": {
+		"languages": ["Ja"]
+	},
+	"Initial D - Street Stage (Japan)": {
+		"languages": ["Ja"]
+	},
+	"Initial D - Street Stage (Japan) (Taikenban)": {
+		"languages": ["Ja"]
+	},
+	"Innocent Life - A Futuristic Harvest Moon (Europe) (En,Fr,De,Es,It)": {
+		"languages": ["De", "En", "Es", "Fr", "It"]
+	},
+	"Innocent Life - A Futuristic Harvest Moon (USA)": {
+		"languages": ["En"]
+	},
+	"Innocent Life - Shin Bokujou Monogatari (Japan)": {
+		"languages": ["Ja"]
+	},
+	"Innocent Life - Shin Bokujou Monogatari (Japan) (Best Collection)": {
+		"languages": ["Ja"]
+	},
+	"Intelligent License 2 (Japan)": {
+		"languages": ["Ja"]
+	},
+	"International Athletics (Europe) (En,Fr,De,Es,It)": {
+		"languages": ["De", "En", "Es", "Fr", "It"]
+	},
+	"International Cricket Captain III (Europe)": {
+		"languages": ["En"]
+	},
+	"Invizimals (Europe) (En,Fr,De,Es,It,Nl,Pt,Sv,No,Da,Fi,Pl,Ru)": {
+		"languages": ["Da", "De", "En", "Es", "Fi", "Fr", "It", "Nl", "No", "Pl", "Pt", "Ru", "Sv"]
+	},
+	"Invizimals (USA) (En,Fr,Es)": {
+		"languages": ["En", "Es", "Fr"]
+	},
+	"Invizimals - Shadow Zone (Europe) (En,Fr,De,Es,It,Nl,Pt,Sv,No,Da,Fi,Pl)": {
+		"languages": ["Da", "De", "En", "Es", "Fi", "Fr", "It", "Nl", "No", "Pl", "Pt", "Sv"]
+	},
+	"Invizimals - Shadow Zone (Greece) (En,Es,Pt,El)": {
+		"languages": ["El", "En", "Es", "Pt"]
+	},
+	"Invizimals - Shadow Zone (USA)": {
+		"languages": []
+	},
+	"Invizimals - The Lost Tribes (Europe) (En,Fr,De,Es,It,Nl,Pt,Pl,Ru)": {
+		"languages": ["De", "En", "Es", "Fr", "It", "Nl", "Pl", "Pt", "Ru"]
+	},
+	"Irem Taikenban Shuu 2007 Kaki Tokubetsugou (Japan)": {
+		"languages": ["Ja"]
+	},
+	"Irem Taikenban Shuu 2008 Shunki Tokubetsugou (Japan)": {
+		"languages": ["Ja"]
+	},
+	"Iron Man (Europe) (En,De,It)": {
+		"languages": ["De", "En", "It"]
+	},
+	"Iron Man (Europe) (En,Fr,Es)": {
+		"languages": ["En", "Es", "Fr"]
+	},
+	"Iron Man (USA) (En,Fr,Es)": {
+		"languages": ["En", "Es", "Fr"]
+	},
+	"Iron Man 2 (USA) (En,Fr,De,Es,It)": {
+		"languages": ["De", "En", "Es", "Fr", "It"]
+	},
+	"Iron Man 2 - The Video Game (Europe) (En,Fr,De,Es,It)": {
+		"languages": ["De", "En", "Es", "Fr", "It"]
+	},
+	"Irregular Hunter X (Japan, Asia)": {
+		"languages": ["Ja"]
+	},
+	"Iza, Shutsujin! Koi Ikusa (Japan)": {
+		"languages": ["Ja"]
+	},
+	"J.League Pro Soccer Club o Tsukurou! 6 - Pride of J (Japan)": {
+		"languages": ["Ja"]
+	},
+	"J.League Pro Soccer Club o Tsukurou! 7 - Euro Plus (Japan)": {
+		"languages": ["Ja"]
+	},
+	"Jackass - The Game (Europe) (En,Fr,De,Es,It)": {
+		"languages": ["De", "En", "Es", "Fr", "It"]
+	},
+	"Jackass - The Game (USA)": {
+		"languages": ["En"]
+	},
+	"Jak and Daxter - The Lost Frontier (Europe) (En,Fr,De,Es,It,Nl,Pt,Sv,No,Da,Fi,Pl)": {
+		"languages": ["Da", "De", "En", "Es", "Fi", "Fr", "It", "Nl", "No", "Pl", "Pt", "Sv"]
+	},
+	"Jak and Daxter - The Lost Frontier (Europe) (En,Fr,De,Es,It,Nl,Pt,Sv,No,Da,Fi,Pl) (UCES-01378)": {
+		"languages": ["Da", "De", "En", "Es", "Fi", "Fr", "It", "Nl", "No", "Pl", "Pt", "Sv"]
+	},
+	"Jak and Daxter - The Lost Frontier (Korea)": {
+		"languages": ["En"]
+	},
+	"Jak and Daxter - The Lost Frontier (USA) (En,Fr,Es)": {
+		"languages": ["En", "Es", "Fr"]
+	},
+	"James Cameron's Avatar - The Game (Europe) (En,Fr,De,Es,It)": {
+		"languages": ["De", "En", "Es", "Fr", "It"]
+	},
+	"James Cameron's Avatar - The Game (USA) (En,Fr,Es)": {
+		"languages": ["En", "Es", "Fr"]
+	},
+	"Jeanne d'Arc (Japan)": {
+		"languages": ["Ja"]
+	},
+	"Jeanne d'Arc (Japan) (Beta)": {
+		"languages": []
+	},
+	"Jeanne d'Arc (Japan) (Senkou Taikenban)": {
+		"languages": ["Ja"]
+	},
+	"Jeanne d'Arc (USA)": {
+		"languages": ["En"]
+	},
+	"Jeanne d'Arc (USA) (Demo)": {
+		"languages": ["En"]
+	},
+	"Jet de Go! Pocket (Asia)": {
+		"languages": ["Ja"]
+	},
+	"Jewelic Nightmare (Japan)": {
+		"languages": ["Ja"]
+	},
+	"Jigen Kairou (Japan)": {
+		"languages": ["Ja"]
+	},
+	"Jikandia - The Timeless Land (USA)": {
+		"languages": ["En"]
+	},
+	"Jikkyou Powerful Pro Yakyuu 2010 (Japan)": {
+		"languages": ["Ja"]
+	},
+	"Jikkyou Powerful Pro Yakyuu 2011 (Japan)": {
+		"languages": ["Ja"]
+	},
+	"Jikkyou Powerful Pro Yakyuu 2011 Ketteiban (Japan)": {
+		"languages": ["Ja"]
+	},
+	"Jikkyou Powerful Pro Yakyuu 2012 (Japan)": {
+		"languages": ["Ja"]
+	},
+	"Jikkyou Powerful Pro Yakyuu 2013 (Japan)": {
+		"languages": ["Ja"]
+	},
+	"Jikkyou Powerful Pro Yakyuu Portable (Japan)": {
+		"languages": ["Ja"]
+	},
+	"Jikkyou Powerful Pro Yakyuu Portable 2 (Japan)": {
+		"languages": ["Ja"]
+	},
+	"Jikkyou Powerful Pro Yakyuu Portable 3 (Japan) (v1.04)": {
+		"languages": ["Ja"]
+	},
+	"Jikkyou Powerful Pro Yakyuu Portable 3 (Japan) (v2.00)": {
+		"languages": ["Ja"]
+	},
+	"Jikkyou Powerful Pro Yakyuu Portable 4 (Japan)": {
+		"languages": ["Ja"]
+	},
+	"Jin Samguk Mussang (Korea)": {
+		"languages": ["Ko"]
+	},
+	"Jin Samguk Mussang 2nd Evolution (Korea)": {
+		"languages": ["Ko"]
+	},
+	"Jissen Pachi-Slot Hisshouhou! Hokuto no Ken Portable (Japan)": {
+		"languages": ["Ja"]
+	},
+	"Jitsuroku Oniyome Nikki - Shiuchi ni Taeru Otto no Rifujin Taiken Adventure (Japan)": {
+		"languages": ["Ja"]
+	},
+	"Judie no Atelier - Gramnad no Renkinjutsushi - Toraware no Moribito (Japan)": {
+		"languages": ["Ja"]
+	},
+	"Jui - Dr. Touma Jotarou (Japan)": {
+		"languages": ["Ja"]
+	},
+	"Juiced - Eliminator (Europe)": {
+		"languages": ["En"]
+	},
+	"Juiced - Eliminator (Europe) (En,Fr,De,Es,It) (Beta)": {
+		"languages": ["De", "En", "Es", "Fr", "It"]
+	},
+	"Juiced - Eliminator (USA)": {
+		"languages": ["En"]
+	},
+	"Juiced 2 - Hot Import Nights (Europe) (En,Fr,De,Es,It)": {
+		"languages": ["De", "En", "Es", "Fr", "It"]
+	},
+	"Juiced 2 - Hot Import Nights (USA)": {
+		"languages": ["En"]
+	},
+	"Jungle Party (Europe) (En,Fr,De,Es,It,Nl,Pt,Sv,No,Da,Fi,Pl,Ru,El)": {
+		"languages": ["Da", "De", "El", "En", "Es", "Fi", "Fr", "It", "Nl", "No", "Pl", "Pt", "Ru", "Sv"]
+	},
+	"Justice League Heroes (Europe) (En,Fr,De,Es,It)": {
+		"languages": ["De", "En", "Es", "Fr", "It"]
+	},
+	"Justice League Heroes (USA)": {
+		"languages": ["En"]
+	},
+	"Juusei to Diamond (Japan)": {
+		"languages": ["Ja"]
+	},
+	"Juuza Engi - Engetsu Sangokuden (Japan)": {
+		"languages": ["Ja"]
+	},
+	"K-ON! Houkago Live!! (Japan)": {
+		"languages": ["Ja"]
+	},
+	"Kaitou Apricot Portable (Japan)": {
+		"languages": ["Ja"]
+	},
+	"Kaleido-Eve (Japan)": {
+		"languages": ["Ja"]
+	},
+	"Kamaitachi no Yoru 2 Tokubetsu-hen (Japan)": {
+		"languages": ["Ja"]
+	},
+	"Kameleon (Europe)": {
+		"languages": ["En"]
+	},
+	"Kamen Rider - Climax Heroes OOO (Japan)": {
+		"languages": ["Ja"]
+	},
+	"Kamen Rider - Super Climax Heroes (Japan)": {
+		"languages": ["Ja"]
+	},
+	"Kamen no Maid Guy - Boyoyon Battle Royale (Japan, Asia)": {
+		"languages": ["Ja"]
+	},
+	"Kanji Trainer Portable (Japan)": {
+		"languages": ["Ja"]
+	},
+	"Kannou Mukashi-banashi Portable (Japan)": {
+		"languages": ["Ja"]
+	},
+	"Kanon (Japan)": {
+		"languages": ["Ja"]
+	},
+	"Kao Challengers (Europe) (En,Fr,De,Es,It) (Beta)": {
+		"languages": ["De", "En", "Es", "Fr", "It"]
+	},
+	"Kao Challengers (Europe) (En,Fr,De,Es,It) (v1.00)": {
+		"languages": ["De", "En", "Es", "Fr", "It"]
+	},
+	"Kao Challengers (Europe) (En,Fr,De,Es,It) (v2.01)": {
+		"languages": ["De", "En", "Es", "Fr", "It"]
+	},
+	"Kao Challengers (USA)": {
+		"languages": ["En"]
+	},
+	"Karakuri (Japan) (Beta)": {
+		"languages": ["Ja"]
+	},
+	"Karakuri (Japan) (Taikenban)": {
+		"languages": ["Ja"]
+	},
+	"Karakuri (Japan, Asia)": {
+		"languages": ["Ja"]
+	},
+	"Katekyoo Hitman Reborn! Battle Arena 2 - Spirits Burst (Japan)": {
+		"languages": ["Ja"]
+	},
+	"Katekyoo Hitman Reborn! Kizuna no Tag Battle (Japan)": {
+		"languages": ["Ja"]
+	},
+	"Kazook (Europe) (En,Fr,De,It)": {
+		"languages": ["De", "En", "Fr", "It"]
+	},
+	"Kazuo (Japan)": {
+		"languages": ["Ja"]
+	},
+	"Ken to Mahou to Gakuen Mono. (Japan)": {
+		"languages": ["Ja"]
+	},
+	"Ken to Mahou to Gakuen Mono. 2 (Japan)": {
+		"languages": ["Ja"]
+	},
+	"Ken to Mahou to Gakuen Mono. 3 (Japan)": {
+		"languages": ["Ja"]
+	},
+	"Ken to Mahou to Gakuen Mono. Final - Shinnyuusei wa Ohime-sama! (Japan)": {
+		"languages": ["Ja"]
+	},
+	"Kenka Bancho - Badass Rumble (USA)": {
+		"languages": ["En"]
+	},
+	"Kenka Banchou 3 - Zenkoku Seiha (Japan) (PSP the Best)": {
+		"languages": ["Ja"]
+	},
+	"Kenka Banchou 3 - Zenkoku Seiha (Japan, Asia)": {
+		"languages": ["Ja"]
+	},
+	"Kenka Banchou 4 - Ichinen Sensou (Japan, Asia)": {
+		"languages": ["Ja"]
+	},
+	"Kenka Banchou 5 - Otoko no Rule (Japan) (v1.02)": {
+		"languages": ["Ja"]
+	},
+	"Kenka Banchou 5 - Otoko no Rule (Japan) (v2.00)": {
+		"languages": []
+	},
+	"Kenka Banchou Bros. Tokyo Battle Royale (Japan)": {
+		"languages": ["Ja"]
+	},
+	"Key of Heaven (Europe) (En,Fr,De,Es,It)": {
+		"languages": ["De", "En", "Es", "Fr", "It"]
+	},
+	"Key of Heaven (Europe) (En,Ja,Fr,De,Es,It) (Beta)": {
+		"languages": ["De", "En", "Es", "Fr", "It", "Ja"]
+	},
+	"Kidou Keisatsu Patlabor - Kamubakku MiniPato (Japan)": {
+		"languages": ["Ja"]
+	},
+	"Kidou Senshi Gundam - Gihren no Yabou - Axis no Kyoui (Japan)": {
+		"languages": ["Ja"]
+	},
+	"Kidou Senshi Gundam - Gihren no Yabou - Axis no Kyoui V (Japan)": {
+		"languages": ["Ja"]
+	},
+	"Kidou Senshi Gundam - Gundam vs. Gundam (Japan, Asia)": {
+		"languages": ["Ja"]
+	},
+	"Kidou Senshi Gundam - Gundam vs. Gundam Next Plus (Japan, Asia)": {
+		"languages": ["Ja"]
+	},
+	"Kidou Senshi Gundam - Senjou no Kizuna Portable (Japan, Asia)": {
+		"languages": ["Ja"]
+	},
+	"Kidou Senshi Gundam - Senjou no Kizuna Portable (Korea)": {
+		"languages": ["Ja"]
+	},
+	"Kidou Senshi Gundam AGE - Universe Accel (Japan)": {
+		"languages": ["Ja"]
+	},
+	"Kidou Senshi Gundam Seed - Rengou vs. Z.A.F.T. Portable (Japan) (Demo)": {
+		"languages": ["Ja"]
+	},
+	"Kidou Senshi Gundam Seed - Rengou vs. Z.A.F.T. Portable (Japan, Asia)": {
+		"languages": ["Ja"]
+	},
+	"Killzone - Liberation (Europe) (En,Fr,De,Es,It,Nl,Pl,Ru)": {
+		"languages": ["De", "En", "Es", "Fr", "It", "Nl", "Pl", "Ru"]
+	},
+	"Killzone - Liberation (USA) (Demo)": {
+		"languages": ["En"]
+	},
+	"Killzone - Liberation (USA) (En,Fr,De,Es,It,Nl,Pl,Ru)": {
+		"languages": ["De", "En", "Es", "Fr", "It", "Nl", "Pl", "Ru"]
+	},
+	"Killzone - Liberation (USA) (En,Fr,De,Es,It,Nl,Pt,Ru) (DEV)": {
+		"languages": ["De", "En", "Es", "Fr", "It", "Nl", "Pt", "Ru"]
+	},
+	"Kimikare - Shin Gakki (Japan)": {
+		"languages": ["Ja"]
+	},
+	"Kin'iro no Corda (Japan)": {
+		"languages": ["Ja"]
+	},
+	"Kin'iro no Corda 3 - Another Sky feat. Jinnan (Japan)": {
+		"languages": ["Ja"]
+	},
+	"Kin'iro no Corda 3 - Full Voice Special (Japan)": {
+		"languages": ["Ja"]
+	},
+	"King of Clubs (Europe) (En,Fr,De,Es,It,Nl)": {
+		"languages": ["De", "En", "Es", "Fr", "It", "Nl"]
+	},
+	"King of Fighters Collection, The - The Orochi Saga (Europe)": {
+		"languages": ["En"]
+	},
+	"King of Fighters Collection, The - The Orochi Saga (USA)": {
+		"languages": ["En"]
+	},
+	"King of Pool (Europe) (En,Fr,De,Es,It)": {
+		"languages": ["De", "En", "Es", "Fr", "It"]
+	},
+	"King's Field - Additional I (Asia)": {
+		"languages": ["Ja"]
+	},
+	"King's Field - Additional II (Asia)": {
+		"languages": ["Ja"]
+	},
+	"Kingdom Hearts - Birth by Sleep (Europe) (En,Fr,De,Es,It)": {
+		"languages": ["De", "En", "Es", "Fr", "It"]
+	},
+	"Kingdom Hearts - Birth by Sleep (Japan, Asia)": {
+		"languages": ["Ja"]
+	},
+	"Kingdom Hearts - Birth by Sleep (USA) (En,Fr,Es)": {
+		"languages": ["En", "Es", "Fr"]
+	},
+	"Kingdom Hearts - Birth by Sleep - Final Mix (Japan)": {
+		"languages": ["Ja"]
+	},
+	"Kingdom of Paradise (USA)": {
+		"languages": ["En"]
+	},
+	"Kiniro no Corda 2f Encore (Japan)": {
+		"languages": ["Ja"]
+	},
+	"Kirameki School Life SP - The Wonder Years (Japan)": {
+		"languages": ["Ja"]
+	},
+	"Kisou Ryouhei Gunhound EX (Japan)": {
+		"languages": ["Ja"]
+	},
+	"Knights in the Nightmare (USA)": {
+		"languages": ["En"]
+	},
+	"Koibana Days - Pure Flower Garden (Japan)": {
+		"languages": ["Ja"]
+	},
+	"Kokoro Connect - Yochi Random (Japan)": {
+		"languages": ["Ja"]
+	},
+	"Kollon (Japan)": {
+		"languages": ["Ja"]
+	},
+	"Kollon (Korea)": {
+		"languages": ["Ja"]
+	},
+	"Koloomn (Europe) (En,Fr,De,Es,It)": {
+		"languages": ["De", "En", "Es", "Fr", "It"]
+	},
+	"Koori no Haka - Ichiyanagi Nagomu, 3-dome no Junan (Japan)": {
+		"languages": ["Ja"]
+	},
+	"Kotoba no Puzzle - Mojipittan Daijiten (Japan)": {
+		"languages": ["Ja"]
+	},
+	"Koukyou Shihen Eureka Seven (Japan)": {
+		"languages": ["Ja"]
+	},
+	"Kuon no Kizuna - Sairinshou Portable (Japan)": {
+		"languages": ["Ja"]
+	},
+	"Kurohyou - Ryu ga Gotoku Shinshou (Japan, Asia)": {
+		"languages": ["Ja"]
+	},
+	"Kurohyou 2 - Ryu ga Gotoku Ashura-hen (Japan)": {
+		"languages": ["Ja"]
+	},
+	"Kuroko no Baske - Kiseki no Game (Japan)": {
+		"languages": ["Ja"]
+	},
+	"Kuroyuki-hime - Snow Black (Japan)": {
+		"languages": ["Ja"]
+	},
+	"Kuru Kuru Chameleon (Asia)": {
+		"languages": ["Zh"]
+	},
+	"Kuru Kuru Chameleon (Japan)": {
+		"languages": ["Ja"]
+	},
+	"L.A. Rush (Europe) (En,Fr,De,Es,It)": {
+		"languages": ["De", "En", "Es", "Fr", "It"]
+	},
+	"LEGO Batman - The Videogame (Europe) (En,Fr,De,Es,It,Da)": {
+		"languages": ["Da", "De", "En", "Es", "Fr", "It"]
+	},
+	"LEGO Batman - The Videogame (USA) (En,Fr,Es)": {
+		"languages": ["En", "Es", "Fr"]
+	},
+	"LEGO Harry Potter - Years 1-4 (Europe) (En,Fr,De,Es,It,Da) (v2.01)": {
+		"languages": ["Da", "De", "En", "Es", "Fr", "It"]
+	},
+	"LEGO Harry Potter - Years 1-4 (USA) (En,Fr,Es)": {
+		"languages": ["En", "Es", "Fr"]
+	},
+	"LEGO Harry Potter - Years 5-7 (Europe) (En,Fr,De,Es,It,Nl,Da)": {
+		"languages": ["Da", "De", "En", "Es", "Fr", "It", "Nl"]
+	},
+	"LEGO Harry Potter - Years 5-7 (Europe) (En,Pl,Ru)": {
+		"languages": ["En", "Pl", "Ru"]
+	},
+	"LEGO Harry Potter - Years 5-7 (USA) (En,Fr,Es,Pt)": {
+		"languages": ["En", "Es", "Fr", "Pt"]
+	},
+	"LEGO Indiana Jones - The Original Adventures (Europe) (En,Fr,De,Es,It,Da)": {
+		"languages": ["Da", "De", "En", "Es", "Fr", "It"]
+	},
+	"LEGO Indiana Jones - The Original Adventures (USA) (En,Fr,Es)": {
+		"languages": ["En", "Es", "Fr"]
+	},
+	"LEGO Indiana Jones 2 - The Adventure Continues (Europe) (En,Fr,De,Es,It,Pt)": {
+		"languages": ["De", "En", "Es", "Fr", "It", "Pt"]
+	},
+	"LEGO Indiana Jones 2 - The Adventure Continues (USA) (En,Fr,Es)": {
+		"languages": ["En", "Es", "Fr"]
+	},
+	"LEGO Pirates of the Caribbean - The Video Game (Europe) (En,Fr,De,Es,It,Nl,Sv,No,Da,Fi)": {
+		"languages": ["Da", "De", "En", "Es", "Fi", "Fr", "It", "Nl", "No", "Sv"]
+	},
+	"LEGO Pirates of the Caribbean - The Video Game (USA) (En,Fr,Es)": {
+		"languages": ["En", "Es", "Fr"]
+	},
+	"LEGO Piraty Karibskogo morya - Videoigra (Russia)": {
+		"languages": ["Ru"]
+	},
+	"LEGO Star Wars II - The Original Trilogy (Europe) (En,Fr,De,Es,It,Da)": {
+		"languages": ["Da", "De", "En", "Es", "Fr", "It"]
+	},
+	"LEGO Star Wars II - The Original Trilogy (USA)": {
+		"languages": ["En"]
+	},
+	"LEGO Star Wars III - The Clone Wars (Europe) (En,Fr,De,Es,It,Da)": {
+		"languages": ["Da", "De", "En", "Es", "Fr", "It"]
+	},
+	"LEGO Star Wars III - The Clone Wars (USA) (En,Fr,Es)": {
+		"languages": ["En", "Es", "Fr"]
+	},
+	"Lanfeust of Troy (Europe) (En,Fr,De,Es,It)": {
+		"languages": ["De", "En", "Es", "Fr", "It"]
+	},
+	"Lara Croft Tomb Raider - Anniversary (Europe) (En,Fr,De,Es,It)": {
+		"languages": ["De", "En", "Es", "Fr", "It"]
+	},
+	"Lara Croft Tomb Raider - Anniversary (Japan) (En,Ja)": {
+		"languages": ["En", "Ja"]
+	},
+	"Lara Croft Tomb Raider - Anniversary (USA) (En,Fr,De,Es,It)": {
+		"languages": ["De", "En", "Es", "Fr", "It"]
+	},
+	"Lara Croft Tomb Raider - Legend (Europe) (En,Fr,De,Es,It)": {
+		"languages": ["De", "En", "Es", "Fr", "It"]
+	},
+	"Lara Croft Tomb Raider - Legend (Japan) (En,Ja)": {
+		"languages": ["En", "Ja"]
+	},
+	"Lara Croft Tomb Raider - Legend (USA) (En,Fr,De,Es,It)": {
+		"languages": ["De", "En", "Es", "Fr", "It"]
+	},
+	"Last Escort - Club Katze (Japan)": {
+		"languages": ["Ja"]
+	},
+	"Last Ranker (Japan)": {
+		"languages": ["Ja"]
+	},
+	"Legend of Heroes II, The - Prophecy of the Moonlight Witch (USA)": {
+		"languages": ["En"]
+	},
+	"Legend of Heroes III, The - Song of the Ocean (USA)": {
+		"languages": ["En"]
+	},
+	"Legend of Heroes, The - A Tear of Vermillion (USA)": {
+		"languages": ["En"]
+	},
+	"Legend of Heroes, The - Trails in the Sky (Europe)": {
+		"languages": ["En"]
+	},
+	"Legend of Heroes, The - Trails in the Sky (USA)": {
+		"languages": ["En"]
+	},
+	"Legend of the Dragon (Europe) (En,Fr,De,Es,It)": {
+		"languages": ["De", "En", "Es", "Fr", "It"]
+	},
+	"Legend of the Dragon (USA)": {
+		"languages": ["En"]
+	},
+	"Lemmings & Go! Sudoku (Europe) (En,Fr,De,Es,It) (Demo)": {
+		"languages": ["De", "En", "Es", "Fr", "It"]
+	},
+	"Lemmings (Europe) (En,Fr,De,Es,It)": {
+		"languages": ["De", "En", "Es", "Fr", "It"]
+	},
+	"Lemmings (Europe) (En,Fr,De,Es,It,Nl,Sv,No,Da,Fi) (Beta)": {
+		"languages": ["Da", "De", "En", "Es", "Fi", "Fr", "It", "Nl", "No", "Sv"]
+	},
+	"Lemmings (USA)": {
+		"languages": ["En"]
+	},
+	"Lemmings (USA) (Demo)": {
+		"languages": ["En"]
+	},
+	"Little Aid Portable (Japan)": {
+		"languages": ["Ja"]
+	},
+	"Little Britain - The Video Game (Europe)": {
+		"languages": ["En"]
+	},
+	"LittleBigPlanet (Asia) (En,Zh,Ko)": {
+		"languages": ["En", "Ko", "Zh"]
+	},
+	"LittleBigPlanet (Europe) (En,Fr,De,Es,It,Nl,Pt,Sv,No,Da,Fi,Pl,Ru)": {
+		"languages": ["Da", "De", "En", "Es", "Fi", "Fr", "It", "Nl", "No", "Pl", "Pt", "Ru", "Sv"]
+	},
+	"LittleBigPlanet (USA) (En,Fr,De,Es,It,Nl,Pt,Sv,No,Da,Fi,Pl)": {
+		"languages": ["Da", "De", "En", "Es", "Fi", "Fr", "It", "Nl", "No", "Pl", "Pt", "Sv"]
+	},
+	"LittleBigPlanet Portable (Japan)": {
+		"languages": ["Ja"]
+	},
+	"LocoRoco (Europe) (Demo)": {
+		"languages": ["En"]
+	},
+	"LocoRoco (Europe) (En,Fr,De,Es,It,Nl,Pt,Sv,No,Da,Fi,Ru) (Beta)": {
+		"languages": ["Da", "De", "En", "Es", "Fi", "Fr", "It", "Nl", "No", "Pt", "Ru", "Sv"]
+	},
+	"LocoRoco (Europe, Australia) (En,Fr,De,Es,It,Nl,Pt,Sv,No,Da,Fi,Ru)": {
+		"languages": ["Da", "De", "En", "Es", "Fi", "Fr", "It", "Nl", "No", "Pt", "Ru", "Sv"]
+	},
+	"LocoRoco (Japan)": {
+		"languages": ["Ja"]
+	},
+	"LocoRoco (Japan) (Toku Toku Pack)": {
+		"languages": ["Ja"]
+	},
+	"LocoRoco (USA) (Demo)": {
+		"languages": ["En"]
+	},
+	"LocoRoco (USA) (En,Ja,Fr,De,Es,It,Nl,Pt,Sv,No,Da,Fi,Zh,Ko,Ru)": {
+		"languages": ["Da", "De", "En", "Es", "Fi", "Fr", "It", "Ja", "Ko", "Nl", "No", "Pt", "Ru", "Sv", "Zh"]
+	},
+	"LocoRoco (USA) (En,Ja,Fr,De,Es,It,Nl,Pt,Sv,No,Da,Fi,Zh,Ko,Ru) (Beta)": {
+		"languages": ["Da", "De", "En", "Es", "Fi", "Fr", "It", "Ja", "Ko", "Nl", "No", "Pt", "Ru", "Sv", "Zh"]
+	},
+	"LocoRoco 2 (Asia) (En,Zh,Ko)": {
+		"languages": ["En", "Ko", "Zh"]
+	},
+	"LocoRoco 2 (Europe) (En,Fr,De,Es,It,Nl,Pt,Sv,No,Da,Fi,Ru)": {
+		"languages": ["Da", "De", "En", "Es", "Fi", "Fr", "It", "Nl", "No", "Pt", "Ru", "Sv"]
+	},
+	"LocoRoco 2 (Japan)": {
+		"languages": ["Ja"]
+	},
+	"LocoRoco 2 (Japan) (Beta)": {
+		"languages": []
+	},
+	"LocoRoco 2 (Japan) (Beta) (v1.00)": {
+		"languages": ["Ja"]
+	},
+	"LocoRoco 2 (USA) (En,Ja,Fr,De,Es,It,Nl,Pt,Sv,No,Da,Fi,Ko,Ru)": {
+		"languages": ["Da", "De", "En", "Es", "Fi", "Fr", "It", "Ja", "Ko", "Nl", "No", "Pt", "Ru", "Sv"]
+	},
+	"Lord of Apocalypse (Japan)": {
+		"languages": ["Ja"]
+	},
+	"Lord of Arcana (Europe) (En,Fr,De,Es)": {
+		"languages": ["De", "En", "Es", "Fr"]
+	},
+	"Lord of Arcana (Japan)": {
+		"languages": ["Ja"]
+	},
+	"Lord of Arcana (Korea)": {
+		"languages": ["Ja"]
+	},
+	"Lord of Arcana (USA)": {
+		"languages": ["En"]
+	},
+	"Lord of the Rings, The - Aragorn's Quest (Europe) (En,Fr,De,Es,It,Nl)": {
+		"languages": ["De", "En", "Es", "Fr", "It", "Nl"]
+	},
+	"Lord of the Rings, The - Aragorn's Quest (USA) (En,Fr,Es,Pt)": {
+		"languages": ["En", "Es", "Fr", "Pt"]
+	},
+	"Lord of the Rings, The - Tactics (Europe)": {
+		"languages": ["En"]
+	},
+	"Lord of the Rings, The - Tactics (USA)": {
+		"languages": ["En"]
+	},
+	"Lucky Star - Net Idol Meister (Japan)": {
+		"languages": ["Ja"]
+	},
+	"Lumines (Japan)": {
+		"languages": ["Ja"]
+	},
+	"Lumines (Japan) (PSP the Best)": {
+		"languages": ["Ja"]
+	},
+	"Lumines - Puzzle Fusion (Europe) (En,Fr,De,Es,It)": {
+		"languages": ["De", "En", "Es", "Fr", "It"]
+	},
+	"Lumines - Puzzle Fusion (USA) (En,Ja)": {
+		"languages": ["En", "Ja"]
+	},
+	"Lumines II (Europe) (En,Fr,De,Es,It)": {
+		"languages": ["De", "En", "Es", "Fr", "It"]
+	},
+	"Lumines II (Japan)": {
+		"languages": ["Ja"]
+	},
+	"Lumines II (USA)": {
+		"languages": ["En"]
+	},
+	"Lunar - Silver Star Harmony (USA)": {
+		"languages": ["En"]
+	},
+	"Luxor - Pharaoh's Challenge (Europe) (En,Fr,De,Es,It)": {
+		"languages": ["De", "En", "Es", "Fr", "It"]
+	},
+	"Luxor - Pharaoh's Challenge (USA)": {
+		"languages": ["En"]
+	},
+	"Luxor - The Wrath of Set (USA)": {
+		"languages": ["En"]
+	},
+	"M.A.C.H. - Modified Air Combat Heroes (Europe) (En,Fr,De,Es,It)": {
+		"languages": ["De", "En", "Es", "Fr", "It"]
+	},
+	"M.A.C.H. - Modified Air Combat Heroes (Russia)": {
+		"languages": ["Ru"]
+	},
+	"M.A.C.H. - Modified Air Combat Heroes (USA)": {
+		"languages": []
+	},
+	"MLB (Korea)": {
+		"languages": ["En"]
+	},
+	"MLB (USA)": {
+		"languages": ["En"]
+	},
+	"MLB 06 - The Show (USA)": {
+		"languages": ["En"]
+	},
+	"MLB 07 - The Show (USA)": {
+		"languages": ["En"]
+	},
+	"MLB 07 - The Show (USA) (Demo)": {
+		"languages": ["En"]
+	},
+	"MLB 08 - The Show (Korea)": {
+		"languages": ["En"]
+	},
+	"MLB 08 - The Show (USA)": {
+		"languages": ["En"]
+	},
+	"MLB 09 - The Show (Asia) (Sample)": {
+		"languages": ["En"]
+	},
+	"MLB 09 - The Show (USA)": {
+		"languages": ["En"]
+	},
+	"MLB 10 - The Show (USA)": {
+		"languages": ["En"]
+	},
+	"MLB 11 - The Show (USA)": {
+		"languages": ["En"]
+	},
+	"MTV Pimp My Ride (Europe)": {
+		"languages": ["En"]
+	},
+	"MTV Pimp My Ride (USA)": {
+		"languages": ["En"]
+	},
+	"MTX Mototrax (Europe)": {
+		"languages": ["En"]
+	},
+	"MTX Mototrax (USA)": {
+		"languages": ["En"]
+	},
+	"MVP Baseball (Korea)": {
+		"languages": ["En"]
+	},
+	"MVP Baseball (USA)": {
+		"languages": ["En"]
+	},
+	"MX vs. ATV Extreme Limite (France)": {
+		"languages": ["Fr"]
+	},
+	"MX vs. ATV On the Edge (Europe)": {
+		"languages": ["En"]
+	},
+	"MX vs. ATV On the Edge (USA)": {
+		"languages": ["En"]
+	},
+	"MX vs. ATV Reflex (Europe) (En,Fr,De,Es,It)": {
+		"languages": ["De", "En", "Es", "Fr", "It"]
+	},
+	"MX vs. ATV Reflex (USA) (En,Fr)": {
+		"languages": ["En", "Fr"]
+	},
+	"MX vs. ATV Untamed (Europe, Australia)": {
+		"languages": ["En"]
+	},
+	"MX vs. ATV Untamed (USA)": {
+		"languages": ["En"]
+	},
+	"Machi - Unmei no Kousaten Tokubetsu-hen (Japan)": {
+		"languages": ["Ja"]
+	},
+	"Macross - Triangle Frontier (Japan)": {
+		"languages": ["Ja"]
+	},
+	"Macross Ace Frontier (Japan)": {
+		"languages": ["Ja"]
+	},
+	"Macross Ultimate Frontier (Japan)": {
+		"languages": ["Ja"]
+	},
+	"Madden NFL 06 (Europe)": {
+		"languages": ["En"]
+	},
+	"Madden NFL 06 (USA)": {
+		"languages": ["En"]
+	},
+	"Madden NFL 07 (USA)": {
+		"languages": ["En"]
+	},
+	"Madden NFL 08 (Europe)": {
+		"languages": ["En"]
+	},
+	"Madden NFL 08 (USA)": {
+		"languages": ["En"]
+	},
+	"Madden NFL 09 (Europe)": {
+		"languages": ["En"]
+	},
+	"Madden NFL 09 (USA)": {
+		"languages": ["En"]
+	},
+	"Madden NFL 10 (USA)": {
+		"languages": []
+	},
+	"Madden NFL 11 (USA)": {
+		"languages": ["En"]
+	},
+	"Madden NFL 12 (USA)": {
+		"languages": ["En"]
+	},
+	"Magic Sudoku (Asia)": {
+		"languages": ["En"]
+	},
+	"Magic Sudoku (Europe)": {
+		"languages": ["En"]
+	},
+	"Magna Carta Portable (Japan)": {
+		"languages": ["Ja"]
+	},
+	"MagusTale Eternity - Sekaiju to Koi suru Mahoutsukai (Japan)": {
+		"languages": ["Ja"]
+	},
+	"Mahjong Fight Club (Japan)": {
+		"languages": ["Ja"]
+	},
+	"Mahjong Fight Club - Zenkoku Taisenban (Japan)": {
+		"languages": ["Ja"]
+	},
+	"Mahjong Taikai (Japan)": {
+		"languages": ["Ja"]
+	},
+	"Mahou Shoujo Lyrical Nanoha A's Portable - The Battle of Aces (Japan)": {
+		"languages": ["Ja"]
+	},
+	"Mahou Shoujo Lyrical Nanoha A's Portable - The Gears of Destiny (Japan)": {
+		"languages": ["Ja"]
+	},
+	"Mahou Shoujo Madoka Magica Portable (Japan)": {
+		"languages": ["Ja"]
+	},
+	"Major League Baseball 2K10 (USA)": {
+		"languages": ["En"]
+	},
+	"Major League Baseball 2K11 (USA)": {
+		"languages": ["En"]
+	},
+	"Major League Baseball 2K12 (USA)": {
+		"languages": ["En"]
+	},
+	"Major League Baseball 2K6 (USA)": {
+		"languages": ["En"]
+	},
+	"Major League Baseball 2K7 (USA)": {
+		"languages": ["En"]
+	},
+	"Major League Baseball 2K8 (USA)": {
+		"languages": ["En"]
+	},
+	"Major League Baseball 2K9 (Japan)": {
+		"languages": ["En"]
+	},
+	"Major League Baseball 2K9 (USA)": {
+		"languages": ["En"]
+	},
+	"Makai Senki Disgaea 2 Portable (Japan)": {
+		"languages": ["Ja"]
+	},
+	"Makai Senki Disgaea Portable (Japan)": {
+		"languages": ["Ja"]
+	},
+	"Makai Senki Disgaea Portable - Tsuushin Taisen Hajimemashita. (Japan, Korea)": {
+		"languages": ["Ja"]
+	},
+	"Mana Khemia - Student Alliance (Europe)": {
+		"languages": ["En"]
+	},
+	"Mana Khemia - Student Alliance (USA)": {
+		"languages": ["En"]
+	},
+	"Mana Khemia - Student Alliance (USA) (Beta)": {
+		"languages": []
+	},
+	"Mana-Khemia - Gakuen no Renkinjutsushi-tachi Portable + (Japan)": {
+		"languages": ["Ja"]
+	},
+	"Manhunt 2 (Europe) (En,Fr,De,Es,It)": {
+		"languages": ["De", "En", "Es", "Fr", "It"]
+	},
+	"Manhunt 2 (USA)": {
+		"languages": ["En"]
+	},
+	"Maplus - Portable Navi (Japan) (GPS Receiver Doukonban)": {
+		"languages": ["Ja"]
+	},
+	"Marriage Royale - Prism Story (Japan)": {
+		"languages": ["Ja"]
+	},
+	"Marvel - Ultimate Alliance (Europe) (En,It)": {
+		"languages": ["En", "It"]
+	},
+	"Marvel - Ultimate Alliance (USA) (v1.02)": {
+		"languages": []
+	},
+	"Marvel - Ultimate Alliance (USA) (v2.00)": {
+		"languages": ["En"]
+	},
+	"Marvel - Ultimate Alliance 2 (Europe)": {
+		"languages": ["En"]
+	},
+	"Marvel - Ultimate Alliance 2 (USA)": {
+		"languages": ["En"]
+	},
+	"Marvel Nemesis - Rise of the Imperfects (Europe) (En,Fr,De,It)": {
+		"languages": ["De", "En", "Fr", "It"]
+	},
+	"Marvel Nemesis - Rise of the Imperfects (USA)": {
+		"languages": ["En"]
+	},
+	"Marvel Super Hero Squad (Europe) (En,Fr,De,Es,It)": {
+		"languages": ["De", "En", "Es", "Fr", "It"]
+	},
+	"Marvel Super Hero Squad (USA)": {
+		"languages": ["En"]
+	},
+	"Marvel Trading Card Game (Europe) (En,Fr,De,Es,It)": {
+		"languages": ["De", "En", "Es", "Fr", "It"]
+	},
+	"Marvel Trading Card Game (USA)": {
+		"languages": ["En"]
+	},
+	"Mashiro Iro Symphony - Mutsu-no-hana (Japan)": {
+		"languages": ["Ja"]
+	},
+	"Matching Maker 3 x Tousouchuu (Japan)": {
+		"languages": ["Ja"]
+	},
+	"Mawaskes - Based on Carton-kun (Asia)": {
+		"languages": ["Ja"]
+	},
+	"Mawaskes Puzzle (Europe) (En,Fr,De,Es,It,Nl)": {
+		"languages": ["De", "En", "Es", "Fr", "It", "Nl"]
+	},
+	"Me & My Katamari (Europe)": {
+		"languages": ["En"]
+	},
+	"Me & My Katamari (USA)": {
+		"languages": ["En"]
+	},
+	"Medal of Honor - Heroes (Europe)": {
+		"languages": ["En"]
+	},
+	"Medal of Honor - Heroes (France)": {
+		"languages": ["Fr"]
+	},
+	"Medal of Honor - Heroes (Italy)": {
+		"languages": ["It"]
+	},
+	"Medal of Honor - Heroes (Japan)": {
+		"languages": ["Ja"]
+	},
+	"Medal of Honor - Heroes (Netherlands)": {
+		"languages": ["Nl"]
+	},
+	"Medal of Honor - Heroes (Spain)": {
+		"languages": ["Es"]
+	},
+	"Medal of Honor - Heroes (USA)": {
+		"languages": ["En"]
+	},
+	"Medal of Honor - Heroes 2 (Asia)": {
+		"languages": ["En"]
+	},
+	"Medal of Honor - Heroes 2 (Australia)": {
+		"languages": ["En"]
+	},
+	"Medal of Honor - Heroes 2 (Europe)": {
+		"languages": ["En"]
+	},
+	"Medal of Honor - Heroes 2 (Europe) (Fr,De,Es,It)": {
+		"languages": ["De", "Es", "Fr", "It"]
+	},
+	"Medal of Honor - Heroes 2 (Japan)": {
+		"languages": ["Ja"]
+	},
+	"Medal of Honor - Heroes 2 (USA)": {
+		"languages": ["En"]
+	},
+	"MediEvil - Resurrection (Europe) (En,Fr,De,Es,It)": {
+		"languages": ["De", "En", "Es", "Fr", "It"]
+	},
+	"MediEvil - Resurrection (USA)": {
+		"languages": ["En"]
+	},
+	"Mega Man - Maverick Hunter X (Europe)": {
+		"languages": ["En"]
+	},
+	"Mega Man - Maverick Hunter X (USA)": {
+		"languages": ["En"]
+	},
+	"Mega Man - Powered Up (Europe)": {
+		"languages": ["En"]
+	},
+	"Mega Man - Powered Up (USA)": {
+		"languages": ["En"]
+	},
+	"Mega Minis Volume 1 (Europe)": {
+		"languages": ["En"]
+	},
+	"Mega Minis Volume 2 (Europe)": {
+		"languages": ["En"]
+	},
+	"Mega minis Volume 3 (Europe)": {
+		"languages": ["En"]
+	},
+	"Megpoid the Music (Japan)": {
+		"languages": ["Ja"]
+	},
+	"Meitantei Conan - Kako kara no Prelude (Japan)": {
+		"languages": ["Ja"]
+	},
+	"Memories Off (Japan)": {
+		"languages": ["Ja"]
+	},
+	"Memories Off 5 Encore (Japan)": {
+		"languages": ["Ja"]
+	},
+	"Mercury Meltdown (Europe) (En,Fr,De,Es,It)": {
+		"languages": ["De", "En", "Es", "Fr", "It"]
+	},
+	"Mercury Meltdown (USA) (Beta) (v1.00)": {
+		"languages": ["En"]
+	},
+	"Mercury Meltdown (USA) (En,Fr,Es)": {
+		"languages": ["En", "Es", "Fr"]
+	},
+	"Metal Fight Beyblade Portable - Chouzetsu Tensei! Vulcan Horuseus (Japan)": {
+		"languages": ["Ja"]
+	},
+	"Metal Gear Ac!d (Europe) (En,Fr,De,Es,It)": {
+		"languages": ["De", "En", "Es", "Fr", "It"]
+	},
+	"Metal Gear Ac!d (Japan)": {
+		"languages": ["Ja"]
+	},
+	"Metal Gear Ac!d (USA)": {
+		"languages": ["En"]
+	},
+	"Metal Gear Ac!d^2 (Europe) (En,Fr,De,Es,It)": {
+		"languages": ["De", "En", "Es", "Fr", "It"]
+	},
+	"Metal Gear Ac!d^2 (Japan, Asia)": {
+		"languages": ["Ja"]
+	},
+	"Metal Gear Ac!d^2 (Korea)": {
+		"languages": ["Ko"]
+	},
+	"Metal Gear Ac!d^2 (USA)": {
+		"languages": ["En"]
+	},
+	"Metal Gear Solid - Digital Graphic Novel (Europe) (En,Fr,De,Es,It)": {
+		"languages": ["De", "En", "Es", "Fr", "It"]
+	},
+	"Metal Gear Solid - Digital Graphic Novel (USA)": {
+		"languages": ["En"]
+	},
+	"Metal Gear Solid - Peace Walker (Europe, Australia) (En,Fr,De,Es,It)": {
+		"languages": ["De", "En", "Es", "Fr", "It"]
+	},
+	"Metal Gear Solid - Peace Walker (Japan) (v1.03)": {
+		"languages": []
+	},
+	"Metal Gear Solid - Peace Walker (Japan, Asia) (v1.02)": {
+		"languages": ["Ja"]
+	},
+	"Metal Gear Solid - Peace Walker (USA) (En,Fr,Es) (v1.01)": {
+		"languages": ["En", "Es", "Fr"]
+	},
+	"Metal Gear Solid - Peace Walker (USA) (En,Fr,Es) (v2.00)": {
+		"languages": ["En", "Es", "Fr"]
+	},
+	"Metal Gear Solid - Portable Ops (Europe) (En,Fr,De,Es,It)": {
+		"languages": ["De", "En", "Es", "Fr", "It"]
+	},
+	"Metal Gear Solid - Portable Ops (Japan) (v1.00)": {
+		"languages": ["Ja"]
+	},
+	"Metal Gear Solid - Portable Ops (Japan, Asia) (v1.02)": {
+		"languages": ["Ja"]
+	},
+	"Metal Gear Solid - Portable Ops (Korea)": {
+		"languages": ["Ja"]
+	},
+	"Metal Gear Solid - Portable Ops (USA) (v1.02)": {
+		"languages": ["En"]
+	},
+	"Metal Gear Solid - Portable Ops Plus (Asia)": {
+		"languages": ["En"]
+	},
+	"Metal Gear Solid - Portable Ops Plus (Europe) (En,Fr,De,Es,It)": {
+		"languages": ["De", "En", "Es", "Fr", "It"]
+	},
+	"Metal Gear Solid - Portable Ops Plus (Japan)": {
+		"languages": ["Ja"]
+	},
+	"Metal Gear Solid - Portable Ops Plus (USA)": {
+		"languages": ["En"]
+	},
+	"Metal Slug Anthology (Europe)": {
+		"languages": ["En"]
+	},
+	"Metal Slug Anthology (USA)": {
+		"languages": ["En"]
+	},
+	"Metal Slug Complete (Japan, Korea)": {
+		"languages": ["Ja"]
+	},
+	"Metal Slug XX (Europe) (En,Fr,De,Es,It)": {
+		"languages": ["De", "En", "Es", "Fr", "It"]
+	},
+	"Metal Slug XX (USA)": {
+		"languages": ["En"]
+	},
+	"Metal Slug XX (USA) (Beta)": {
+		"languages": []
+	},
+	"Miami Vice - The Game (Europe)": {
+		"languages": ["En"]
+	},
+	"Miami Vice - The Game (Russia)": {
+		"languages": ["Ru"]
+	},
+	"Miami Vice - The Game (USA)": {
+		"languages": ["En"]
+	},
+	"Michael Jackson - The Experience (Europe) (En,Fr,De,Es,It,Pl,Ru)": {
+		"languages": ["De", "En", "Es", "Fr", "It", "Pl", "Ru"]
+	},
+	"Michael Jackson - The Experience (USA) (En,Fr,De,Es,It,Pl,Ru)": {
+		"languages": ["De", "En", "Es", "Fr", "It", "Pl", "Ru"]
+	},
+	"Micro Machines V4 (Europe) (En,Fr,De,Es,It)": {
+		"languages": ["De", "En", "Es", "Fr", "It"]
+	},
+	"Micro Machines V4 (USA)": {
+		"languages": ["En"]
+	},
+	"Midnight Club - L. A. Remix (Japan)": {
+		"languages": ["Ja"]
+	},
+	"Midnight Club - L.A. Remix (Europe) (En,Fr,De,Es,It)": {
+		"languages": ["De", "En", "Es", "Fr", "It"]
+	},
+	"Midnight Club - L.A. Remix (Japan) (Rockstar Classics)": {
+		"languages": ["Ja"]
+	},
+	"Midnight Club - L.A. Remix (USA)": {
+		"languages": ["En"]
+	},
+	"Midnight Club 3 - DUB Edition (Europe) (En,Fr,De,Es,It)": {
+		"languages": ["De", "En", "Es", "Fr", "It"]
+	},
+	"Midnight Club 3 - DUB Edition (USA) (v1.00)": {
+		"languages": ["En"]
+	},
+	"Midnight Club 3 - DUB Edition (USA) (v2.02)": {
+		"languages": ["En"]
+	},
+	"Midway Arcade Treasures - Extended Play (Europe)": {
+		"languages": ["En"]
+	},
+	"Midway Arcade Treasures - Extended Play (USA)": {
+		"languages": ["En"]
+	},
+	"Military History - Commander - Europe at War (Europe) (En,Fr,De,Es,It)": {
+		"languages": ["De", "En", "Es", "Fr", "It"]
+	},
+	"Mimana - IYAR Chronicle (USA)": {
+		"languages": ["En"]
+	},
+	"Mind Quiz - Exercise Your Brain (Europe) (En,Fr,De)": {
+		"languages": ["De", "En", "Fr"]
+	},
+	"Mind Quiz - Exercise Your Brain (Europe) (En,Fr,De,Es,It)": {
+		"languages": ["De", "En", "Es", "Fr", "It"]
+	},
+	"Mind Quiz - Exercise Your Brain (USA)": {
+		"languages": ["En"]
+	},
+	"Minna no Chizu (Japan)": {
+		"languages": ["Ja"]
+	},
+	"Minna no Chizu 2 (Japan) (GPS Receiver Doukonban)": {
+		"languages": ["Ja"]
+	},
+	"Minna no Chizu 3 (Japan) (Disc 1)": {
+		"languages": ["Ja"]
+	},
+	"Minna no Chizu 3 (Japan) (Disc 2)": {
+		"languages": ["Ja"]
+	},
+	"Minna no Golf Portable (Japan)": {
+		"languages": ["Ja"]
+	},
+	"Minna no Golf Portable - Coca-Cola Special Edition (Japan)": {
+		"languages": ["Ja"]
+	},
+	"Minna no Golf Portable 2 (Japan) (v2.01)": {
+		"languages": ["Ja"]
+	},
+	"Minna no Golf Portable 2 (Japan, Korea) (v1.09)": {
+		"languages": ["Ja"]
+	},
+	"Minna no Golf-jou Vol. 1 (Japan) (Disc 2)": {
+		"languages": ["Ja"]
+	},
+	"Minna no Golf-jou Vol. 2 (Japan) (Disc 1)": {
+		"languages": ["Ja"]
+	},
+	"Minna no Golf-jou Vol. 2 (Japan) (Disc 2)": {
+		"languages": ["Ja"]
+	},
+	"Minna no Golf-jou Vol. 3 (Japan) (Disc 1)": {
+		"languages": ["Ja"]
+	},
+	"Minna no Golf-jou Vol. 3 (Japan) (Disc 2)": {
+		"languages": ["Ja"]
+	},
+	"Minna no Navi (Japan) (Disc 1)": {
+		"languages": ["Ja"]
+	},
+	"Minna no Navi (Japan) (Disc 2)": {
+		"languages": ["Ja"]
+	},
+	"Minna no Sukkiri (Asia)": {
+		"languages": ["Ja"]
+	},
+	"Minna no Tennis Portable (Japan)": {
+		"languages": ["Ja"]
+	},
+	"Mite Kiite Nou de Kanjite Crossword Tengoku (Japan)": {
+		"languages": ["Ja"]
+	},
+	"Mizu no Senritsu (Japan)": {
+		"languages": ["Ja"]
+	},
+	"Mobile Train Simulator - Keisei Toei Asakusa Keikyuusen (Japan)": {
+		"languages": ["Ja"]
+	},
+	"Mobile Train Simulator plus Densha de Go! Tokyo Kyuukou-hen (Japan)": {
+		"languages": ["Ja"]
+	},
+	"ModNation Racers (Asia) (En,Zh)": {
+		"languages": ["En", "Zh"]
+	},
+	"ModNation Racers (Europe) (En,Fr,De,Es,It,Nl,Pt,Sv,No,Da,Fi,Pl,Ru)": {
+		"languages": ["Da", "De", "En", "Es", "Fi", "Fr", "It", "Nl", "No", "Pl", "Pt", "Ru", "Sv"]
+	},
+	"ModNation Racers (USA) (En,Fr,Es)": {
+		"languages": ["En", "Es", "Fr"]
+	},
+	"Moegaku @ Portable (Japan) (En,Ja)": {
+		"languages": ["En", "Ja"]
+	},
+	"MonHun Nikki - Poka Poka Ailu Mura G (Japan, Asia)": {
+		"languages": ["Ja"]
+	},
+	"MonHun Nikki - Poka Poka Airuu Mura (Japan)": {
+		"languages": ["Ja"]
+	},
+	"Mondiali FIFA 2006 (Italy)": {
+		"languages": ["It"]
+	},
+	"Monster Hunter Freedom (Europe, Australia) (En,Fr,De,Es,It)": {
+		"languages": ["De", "En", "Es", "Fr", "It"]
+	},
+	"Monster Hunter Freedom (USA)": {
+		"languages": ["En"]
+	},
+	"Monster Hunter Freedom 2 (Asia)": {
+		"languages": ["En"]
+	},
+	"Monster Hunter Freedom 2 (Europe) (En,Fr,De,Es,It)": {
+		"languages": ["De", "En", "Es", "Fr", "It"]
+	},
+	"Monster Hunter Freedom 2 (USA)": {
+		"languages": ["En"]
+	},
+	"Monster Hunter Freedom Unite (Europe) (En,Fr,De,Es,It)": {
+		"languages": ["De", "En", "Es", "Fr", "It"]
+	},
+	"Monster Hunter Freedom Unite (Europe) (En,Fr,De,Es,It) (Demo)": {
+		"languages": ["De", "En", "Es", "Fr", "It"]
+	},
+	"Monster Hunter Freedom Unite (USA) (Beta)": {
+		"languages": []
+	},
+	"Monster Hunter Freedom Unite (USA) (Demo)": {
+		"languages": ["En"]
+	},
+	"Monster Hunter Freedom Unite (USA) (En,Fr,De,Es,It)": {
+		"languages": ["De", "En", "Es", "Fr", "It"]
+	},
+	"Monster Hunter Portable (Japan)": {
+		"languages": ["Ja"]
+	},
+	"Monster Hunter Portable 2nd (Japan, Korea)": {
+		"languages": ["Ja"]
+	},
+	"Monster Hunter Portable 2nd G (Japan, Asia)": {
+		"languages": ["Ja"]
+	},
+	"Monster Hunter Portable 3rd (Japan, Asia)": {
+		"languages": ["Ja"]
+	},
+	"Monster Jam - Path of Destruction (USA)": {
+		"languages": ["En"]
+	},
+	"Monster Jam - Urban Assault (Europe) (En,Fr,De,Es,It)": {
+		"languages": ["De", "En", "Es", "Fr", "It"]
+	},
+	"Monster Jam - Urban Assault (USA)": {
+		"languages": ["En"]
+	},
+	"Monster Kingdom - Jewel Summoner (USA)": {
+		"languages": ["En"]
+	},
+	"Monster Kingdom - Jewel Summoner (USA) (Demo)": {
+		"languages": ["En"]
+	},
+	"Mortal Kombat - Unchained (Europe) (En,Fr,De,Es,It)": {
+		"languages": ["De", "En", "Es", "Fr", "It"]
+	},
+	"Mortal Kombat - Unchained (USA)": {
+		"languages": ["En"]
+	},
+	"Mother Goose no Himitsu no Yakata - Blue Label (Japan)": {
+		"languages": ["Ja"]
+	},
+	"Mother Goose no Himitsu no Yakata - Nursery Rhymes for you (Japan)": {
+		"languages": ["Ja"]
+	},
+	"MotoGP (Europe) (En,Fr,De,It,Nl)": {
+		"languages": ["De", "En", "Fr", "It", "Nl"]
+	},
+	"MotoGP (USA)": {
+		"languages": ["En"]
+	},
+	"MotorStorm - Arctic Edge (Europe) (En,Fr,De,Es,It,Nl,Pt,Sv,No,Da,Fi,Pl,Ru,El)": {
+		"languages": ["Da", "De", "El", "En", "Es", "Fi", "Fr", "It", "Nl", "No", "Pl", "Pt", "Ru", "Sv"]
+	},
+	"MotorStorm - Arctic Edge (Korea)": {
+		"languages": ["Ko"]
+	},
+	"MotorStorm - Arctic Edge (USA) (En,Fr,De,Es,It,Nl,Pt,Ru)": {
+		"languages": ["De", "En", "Es", "Fr", "It", "Nl", "Pt", "Ru"]
+	},
+	"Moujuutsukai to Oujisama Portable (Japan)": {
+		"languages": ["Ja"]
+	},
+	"Mugen Kairou (Japan)": {
+		"languages": ["Ja"]
+	},
+	"Mugen Kairou (Japan) (Beta)": {
+		"languages": []
+	},
+	"Musou Orochi (Japan, Korea)": {
+		"languages": ["Ja"]
+	},
+	"Musou Orochi - Maou Sairin (Japan)": {
+		"languages": ["Ja"]
+	},
+	"Musou Orochi - Maou Sairin Enhanced Version (Asia)": {
+		"languages": ["Zh"]
+	},
+	"Musou Orochi 2 Special (Japan)": {
+		"languages": ["Ja"]
+	},
+	"Musou Tourou (Japan)": {
+		"languages": ["Ja"]
+	},
+	"Mussang Orochi - Mawang Jaerim Plus (Korea)": {
+		"languages": ["Ko"]
+	},
+	"My Spanish Coach (USA)": {
+		"languages": ["En"]
+	},
+	"Myst (Australia)": {
+		"languages": ["En"]
+	},
+	"Myst (Europe) (En,Fr,De)": {
+		"languages": ["De", "En", "Fr"]
+	},
+	"Mystereet Portable - Yasogami Kaoru no Chousen! (Japan)": {
+		"languages": ["Ja"]
+	},
+	"Mystery Team, The (Europe) (En,Fr,De,Es,It,Nl,Pt)": {
+		"languages": ["De", "En", "Es", "Fr", "It", "Nl", "Pt"]
+	},
+	"Mytran Wars (Europe) (En,Fr,De,Es,It)": {
+		"languages": ["De", "En", "Es", "Fr", "It"]
+	},
+	"Mytran Wars (USA) (En,Fr)": {
+		"languages": ["En", "Fr"]
+	},
+	"N Plus (Europe)": {
+		"languages": ["En"]
+	},
+	"N Plus (USA)": {
+		"languages": ["En"]
+	},
+	"NASCAR (Europe)": {
+		"languages": ["En"]
+	},
+	"NASCAR (USA)": {
+		"languages": []
+	},
+	"NBA (USA)": {
+		"languages": ["En"]
+	},
+	"NBA 06 (USA)": {
+		"languages": ["En"]
+	},
+	"NBA 07 (USA)": {
+		"languages": ["En"]
+	},
+	"NBA 07 (USA) (Demo)": {
+		"languages": ["En"]
+	},
+	"NBA 08 (Asia) (Sample)": {
+		"languages": ["En"]
+	},
+	"NBA 08 (USA)": {
+		"languages": ["En"]
+	},
+	"NBA 09 - The Inside (USA)": {
+		"languages": ["En"]
+	},
+	"NBA 09 - The Inside (USA) (Beta) (v0.30)": {
+		"languages": ["En"]
+	},
+	"NBA 10 - The Inside (Asia)": {
+		"languages": []
+	},
+	"NBA 10 - The Inside (USA)": {
+		"languages": []
+	},
+	"NBA 2K10 (Europe)": {
+		"languages": ["En"]
+	},
+	"NBA 2K10 (USA)": {
+		"languages": []
+	},
+	"NBA 2K11 (Europe)": {
+		"languages": ["En"]
+	},
+	"NBA 2K11 (Japan)": {
+		"languages": ["Ja"]
+	},
+	"NBA 2K11 (USA)": {
+		"languages": ["En"]
+	},
+	"NBA 2K12 (Europe) (En,Fr,De,Es,It)": {
+		"languages": ["De", "En", "Es", "Fr", "It"]
+	},
+	"NBA 2K12 (USA)": {
+		"languages": ["En"]
+	},
+	"NBA 2K13 (Europe) (En,Fr,De,Es,It)": {
+		"languages": ["De", "En", "Es", "Fr", "It"]
+	},
+	"NBA 2K13 (USA)": {
+		"languages": ["En"]
+	},
+	"NBA Ballers - Rebound (USA)": {
+		"languages": ["En"]
+	},
+	"NBA Live 06 (Europe) (En,De,It)": {
+		"languages": ["De", "En", "It"]
+	},
+	"NBA Live 06 (France)": {
+		"languages": ["Fr"]
+	},
+	"NBA Live 06 (Japan)": {
+		"languages": ["Ja"]
+	},
+	"NBA Live 06 (Korea)": {
+		"languages": ["En"]
+	},
+	"NBA Live 06 (Spain)": {
+		"languages": ["Es"]
+	},
+	"NBA Live 06 (USA)": {
+		"languages": ["En"]
+	},
+	"NBA Live 07 (Asia)": {
+		"languages": []
+	},
+	"NBA Live 07 (Europe) (En,De,It)": {
+		"languages": ["De", "En", "It"]
+	},
+	"NBA Live 07 (France)": {
+		"languages": ["Fr"]
+	},
+	"NBA Live 07 (Spain)": {
+		"languages": ["Es"]
+	},
+	"NBA Live 07 (USA)": {
+		"languages": ["En"]
+	},
+	"NBA Live 08 (Europe)": {
+		"languages": ["En"]
+	},
+	"NBA Live 08 (Europe) (En,Fr,Es,It)": {
+		"languages": ["En", "Es", "Fr", "It"]
+	},
+	"NBA Live 08 (USA)": {
+		"languages": ["En"]
+	},
+	"NBA Live 09 (Europe) (En,De,It)": {
+		"languages": ["De", "En", "It"]
+	},
+	"NBA Live 09 (France)": {
+		"languages": ["Fr"]
+	},
+	"NBA Live 09 (Japan)": {
+		"languages": ["Ja"]
+	},
+	"NBA Live 09 (Spain)": {
+		"languages": ["Es"]
+	},
+	"NBA Live 09 (USA) (En,Fr)": {
+		"languages": ["En", "Fr"]
+	},
+	"NBA Live 10 (Asia)": {
+		"languages": ["En"]
+	},
+	"NBA Live 10 (Europe) (En,De,It)": {
+		"languages": ["De", "En", "It"]
+	},
+	"NBA Live 10 (Japan)": {
+		"languages": ["Ja"]
+	},
+	"NBA Live 10 (Spain)": {
+		"languages": ["Es"]
+	},
+	"NBA Live 10 (USA)": {
+		"languages": []
+	},
+	"NBA Street Showdown (Asia)": {
+		"languages": ["En"]
+	},
+	"NBA Street Showdown (Europe) (En,Fr,De)": {
+		"languages": ["De", "En", "Fr"]
+	},
+	"NBA Street Showdown (USA)": {
+		"languages": ["En"]
+	},
+	"NCAA Football 07 (USA) (v1.00)": {
+		"languages": []
+	},
+	"NCAA Football 07 (USA) (v2.00)": {
+		"languages": ["En"]
+	},
+	"NCAA Football 09 (USA)": {
+		"languages": ["En"]
+	},
+	"NCAA Football 10 (USA)": {
+		"languages": []
+	},
+	"NFL Street 2 - Unleashed (Europe)": {
+		"languages": ["En"]
+	},
+	"NFL Street 2 - Unleashed (USA)": {
+		"languages": ["En"]
+	},
+	"NFL Street 3 (Europe)": {
+		"languages": ["En"]
+	},
+	"NFL Street 3 (USA)": {
+		"languages": ["En"]
+	},
+	"NHL 07 (Europe) (En,Fr,De)": {
+		"languages": ["De", "En", "Fr"]
+	},
+	"NHL 07 (USA)": {
+		"languages": ["En"]
+	},
+	"NHRA Drag Racing - Countdown to the Championship (USA)": {
+		"languages": ["En"]
+	},
+	"Namco Museum (Japan, Asia)": {
+		"languages": ["Ja"]
+	},
+	"Namco Museum (Korea)": {
+		"languages": ["Ko"]
+	},
+	"Namco Museum Battle Collection (Asia)": {
+		"languages": ["En"]
+	},
+	"Namco Museum Battle Collection (Europe) (En,Fr,De,Es,It)": {
+		"languages": ["De", "En", "Es", "Fr", "It"]
+	},
+	"Namco Museum Battle Collection (USA)": {
+		"languages": ["En"]
+	},
+	"Namco Museum Battle Collection (USA) (Beta)": {
+		"languages": ["En"]
+	},
+	"Namco Museum Vol. 2 (Japan)": {
+		"languages": ["Ja"]
+	},
+	"Napoleon Dynamite - The Game (USA)": {
+		"languages": ["En"]
+	},
+	"Naruto - Narutimate Portable - Mugenjou no Maki (Japan)": {
+		"languages": ["Ja"]
+	},
+	"Naruto - Narutimate Portable - Muhwanseongui Gwon (Korea)": {
+		"languages": []
+	},
+	"Naruto - Ultimate Ninja Heroes (Europe) (En,Fr,De,Es,It)": {
+		"languages": ["De", "En", "Es", "Fr", "It"]
+	},
+	"Naruto - Ultimate Ninja Heroes (USA)": {
+		"languages": ["En"]
+	},
+	"Naruto - Ultimate Ninja Heroes 2 - The Phantom Fortress (Europe) (En,Fr,De,Es,It)": {
+		"languages": ["De", "En", "Es", "Fr", "It"]
+	},
+	"Naruto - Ultimate Ninja Heroes 2 - The Phantom Fortress (USA)": {
+		"languages": ["En"]
+	},
+	"Naruto Shippuden - Kizuna Drive (Europe) (En,Fr,De,Es,It)": {
+		"languages": ["De", "En", "Es", "Fr", "It"]
+	},
+	"Naruto Shippuden - Kizuna Drive (USA) (En,Fr,Es)": {
+		"languages": ["En", "Es", "Fr"]
+	},
+	"Naruto Shippuden - Legends - Akatsuki Rising (Europe) (En,Fr,De,Es,It)": {
+		"languages": ["De", "En", "Es", "Fr", "It"]
+	},
+	"Naruto Shippuden - Legends - Akatsuki Rising (USA)": {
+		"languages": ["En"]
+	},
+	"Naruto Shippuden - Ultimate Ninja Heroes 3 (Europe) (En,Fr,De,Es,It)": {
+		"languages": ["De", "En", "Es", "Fr", "It"]
+	},
+	"Naruto Shippuden - Ultimate Ninja Heroes 3 (USA)": {
+		"languages": ["En"]
+	},
+	"Naruto Shippuden - Ultimate Ninja Impact (Europe) (En,Fr,De,Es,It)": {
+		"languages": ["De", "En", "Es", "Fr", "It"]
+	},
+	"Naruto Shippuden - Ultimate Ninja Impact (France) (Demo)": {
+		"languages": ["Fr"]
+	},
+	"Naruto Shippuden - Ultimate Ninja Impact (USA) (En,Fr,Es)": {
+		"languages": ["En", "Es", "Fr"]
+	},
+	"Naruto Shippuuden - Kizuna Drive (Japan, Asia)": {
+		"languages": ["Ja"]
+	},
+	"Naruto Shippuuden - Narutimate Accel 3 (Japan)": {
+		"languages": ["Ja"]
+	},
+	"Naruto Shippuuden - Narutimate Impact (Japan, Asia)": {
+		"languages": ["Ja"]
+	},
+	"Navi-Chu (Japan) (Beta)": {
+		"languages": []
+	},
+	"Nayuta no Kiseki (Japan)": {
+		"languages": ["Ja"]
+	},
+	"Need for Speed - Carbon - Own the City (Asia)": {
+		"languages": ["En"]
+	},
+	"Need for Speed - Carbon - Own the City (Europe)": {
+		"languages": ["En"]
+	},
+	"Need for Speed - Carbon - Own the City (Europe) (En,Fr,De,Es,It,Nl)": {
+		"languages": ["De", "En", "Es", "Fr", "It", "Nl"]
+	},
+	"Need for Speed - Carbon - Own the City (Korea)": {
+		"languages": ["Ko"]
+	},
+	"Need for Speed - Carbon - Own the City (USA)": {
+		"languages": ["En"]
+	},
+	"Need for Speed - Most Wanted - 5-1-0 (Asia)": {
+		"languages": ["En"]
+	},
+	"Need for Speed - Most Wanted - 5-1-0 (Europe) (En,Fr,De,Es,It)": {
+		"languages": ["De", "En", "Es", "Fr", "It"]
+	},
+	"Need for Speed - Most Wanted - 5-1-0 (Japan)": {
+		"languages": ["Ja"]
+	},
+	"Need for Speed - Most Wanted - 5-1-0 (USA)": {
+		"languages": ["En"]
+	},
+	"Need for Speed - ProStreet (Asia)": {
+		"languages": ["En"]
+	},
+	"Need for Speed - ProStreet (Europe)": {
+		"languages": ["En"]
+	},
+	"Need for Speed - ProStreet (Europe) (En,Fr,De,Es,It,Nl)": {
+		"languages": ["De", "En", "Es", "Fr", "It", "Nl"]
+	},
+	"Need for Speed - ProStreet (Japan)": {
+		"languages": ["Ja"]
+	},
+	"Need for Speed - ProStreet (USA)": {
+		"languages": ["En"]
+	},
+	"Need for Speed - Shift (Asia) (En,Fr,Es)": {
+		"languages": ["En", "Es", "Fr"]
+	},
+	"Need for Speed - Shift (Europe) (En,Fr,De,Es,It,Nl,Pl,Ru,Cs)": {
+		"languages": ["Cs", "De", "En", "Es", "Fr", "It", "Nl", "Pl", "Ru"]
+	},
+	"Need for Speed - Shift (Japan)": {
+		"languages": ["Ja"]
+	},
+	"Need for Speed - Shift (USA) (En,Fr,Es)": {
+		"languages": ["En", "Es", "Fr"]
+	},
+	"Need for Speed - Undercover (Asia) (En,Fr)": {
+		"languages": ["En", "Fr"]
+	},
+	"Need for Speed - Undercover (Europe) (En,Fr,De,Es,It,Nl,Pl,Ru,Cs,Hu)": {
+		"languages": ["Cs", "De", "En", "Es", "Fr", "Hu", "It", "Nl", "Pl", "Ru"]
+	},
+	"Need for Speed - Undercover (USA)": {
+		"languages": []
+	},
+	"Need for Speed - Underground Rivals (Europe, Australia) (En,Fr,De,Es,It)": {
+		"languages": ["De", "En", "Es", "Fr", "It"]
+	},
+	"Need for Speed - Underground Rivals (Japan)": {
+		"languages": ["Ja"]
+	},
+	"Need for Speed - Underground Rivals (Korea)": {
+		"languages": ["Ko"]
+	},
+	"Need for Speed - Underground Rivals (USA)": {
+		"languages": ["En"]
+	},
+	"Nendoroid Generation (Japan)": {
+		"languages": ["Ja"]
+	},
+	"Neo Angelique Special (Japan)": {
+		"languages": ["Ja"]
+	},
+	"Neopets - Petpet Adventures - The Wand of Wishing (USA)": {
+		"languages": ["En"]
+	},
+	"Network Utility Disc - Chinese Ver. 1.00C (Asia)": {
+		"languages": ["Zh"]
+	},
+	"Network Utility Disc Ver. 1.00 (Korea)": {
+		"languages": ["Ko"]
+	},
+	"Neverland Card Battles (USA)": {
+		"languages": ["En"]
+	},
+	"Nickelodeon Avatar - The Last Airbender (USA)": {
+		"languages": ["En"]
+	},
+	"Nickelodeon Avatar - The Legend of Aang (Europe) (En,Fr,De,Nl)": {
+		"languages": ["De", "En", "Fr", "Nl"]
+	},
+	"Nickelodeon Bob Esponja - Atrapados en el Congelador (Spain)": {
+		"languages": ["Es"]
+	},
+	"Nickelodeon SpongeBob SquarePants - SpongeBob's Truth or Square (Europe) (En,De,It,Nl)": {
+		"languages": ["De", "En", "It", "Nl"]
+	},
+	"Nickelodeon SpongeBob SquarePants - The Yellow Avenger (Europe) (En,Fr,De,Es,It,Nl)": {
+		"languages": ["De", "En", "Es", "Fr", "It", "Nl"]
+	},
+	"Nickelodeon SpongeBob SquarePants - The Yellow Avenger (USA)": {
+		"languages": ["En"]
+	},
+	"Nickelodeon SpongeBob's Truth or Square (USA)": {
+		"languages": ["En"]
+	},
+	"Nikoli no Sudoku Lite Daisan-shuu (Japan)": {
+		"languages": ["Ja"]
+	},
+	"Nippon no Asoko de (Japan)": {
+		"languages": ["Ja"]
+	},
+	"Nise no Chigiri (Japan)": {
+		"languages": ["Ja"]
+	},
+	"Nobunaga no Yabou - Shouseiroku (Japan)": {
+		"languages": ["Ja"]
+	},
+	"Nogizaka Haruka no Himitsu - Cosplay, Hajimemashita - Himitsu no Radio (Japan)": {
+		"languages": ["Ja"]
+	},
+	"Nouryoku Trainer Portable (Japan)": {
+		"languages": ["Ja"]
+	},
+	"Nouryoku Trainer Portable 2 (Japan)": {
+		"languages": ["Ja"]
+	},
+	"Numpla & Oekaki Puzzle (Japan)": {
+		"languages": ["Ja"]
+	},
+	"O.G.A Onigokko Royal - Hunter wa Field de Koi o Suru (Japan)": {
+		"languages": ["Ja"]
+	},
+	"Oblachno, vozmozhny osadki v vide frikadelek (Russia)": {
+		"languages": ["Ru"]
+	},
+	"ObsCure - The Aftermath (Europe) (En,Fr,De,Es,It)": {
+		"languages": ["De", "En", "Es", "Fr", "It"]
+	},
+	"ObsCure - The Aftermath (USA) (En,Fr,Es)": {
+		"languages": ["En", "Es", "Fr"]
+	},
+	"Off Road (Europe, Australia) (En,Fr,De,Es,It)": {
+		"languages": ["De", "En", "Es", "Fr", "It"]
+	},
+	"Oh's Talk English (Korea) (En,Ko) (Disc 1)": {
+		"languages": ["En", "Ko"]
+	},
+	"Oh's Talk English (Korea) (En,Ko) (Disc 2)": {
+		"languages": ["En", "Ko"]
+	},
+	"One Piece - Romance Dawn - Bouken no Yoake (Japan, Korea)": {
+		"languages": ["Ja"]
+	},
+	"Online Chess Kingdoms (Europe) (En,Fr,De,Es,It)": {
+		"languages": ["De", "En", "Es", "Fr", "It"]
+	},
+	"Online Chess Kingdoms (USA)": {
+		"languages": []
+	},
+	"Onore no Shinzuru Michi o Yuke (Japan)": {
+		"languages": ["Ja"]
+	},
+	"Ooedo Senryoubako (Japan)": {
+		"languages": ["Ja"]
+	},
+	"Ookami Kakushi (Japan)": {
+		"languages": ["Ja"]
+	},
+	"Open Season (Europe) (En,Fr,De,Es,It,Sv,No,Da,Fi)": {
+		"languages": ["Da", "De", "En", "Es", "Fi", "Fr", "It", "No", "Sv"]
+	},
+	"Open Season (Europe) (En,Fr,Es,Da)": {
+		"languages": ["Da", "En", "Es", "Fr"]
+	},
+	"Open Season (USA) (En,Fr,Es,Nl)": {
+		"languages": ["En", "Es", "Fr", "Nl"]
+	},
+	"Ore no Imouto Maker EX - Imouto to Koishiyo Portable (Japan)": {
+		"languages": ["Ja"]
+	},
+	"Ore no Imouto ga Konna ni Kawaii Wake ga Nai Portable ga Tsuzuku Wake ga Nai (Japan) (Disc 1)": {
+		"languages": ["Ja"]
+	},
+	"Ore no Imouto ga Konna ni Kawaii Wake ga Nai Portable ga Tsuzuku Wake ga Nai (Japan) (Disc 2)": {
+		"languages": ["Ja"]
+	},
+	"Ore no Imouto ga Konna ni Kawaii wake ga Nai Portable (Japan)": {
+		"languages": ["Ja"]
+	},
+	"Ore no Shikabane o Koete Yuke (Japan)": {
+		"languages": ["Ja"]
+	},
+	"Otome wa Oanesama Boku ni Koi Shiteru Portable (Japan)": {
+		"languages": ["Ja"]
+	},
+	"OutRun 2006 - Coast 2 Coast (Europe) (En,Fr,De,Es,It)": {
+		"languages": ["De", "En", "Es", "Fr", "It"]
+	},
+	"OutRun 2006 - Coast 2 Coast (USA)": {
+		"languages": ["En"]
+	},
+	"P3P - Yeosin Jeonsaeng - Persona 3 Portable (Korea)": {
+		"languages": ["Ko"]
+	},
+	"PC Engine Best Collection - Ginga Ojousama Densetsu Collection (Japan)": {
+		"languages": ["Ja"]
+	},
+	"PDC World Championship Darts (Europe) (En,Fr,De,Es,It,Nl)": {
+		"languages": ["De", "En", "Es", "Fr", "It", "Nl"]
+	},
+	"PDC World Championship Darts (USA) (En,Fr,De,Es,It,Nl)": {
+		"languages": ["De", "En", "Es", "Fr", "It", "Nl"]
+	},
+	"PES 2008 - Pro Evolution Soccer (Europe) (En,Fr,De,Es,It,Pt)": {
+		"languages": ["De", "En", "Es", "Fr", "It", "Pt"]
+	},
+	"PES 2008 - Pro Evolution Soccer (USA)": {
+		"languages": []
+	},
+	"PES 2009 - Pro Evolution Soccer (Europe) (En,Fr,De,Es,It,Pt)": {
+		"languages": ["De", "En", "Es", "Fr", "It", "Pt"]
+	},
+	"PES 2009 - Pro Evolution Soccer (USA)": {
+		"languages": []
+	},
+	"PES 2010 - Pro Evolution Soccer (Europe) (En,Nl,Sv,Ru)": {
+		"languages": ["En", "Nl", "Ru", "Sv"]
+	},
+	"PES 2010 - Pro Evolution Soccer (Europe) (Fr,De,Es,It,Pt)": {
+		"languages": ["De", "Es", "Fr", "It", "Pt"]
+	},
+	"PES 2010 - Pro Evolution Soccer (USA) (En,Fr,Es,Pt)": {
+		"languages": ["En", "Es", "Fr", "Pt"]
+	},
+	"PES 2011 - Pro Evolution Soccer (Canada) (En,Fr)": {
+		"languages": ["En", "Fr"]
+	},
+	"PES 2011 - Pro Evolution Soccer (Europe) (En,Nl,Sv,Ru)": {
+		"languages": ["En", "Nl", "Ru", "Sv"]
+	},
+	"PES 2011 - Pro Evolution Soccer (Europe) (Es,Pt)": {
+		"languages": ["Es", "Pt"]
+	},
+	"PES 2011 - Pro Evolution Soccer (Europe) (Fr,De)": {
+		"languages": ["De", "Fr"]
+	},
+	"PES 2011 - Pro Evolution Soccer (Europe) (It,El)": {
+		"languages": ["El", "It"]
+	},
+	"PES 2011 - Pro Evolution Soccer (Latin America) (Es,Pt)": {
+		"languages": ["Es", "Pt"]
+	},
+	"PES 2011 - Pro Evolution Soccer (USA) (En,Es)": {
+		"languages": ["En", "Es"]
+	},
+	"PES 2012 - Pro Evolution Soccer (Europe) (En,Nl,Sv,Ru,Tr)": {
+		"languages": ["En", "Nl", "Ru", "Sv", "Tr"]
+	},
+	"PES 2012 - Pro Evolution Soccer (Europe) (Es,It,Pt,El)": {
+		"languages": ["El", "Es", "It", "Pt"]
+	},
+	"PES 2012 - Pro Evolution Soccer (Europe) (Fr,De)": {
+		"languages": ["De", "Fr"]
+	},
+	"PES 2012 - Pro Evolution Soccer (USA)": {
+		"languages": []
+	},
+	"PES 2013 - Pro Evolution Soccer (Europe) (En,Nl,Sv,Ru,Tr)": {
+		"languages": ["En", "Nl", "Ru", "Sv", "Tr"]
+	},
+	"PES 2013 - Pro Evolution Soccer (Europe) (Es,Pt)": {
+		"languages": ["Es", "Pt"]
+	},
+	"PES 2013 - Pro Evolution Soccer (Europe) (It,El)": {
+		"languages": ["El", "It"]
+	},
+	"PES 2013 - Pro Evolution Soccer (USA) (En,Fr,Es,Pt)": {
+		"languages": ["En", "Es", "Fr", "Pt"]
+	},
+	"PES 2014 - Pro Evolution Soccer (Europe) (En,Nl,Sv,Ru,Tr)": {
+		"languages": ["En", "Nl", "Ru", "Sv", "Tr"]
+	},
+	"PES 2014 - Pro Evolution Soccer (Europe) (Es,Pt)": {
+		"languages": ["Es", "Pt"]
+	},
+	"PES 2014 - Pro Evolution Soccer (Europe) (Fr,De)": {
+		"languages": ["De", "Fr"]
+	},
+	"PES 2014 - Pro Evolution Soccer (Europe) (It,El)": {
+		"languages": ["El", "It"]
+	},
+	"PES 2014 - Pro Evolution Soccer (USA)": {
+		"languages": ["En"]
+	},
+	"PQ - Practical Intelligence Quotient (Europe)": {
+		"languages": ["En"]
+	},
+	"PQ - Practical Intelligence Quotient (USA)": {
+		"languages": ["En"]
+	},
+	"PQ2 - Practical Intelligence Quotient 2 (USA)": {
+		"languages": ["En"]
+	},
+	"PSP (PlayStation Portable) Go Promotional Disc (Europe)": {
+		"languages": []
+	},
+	"PSP Camera 01 (Japan)": {
+		"languages": []
+	},
+	"PSP Camera 03 (Japan)": {
+		"languages": []
+	},
+	"PSP Seizou Kensa Disc (1) (Japan)": {
+		"languages": []
+	},
+	"PSP System Kiosk Disc 1 (USA)": {
+		"languages": ["En"]
+	},
+	"PSP System Kiosk Disc 3 - Yellow (USA)": {
+		"languages": ["En"]
+	},
+	"PSP System Kiosk Disc 4 (USA)": {
+		"languages": ["En"]
+	},
+	"PSP System Software Update Disc Ver. 3.11 (Japan)": {
+		"languages": []
+	},
+	"PSP Update Disc 1.00 (Japan)": {
+		"languages": []
+	},
+	"PaRappa the Rapper (Europe, Australia) (En,Fr,De,Es,It)": {
+		"languages": ["De", "En", "Es", "Fr", "It"]
+	},
+	"PaRappa the Rapper (Japan, Asia) (En,Ja)": {
+		"languages": ["En", "Ja"]
+	},
+	"PaRappa the Rapper (USA)": {
+		"languages": ["En"]
+	},
+	"Pac-Man Rally (Europe) (En,Fr,De,Es,It) (Beta)": {
+		"languages": ["De", "En", "Es", "Fr", "It"]
+	},
+	"Pac-Man World 3 (Europe) (En,Fr,De,Es,It)": {
+		"languages": ["De", "En", "Es", "Fr", "It"]
+	},
+	"Pac-Man World 3 (USA)": {
+		"languages": ["En"]
+	},
+	"Pac-Man World Rally (USA)": {
+		"languages": ["En"]
+	},
+	"Padrino, El (Spain)": {
+		"languages": ["Es"]
+	},
+	"Padrino, Il (Italy)": {
+		"languages": ["It"]
+	},
+	"Page Zero (Europe) (En,Fr,De,Es,It) (Beta)": {
+		"languages": ["De", "En", "Es", "Fr", "It"]
+	},
+	"Pangya - Fantasy Golf (USA)": {
+		"languages": ["En"]
+	},
+	"Panic Palette Portable (Japan)": {
+		"languages": ["Ja"]
+	},
+	"Parodius Portable (Japan)": {
+		"languages": ["Ja"]
+	},
+	"Parrain, Le (France)": {
+		"languages": ["Fr"]
+	},
+	"Passport to... Amsterdam (Europe) (En,Fr,De,Es,It)": {
+		"languages": ["De", "En", "Es", "Fr", "It"]
+	},
+	"Passport to... Barcelona (Europe) (En,Fr,De,Es,It)": {
+		"languages": ["De", "En", "Es", "Fr", "It"]
+	},
+	"Passport to... London (Europe) (En,Fr,De,Es,It)": {
+		"languages": ["De", "En", "Es", "Fr", "It"]
+	},
+	"Passport to... Paris (Europe) (En,Fr,De,Es,It)": {
+		"languages": ["De", "En", "Es", "Fr", "It"]
+	},
+	"Passport to... Prague (Europe) (En,Fr,De,Es,It)": {
+		"languages": ["De", "En", "Es", "Fr", "It"]
+	},
+	"Passport to... Rome (Europe) (En,Fr,De,Es,It)": {
+		"languages": ["De", "En", "Es", "Fr", "It"]
+	},
+	"Passport to... Rome (Europe) (En,Fr,De,Es,It) (Beta)": {
+		"languages": ["De", "En", "Es", "Fr", "It"]
+	},
+	"Patapon (Europe) (Demo)": {
+		"languages": []
+	},
+	"Patapon (Europe) (En,Fr,De,Es,It)": {
+		"languages": ["De", "En", "Es", "Fr", "It"]
+	},
+	"Patapon (Japan)": {
+		"languages": ["Ja"]
+	},
+	"Patapon (Japan) (Beta)": {
+		"languages": []
+	},
+	"Patapon (Korea)": {
+		"languages": ["Ko"]
+	},
+	"Patapon (USA)": {
+		"languages": ["En"]
+	},
+	"Patapon (USA) (Demo)": {
+		"languages": ["En"]
+	},
+	"Patapon 2 (Europe) (En,Fr,De,Es,It)": {
+		"languages": ["De", "En", "Es", "Fr", "It"]
+	},
+	"Patapon 2 (USA)": {
+		"languages": ["En"]
+	},
+	"Patapon 2 - Don-Chaka (Japan)": {
+		"languages": ["Ja"]
+	},
+	"Patapon 2 - Don-Chaka (Japan) (Demo)": {
+		"languages": ["Ja"]
+	},
+	"Patapon 2 - Don-Chaka (Korea) (Zh,Ko)": {
+		"languages": ["Ko", "Zh"]
+	},
+	"Patapon 3 (Europe) (En,Fr,De,Es,It,Nl,Pt,Pl,Ru)": {
+		"languages": ["De", "En", "Es", "Fr", "It", "Nl", "Pl", "Pt", "Ru"]
+	},
+	"Patapon 3 (Japan)": {
+		"languages": ["Ja"]
+	},
+	"Patapon 3 (USA) (En,Fr,Es,Pt)": {
+		"languages": ["En", "Es", "Fr", "Pt"]
+	},
+	"Pate, Der (Germany)": {
+		"languages": ["De"]
+	},
+	"Patito Feo (Europe) (Es,It,Pt)": {
+		"languages": ["Es", "It", "Pt"]
+	},
+	"Payout - Poker & Casino (USA)": {
+		"languages": []
+	},
+	"Persona (Japan)": {
+		"languages": ["Ja"]
+	},
+	"Persona 2 - Tsumi - Innocent Sin (Japan)": {
+		"languages": ["Ja"]
+	},
+	"Persona 3 Portable (Japan)": {
+		"languages": ["Ja"]
+	},
+	"Personal Utility Disc Ver. 1.0 (Korea)": {
+		"languages": ["Ko"]
+	},
+	"Peter Jackson's King Kong - The Official Game of the Movie (Europe) (En,Fr,De,Es,It,Nl,Sv,No,Da,Fi)": {
+		"languages": ["Da", "De", "En", "Es", "Fi", "Fr", "It", "Nl", "No", "Sv"]
+	},
+	"Peter Jackson's King Kong - The Official Game of the Movie (USA)": {
+		"languages": ["En"]
+	},
+	"Petz - Dogz Family (USA)": {
+		"languages": ["En"]
+	},
+	"Petz - Hamsterz Bunch (USA)": {
+		"languages": ["En"]
+	},
+	"Petz - My Baby Hamster (Europe) (En,Fr,De,Es)": {
+		"languages": ["De", "En", "Es", "Fr"]
+	},
+	"Petz - My Puppy Family (Europe) (En,Fr,De,Es,It)": {
+		"languages": ["De", "En", "Es", "Fr", "It"]
+	},
+	"Petz - Saddle Club (USA)": {
+		"languages": ["En"]
+	},
+	"Phantasy Star Portable (Europe)": {
+		"languages": ["En"]
+	},
+	"Phantasy Star Portable (Japan)": {
+		"languages": ["Ja"]
+	},
+	"Phantasy Star Portable (Japan) (Taikenban)": {
+		"languages": ["Ja"]
+	},
+	"Phantasy Star Portable (USA)": {
+		"languages": ["En"]
+	},
+	"Phantasy Star Portable 2 (Europe)": {
+		"languages": ["En"]
+	},
+	"Phantasy Star Portable 2 (Japan)": {
+		"languages": ["Ja"]
+	},
+	"Phantasy Star Portable 2 (Japan) (Taikenban)": {
+		"languages": ["Ja"]
+	},
+	"Phantasy Star Portable 2 (USA)": {
+		"languages": ["En"]
+	},
+	"Phantasy Star Portable 2 Infinity (Japan)": {
+		"languages": ["Ja"]
+	},
+	"Phantasy Star Portable 2 Infinity (Japan) (Taikenban)": {
+		"languages": ["Ja"]
+	},
+	"Phantom Brave - The Hermuda Triangle (USA)": {
+		"languages": ["En"]
+	},
+	"PhotoKano (Japan)": {
+		"languages": ["Ja"]
+	},
+	"Pia Carrot e Youkoso!! G.P. Gakuen Princess Portable (Japan)": {
+		"languages": ["Ja"]
+	},
+	"Pilot Academy (Europe) (En,Ja,Fr,De,Es,It)": {
+		"languages": ["De", "En", "Es", "Fr", "It", "Ja"]
+	},
+	"Pilot ni Narou! Flying All Stars (Japan)": {
+		"languages": ["Ja"]
+	},
+	"Pinball Hall of Fame - The Gottlieb Collection (USA)": {
+		"languages": ["En"]
+	},
+	"Pinball Hall of Fame - The Williams Collection (USA)": {
+		"languages": []
+	},
+	"Pipe Mania (Asia) (En,Fr)": {
+		"languages": ["En", "Fr"]
+	},
+	"Pipe Mania (Europe) (En,Fr,De,Es,It)": {
+		"languages": ["De", "En", "Es", "Fr", "It"]
+	},
+	"Pipe Mania (USA) (En,Fr)": {
+		"languages": ["En", "Fr"]
+	},
+	"Piposaru Academia - Dossari! Saruge Daizenshuu (Japan)": {
+		"languages": ["Ja"]
+	},
+	"Piposaru Academia - Sagomungchi Neungryeokpyeongga Wanjeonjeongbog (Korea)": {
+		"languages": ["Ko"]
+	},
+	"Piposaru Academia 2 - Aiai Saruge Janken Battle (Japan)": {
+		"languages": ["Ja"]
+	},
+	"Piposarugetchu P (Korea)": {
+		"languages": ["Ko"]
+	},
+	"Pirates of the Caribbean - Dead Man's Chest (Europe) (En,Fr,De,Es,It)": {
+		"languages": ["De", "En", "Es", "Fr", "It"]
+	},
+	"Pirates of the Caribbean - Dead Man's Chest (USA) (En,Fr)": {
+		"languages": ["En", "Fr"]
+	},
+	"PixelJunk Monsters - Deluxe (USA)": {
+		"languages": ["En"]
+	},
+	"PixelJunk Monsters UMD Limited Edition (Asia) (En,Ja)": {
+		"languages": ["En", "Ja"]
+	},
+	"Planetarian - Chiisa na Hoshi no Yume (Japan)": {
+		"languages": ["Ja"]
+	},
+	"Planetarium Creator Oohira Takayuki Kanshuu - Homestar Portable (Japan)": {
+		"languages": ["Ja"]
+	},
+	"Platypus (Europe) (En,Fr,De,Es,It)": {
+		"languages": ["De", "En", "Es", "Fr", "It"]
+	},
+	"Platypus (USA)": {
+		"languages": []
+	},
+	"PlayChapas Football Edition (Spain)": {
+		"languages": ["Es"]
+	},
+	"PlayEnglish (Portugal)": {
+		"languages": ["Pt"]
+	},
+	"PlayEnglish (Spain)": {
+		"languages": ["Es"]
+	},
+	"PlayStation Network Collection - Power Pack (Europe) (En,Fr,De,Es,It)": {
+		"languages": ["De", "En", "Es", "Fr", "It"]
+	},
+	"PlayStation Network Collection - Puzzle Pack (Europe) (En,Fr,De,Es,It)": {
+		"languages": ["De", "En", "Es", "Fr", "It"]
+	},
+	"PlayStation Spot (Japan)": {
+		"languages": []
+	},
+	"PlayStation Spot Sen'you UMD Version 2.00 (Japan)": {
+		"languages": []
+	},
+	"PlayStation Spot Sen'you UMD Vol. 1 (Japan)": {
+		"languages": []
+	},
+	"PlayStation Spot Sen'you UMD Vol. 2 (Japan)": {
+		"languages": ["Ja"]
+	},
+	"PlayStation Spot Sen'you UMD Vol. 3 (Japan)": {
+		"languages": []
+	},
+	"PlayStation Spot Sen'you UMD Vol. 4 (Japan)": {
+		"languages": []
+	},
+	"PlayStation Spot Sen'you UMD Vol. 5 (Japan)": {
+		"languages": ["Ja"]
+	},
+	"PlayStation Spot Sen'you UMD Vol. 6 (Japan)": {
+		"languages": ["Ja"]
+	},
+	"PlayStation Spot Sen'you UMD Vol. 7 (Japan)": {
+		"languages": ["Ja"]
+	},
+	"Plus Plum 2 Again (Japan)": {
+		"languages": ["Ja"]
+	},
+	"PoPoLoCrois (Europe)": {
+		"languages": ["En"]
+	},
+	"PoPoLoCrois (USA)": {
+		"languages": ["En"]
+	},
+	"PoPoLoCrois Monogatari - Pietro Ouji no Bouken (Japan) (v1.03)": {
+		"languages": ["Ja"]
+	},
+	"PoPoLoCrois Monogatari - Pietro Ouji no Bouken (Japan) (v2.01)": {
+		"languages": ["Ja"]
+	},
+	"Pocket Pool (USA)": {
+		"languages": ["En"]
+	},
+	"Pocket Racers (Europe)": {
+		"languages": ["En"]
+	},
+	"Pocket Racers (USA)": {
+		"languages": ["En"]
+	},
+	"Pop'n Music Portable (Japan)": {
+		"languages": ["Ja"]
+	},
+	"Pop'n Music Portable 2 (Japan)": {
+		"languages": ["Ja"]
+	},
+	"Power Pro Success Legends (Japan)": {
+		"languages": ["Ja"]
+	},
+	"Power Smash - New Generation (Japan, Asia)": {
+		"languages": ["Ja"]
+	},
+	"Power Stone Collection (Europe)": {
+		"languages": ["En"]
+	},
+	"Power Stone Collection (USA)": {
+		"languages": ["En"]
+	},
+	"Practical IQ - Test Your Intelligence (Europe) (En,Fr,De,Es,It)": {
+		"languages": ["De", "En", "Es", "Fr", "It"]
+	},
+	"Prince of Persia - Boukyaku no Suna (Japan) (En,Ja)": {
+		"languages": ["En", "Ja"]
+	},
+	"Prince of Persia - Revelations (Europe) (En,Fr,De,Es,It)": {
+		"languages": ["De", "En", "Es", "Fr", "It"]
+	},
+	"Prince of Persia - Revelations (USA) (En,Fr,Es)": {
+		"languages": ["En", "Es", "Fr"]
+	},
+	"Prince of Persia - Rival Swords (Europe) (En,Fr,De,Es,It)": {
+		"languages": ["De", "En", "Es", "Fr", "It"]
+	},
+	"Prince of Persia - Rival Swords (USA) (En,Fr,Es)": {
+		"languages": ["En", "Es", "Fr"]
+	},
+	"Prince of Persia - The Forgotten Sands (Europe) (En,Fr,De,Es,It)": {
+		"languages": ["De", "En", "Es", "Fr", "It"]
+	},
+	"Prince of Persia - The Forgotten Sands (USA) (En,Fr,Es)": {
+		"languages": ["En", "Es", "Fr"]
+	},
+	"Prince of Persia - Zabytye peski (Russia)": {
+		"languages": ["Ru"]
+	},
+	"Princess Crown (Japan)": {
+		"languages": ["Ja"]
+	},
+	"Prinny - Can I Really Be the Hero (Europe) (En,Fr)": {
+		"languages": ["En", "Fr"]
+	},
+	"Prinny - Can I Really Be the Hero (USA)": {
+		"languages": ["En"]
+	},
+	"Prinny - Ore ga Shujinkou de Iinsuka (Japan)": {
+		"languages": ["Ja"]
+	},
+	"Prinny 2 - Dawn of Operation Panties, Dood! (USA)": {
+		"languages": ["En"]
+	},
+	"Pro Cycling Season 2007 - Le Tour de France (Europe) (En,Fr,Es,It,Nl)": {
+		"languages": ["En", "Es", "Fr", "It", "Nl"]
+	},
+	"Pro Cycling Season 2008 - Le Tour de France (Europe) (En,Fr,De,Es,It,Nl)": {
+		"languages": ["De", "En", "Es", "Fr", "It", "Nl"]
+	},
+	"Pro Cycling Season 2009 - Le Tour de France (Europe) (En,Fr,De,Es,It)": {
+		"languages": ["De", "En", "Es", "Fr", "It"]
+	},
+	"Pro Cycling Season 2010 - Le Tour de France (Europe) (En,Fr,De,Es,It,Nl)": {
+		"languages": ["De", "En", "Es", "Fr", "It", "Nl"]
+	},
+	"Pro Evolution Soccer 5 (Europe) (En,Fr,De,Es,It)": {
+		"languages": ["De", "En", "Es", "Fr", "It"]
+	},
+	"Pro Evolution Soccer 6 (Europe) (En,Fr,De,Es,It)": {
+		"languages": ["De", "En", "Es", "Fr", "It"]
+	},
+	"Pro Yagu Spirits 2010 (Korea)": {
+		"languages": ["Ja"]
+	},
+	"Pro Yagu Spirits 2012 (Korea)": {
+		"languages": ["Ja"]
+	},
+	"Pro Yakyuu Spirits 2010 (Japan)": {
+		"languages": ["Ja"]
+	},
+	"Pro Yakyuu Spirits 2011 (Japan)": {
+		"languages": ["Ja"]
+	},
+	"Pro Yakyuu Spirits 2012 (Japan)": {
+		"languages": ["Ja"]
+	},
+	"Pro Yakyuu Spirits 2013 (Japan)": {
+		"languages": ["Ja"]
+	},
+	"Pro Yakyuu Spirits 2014 (Japan) (v1.00)": {
+		"languages": ["Ja"]
+	},
+	"Pro Yakyuu Spirits 2014 (Japan) (v2.00)": {
+		"languages": ["Ja"]
+	},
+	"ProStroke Golf - World Tour 2007 (Europe)": {
+		"languages": ["En"]
+	},
+	"ProStroke Golf - World Tour 2007 (USA)": {
+		"languages": ["En"]
+	},
+	"Professor Sudoku (Europe) (En,Es,It)": {
+		"languages": ["En", "Es", "It"]
+	},
+	"Pucelle, La - Ragnarok (Japan)": {
+		"languages": ["Ja"]
+	},
+	"Pump It Up - Exceed Portable (Korea) (En,Ko)": {
+		"languages": ["En", "Ko"]
+	},
+	"Pump It Up - Zero Portable (Korea)": {
+		"languages": ["Ko"]
+	},
+	"Pursuit Force (Europe) (En,Fr,De,Es,It)": {
+		"languages": ["De", "En", "Es", "Fr", "It"]
+	},
+	"Pursuit Force (Europe) (En,Fr,De,Es,It) (Demo)": {
+		"languages": ["De", "En", "Es", "Fr", "It"]
+	},
+	"Pursuit Force (USA)": {
+		"languages": ["En"]
+	},
+	"Pursuit Force (USA) (Demo)": {
+		"languages": ["En"]
+	},
+	"Pursuit Force - Extreme Justice (Europe) (En,Fr,De,Es,It)": {
+		"languages": ["De", "En", "Es", "Fr", "It"]
+	},
+	"Pursuit Force - Extreme Justice (Europe) (En,Pl,Ru,Cs,Hu)": {
+		"languages": ["Cs", "En", "Hu", "Pl", "Ru"]
+	},
+	"Pursuit Force - Extreme Justice (USA) (Demo)": {
+		"languages": ["En"]
+	},
+	"Pursuit Force - Extreme Justice (USA) (En,Fr,Es)": {
+		"languages": ["En", "Es", "Fr"]
+	},
+	"Puyo Pop Fever (Europe)": {
+		"languages": ["En"]
+	},
+	"Puyo Puyo 7 (Japan)": {
+		"languages": ["Ja"]
+	},
+	"Puyo Puyo Fever (Japan) (En,Ja)": {
+		"languages": ["En", "Ja"]
+	},
+	"Puyo Puyo Fever 2 (Japan)": {
+		"languages": ["Ja"]
+	},
+	"Puyo Puyo! Puyopuyo 15th Anniversary (Japan, Asia)": {
+		"languages": ["Ja"]
+	},
+	"Puyo Puyo!! Puyopuyo 20th Anniversary (Japan)": {
+		"languages": ["Ja"]
+	},
+	"Puzzle Bobble Pocket (Japan)": {
+		"languages": ["Ja"]
+	},
+	"Puzzle Bobble Pocket (Korea) (En,Ja)": {
+		"languages": ["En", "Ja"]
+	},
+	"Puzzle Challenge - Crosswords and More! (USA)": {
+		"languages": ["En"]
+	},
+	"Puzzle Chronicles (Europe) (En,Fr,De,Es,It)": {
+		"languages": ["De", "En", "Es", "Fr", "It"]
+	},
+	"Puzzle Chronicles (USA)": {
+		"languages": ["En"]
+	},
+	"Puzzle Guzzle (USA)": {
+		"languages": ["En"]
+	},
+	"Puzzle Quest - Challenge of the Warlords (Europe)": {
+		"languages": ["En"]
+	},
+	"Puzzle Quest - Challenge of the Warlords (Europe) (En,Fr,De,Es,It)": {
+		"languages": ["De", "En", "Es", "Fr", "It"]
+	},
+	"Puzzle Quest - Challenge of the Warlords (USA)": {
+		"languages": ["En"]
+	},
+	"Puzzle Quest - Challenge of the Warlords (USA) (Demo)": {
+		"languages": ["En"]
+	},
+	"Puzzle Quest - Challenge of the Warlords (USA) (Trade Demo)": {
+		"languages": ["En"]
+	},
+	"Puzzle Scape (USA)": {
+		"languages": ["En"]
+	},
+	"Puzzler Collection (Europe)": {
+		"languages": ["En"]
+	},
+	"Puzzler Collection (Europe) (Fr,De,Es,It,Nl)": {
+		"languages": ["De", "Es", "Fr", "It", "Nl"]
+	},
+	"Queen's Blade - Spiral Chaos (Japan)": {
+		"languages": ["Ja"]
+	},
+	"Queen's Gate - Spiral Chaos (Japan)": {
+		"languages": ["Ja"]
+	},
+	"Quiz Kidou Senshi Gundam Toi Senshi Deluxe (Japan)": {
+		"languages": ["Ja"]
+	},
+	"R-Type Command (USA)": {
+		"languages": ["En"]
+	},
+	"R-Type Tactics (Europe) (En,Fr,De,Es,It)": {
+		"languages": ["De", "En", "Es", "Fr", "It"]
+	},
+	"R-Type Tactics (Japan)": {
+		"languages": ["Ja"]
+	},
+	"R-Type Tactics (Korea)": {
+		"languages": ["Ko"]
+	},
+	"Race Driver 2006 (USA)": {
+		"languages": ["En"]
+	},
+	"Ragnarok - Hikari to Yami no Koujo (Japan)": {
+		"languages": ["Ja"]
+	},
+	"Ragnarok Tactics (USA)": {
+		"languages": ["En"]
+	},
+	"Rainbow Islands Evolution (Europe) (En,Ja,Fr,De,Es,It)": {
+		"languages": ["De", "En", "Es", "Fr", "It", "Ja"]
+	},
+	"Rainbow Islands Evolution (USA) (En,Fr,Es)": {
+		"languages": ["En", "Es", "Fr"]
+	},
+	"Rapala Pro Bass Fishing (USA)": {
+		"languages": ["En"]
+	},
+	"Rapala Trophies (USA)": {
+		"languages": ["En"]
+	},
+	"Ratchet & Clank - Size Matters (Asia)": {
+		"languages": ["En"]
+	},
+	"Ratchet & Clank - Size Matters (Europe) (En,Fr,De,Es,It,Nl,Pt,Sv,No,Da,Fi)": {
+		"languages": ["Da", "De", "En", "Es", "Fi", "Fr", "It", "Nl", "No", "Pt", "Sv"]
+	},
+	"Ratchet & Clank - Size Matters (Europe) (En,Fr,De,Es,It,Nl,Pt,Sv,No,Da,Fi) (Beta)": {
+		"languages": ["Da", "De", "En", "Es", "Fi", "Fr", "It", "Nl", "No", "Pt", "Sv"]
+	},
+	"Ratchet & Clank - Size Matters (USA) (Beta)": {
+		"languages": []
+	},
+	"Ratchet & Clank - Size Matters (USA) (Demo)": {
+		"languages": ["En"]
+	},
+	"Ratchet & Clank - Size Matters (USA) (En,Fr,De,Es,It)": {
+		"languages": ["De", "En", "Es", "Fr", "It"]
+	},
+	"Ratchet & Clank 5 - Gekitotsu! Dodeka Ginga no MiriMiri Gundan (Japan)": {
+		"languages": ["Ja"]
+	},
+	"Ratchet & Clank 5 - Gekitotsu! Dodeka Ginga no MiriMiri Gundan (Japan) (Beta)": {
+		"languages": []
+	},
+	"Real Madrid - The Game (Europe) (En,Fr,Es,It,Pt)": {
+		"languages": ["En", "Es", "Fr", "It", "Pt"]
+	},
+	"Reel Fishing - The Great Outdoors (Europe)": {
+		"languages": ["En"]
+	},
+	"Reel Fishing - The Great Outdoors (USA)": {
+		"languages": []
+	},
+	"Rei Chou Aniki (Japan)": {
+		"languages": ["Ja"]
+	},
+	"Ren'ai Banchou 2 - Midnight Lesson!!! (Japan)": {
+		"languages": ["Ja"]
+	},
+	"Rengoku - The Tower of Purgatory (Europe) (En,Fr,De,Es,It)": {
+		"languages": ["De", "En", "Es", "Fr", "It"]
+	},
+	"Rengoku - The Tower of Purgatory (USA)": {
+		"languages": ["En"]
+	},
+	"Rengoku II - The Stairway to H.E.A.V.E.N. (Europe) (En,Fr,De,Es,It)": {
+		"languages": ["De", "En", "Es", "Fr", "It"]
+	},
+	"Rengoku II - The Stairway to H.E.A.V.E.N. (Japan)": {
+		"languages": ["Ja"]
+	},
+	"Rengoku II - The Stairway to H.E.A.V.E.N. (USA)": {
+		"languages": ["En"]
+	},
+	"Resistance - Houfuku no Toki (Japan) (Test-ban)": {
+		"languages": []
+	},
+	"Resistance - Retribution (Europe) (En,Fr,De,Es,It)": {
+		"languages": ["De", "En", "Es", "Fr", "It"]
+	},
+	"Resistance - Retribution (USA) (En,Fr,Es)": {
+		"languages": ["En", "Es", "Fr"]
+	},
+	"Retail Sampler No. 3 for PSP (Europe)": {
+		"languages": ["En"]
+	},
+	"Retail Sampler No. 4 (Europe)": {
+		"languages": []
+	},
+	"Rezel Cross (Asia)": {
+		"languages": ["Zh"]
+	},
+	"Rezel Cross (Japan)": {
+		"languages": ["Ja"]
+	},
+	"Ricky Ponting 2007 - Pressure Play (Australia)": {
+		"languages": ["En"]
+	},
+	"Ridge Racer (Asia) (En,Fr,De,Es,It)": {
+		"languages": ["De", "En", "Es", "Fr", "It"]
+	},
+	"Ridge Racer (Europe, Australia) (En,Fr,De,Es,It)": {
+		"languages": ["De", "En", "Es", "Fr", "It"]
+	},
+	"Ridge Racer (Korea) (En,Fr,De,Es,It)": {
+		"languages": ["De", "En", "Es", "Fr", "It"]
+	},
+	"Ridge Racer (USA) (En,Fr,De,Es,It)": {
+		"languages": ["De", "En", "Es", "Fr", "It"]
+	},
+	"Ridge Racer 2 (Asia) (En,Fr,De,Es,It)": {
+		"languages": ["De", "En", "Es", "Fr", "It"]
+	},
+	"Ridge Racer 2 (Europe, Australia) (En,Fr,De,Es,It)": {
+		"languages": ["De", "En", "Es", "Fr", "It"]
+	},
+	"Ridge Racers (Japan)": {
+		"languages": ["Ja"]
+	},
+	"Ridge Racers 2 (Asia)": {
+		"languages": ["Ja"]
+	},
+	"Riviera - The Promised Land (Europe) (En,Fr,It)": {
+		"languages": ["En", "Fr", "It"]
+	},
+	"Riviera - The Promised Land (USA)": {
+		"languages": ["En"]
+	},
+	"Riviera - Yakusoku no Chi (Japan)": {
+		"languages": ["Ja"]
+	},
+	"Ro-Kyu-Bu! (Japan)": {
+		"languages": ["Ja"]
+	},
+	"Rock Band Unplugged (Europe) (En,Fr,De,Es,It)": {
+		"languages": ["De", "En", "Es", "Fr", "It"]
+	},
+	"Rock Band Unplugged (USA)": {
+		"languages": ["En"]
+	},
+	"Rockman Dash - Hagane no Boukenshin (Japan)": {
+		"languages": ["Ja"]
+	},
+	"Rockman Dash 2 - Episode 2 - Ooinaru Isan (Japan)": {
+		"languages": ["Ja"]
+	},
+	"Rockman Rockman (Asia)": {
+		"languages": ["Zh"]
+	},
+	"Rockman Rockman (Japan)": {
+		"languages": ["Ja"]
+	},
+	"Rocky Balboa (Europe) (En,Fr,De,Es,It)": {
+		"languages": ["De", "En", "Es", "Fr", "It"]
+	},
+	"Rocky Balboa (USA)": {
+		"languages": ["En"]
+	},
+	"Rugby League Challenge (Europe)": {
+		"languages": ["En"]
+	},
+	"Rurouni Kenshin - Meiji Kenkaku Romantan Saisen (Japan)": {
+		"languages": ["Ja"]
+	},
+	"Rush (USA)": {
+		"languages": ["En"]
+	},
+	"S.Y.K Renshouden Portable (Japan)": {
+		"languages": ["Ja"]
+	},
+	"SBK - Superbike World Championship (USA)": {
+		"languages": ["En"]
+	},
+	"SBK 08 - Superbike World Championship (Europe) (En,Fr,De,Es,It)": {
+		"languages": ["De", "En", "Es", "Fr", "It"]
+	},
+	"SBK 09 - Superbike World Championship (Europe) (En,Fr,De,Es,It)": {
+		"languages": ["De", "En", "Es", "Fr", "It"]
+	},
+	"SBK-07 - Superbike World Championship (Europe) (En,Fr,De,Es,It)": {
+		"languages": ["De", "En", "Es", "Fr", "It"]
+	},
+	"SCEJ PSP Browser (Japan) (UTST-99261)": {
+		"languages": []
+	},
+	"SCEJ PSP Browser (Japan) (UTST-99281)": {
+		"languages": []
+	},
+	"SD Gundam - GGeneration Portable (Japan)": {
+		"languages": ["Ja"]
+	},
+	"SD Gundam - GGeneration World (Japan, Korea)": {
+		"languages": ["Ja"]
+	},
+	"SD Gundam GGeneration Overworld (Japan)": {
+		"languages": ["Ja"]
+	},
+	"SNK Arcade Classics Vol. 1 (Europe)": {
+		"languages": ["En"]
+	},
+	"SNK Arcade Classics Vol. 1 (Japan) (En,Ja)": {
+		"languages": ["En", "Ja"]
+	},
+	"SNK Arcade Classics Vol. 1 (Korea)": {
+		"languages": ["En"]
+	},
+	"SNK Arcade Classics Vol. 1 (USA)": {
+		"languages": ["En"]
+	},
+	"SOCOM - U.S. Navy SEALs - Fireteam Bravo (Europe) (En,Fr,De,Es,It)": {
+		"languages": ["De", "En", "Es", "Fr", "It"]
+	},
+	"SOCOM - U.S. Navy SEALs - Fireteam Bravo (Korea)": {
+		"languages": ["Ko"]
+	},
+	"SOCOM - U.S. Navy SEALs - Fireteam Bravo (USA)": {
+		"languages": ["En"]
+	},
+	"SOCOM - U.S. Navy SEALs - Fireteam Bravo (USA) (Beta)": {
+		"languages": ["En"]
+	},
+	"SOCOM - U.S. Navy SEALs - Fireteam Bravo (USA) (Demo)": {
+		"languages": ["En"]
+	},
+	"SOCOM - U.S. Navy SEALs - Fireteam Bravo 2 (Europe) (En,Fr,De,Es,It)": {
+		"languages": ["De", "En", "Es", "Fr", "It"]
+	},
+	"SOCOM - U.S. Navy SEALs - Fireteam Bravo 2 (Europe) (En,Fr,De,Es,It) (Press Disc)": {
+		"languages": ["De", "En", "Es", "Fr", "It"]
+	},
+	"SOCOM - U.S. Navy SEALs - Fireteam Bravo 2 (Korea)": {
+		"languages": ["En"]
+	},
+	"SOCOM - U.S. Navy SEALs - Fireteam Bravo 2 (USA)": {
+		"languages": ["En"]
+	},
+	"SOCOM - U.S. Navy SEALs - Fireteam Bravo 2 (USA) (Demo) (UCUS-98677)": {
+		"languages": ["En"]
+	},
+	"SOCOM - U.S. Navy SEALs - Fireteam Bravo 2 (USA) (Demo) (UCUS-98691)": {
+		"languages": ["En"]
+	},
+	"SOCOM - U.S. Navy SEALs - Fireteam Bravo 2 (USA) (Demo) (UCUS-98692)": {
+		"languages": ["En"]
+	},
+	"SOCOM - U.S. Navy SEALs - Fireteam Bravo 3 (Europe) (En,Fr,De,Es,It,Nl,Pt,Sv,No,Da,Fi,Pl,Ru)": {
+		"languages": ["Da", "De", "En", "Es", "Fi", "Fr", "It", "Nl", "No", "Pl", "Pt", "Ru", "Sv"]
+	},
+	"SOCOM - U.S. Navy SEALs - Fireteam Bravo 3 (Korea)": {
+		"languages": ["En"]
+	},
+	"SOCOM - U.S. Navy SEALs - Fireteam Bravo 3 (USA)": {
+		"languages": ["En"]
+	},
+	"SOCOM - U.S. Navy SEALs - Tactical Strike (Europe) (En,Fr,De,Es,It,Nl,Ko)": {
+		"languages": ["De", "En", "Es", "Fr", "It", "Ko", "Nl"]
+	},
+	"SOCOM - U.S. Navy SEALs - Tactical Strike (USA)": {
+		"languages": ["En"]
+	},
+	"SOCOM - U.S. Navy SEALs - Tactical Strike (USA) (Demo)": {
+		"languages": ["En"]
+	},
+	"SOCOM - U.S. Navy SEALs Portable (Japan) (En,Ja)": {
+		"languages": ["En", "Ja"]
+	},
+	"SSX On Tour (Europe) (En,Fr,De)": {
+		"languages": ["De", "En", "Fr"]
+	},
+	"SSX On Tour (Korea)": {
+		"languages": ["Ko"]
+	},
+	"SSX On Tour (USA)": {
+		"languages": ["En"]
+	},
+	"SWAT - Target Liberty (Europe)": {
+		"languages": ["En"]
+	},
+	"SWAT - Target Liberty (USA)": {
+		"languages": ["En"]
+	},
+	"Saigo no Yakusoku no Monogatari (Japan)": {
+		"languages": ["Ja"]
+	},
+	"Saki Portable (Japan)": {
+		"languages": ["Ja"]
+	},
+	"Sakura Sakura - Haru Urara (Japan)": {
+		"languages": ["Ja"]
+	},
+	"Sakura Taisen 1 & 2 (Japan, Asia)": {
+		"languages": ["Ja"]
+	},
+	"Sakura-sou no Pet na Kanojo (Japan)": {
+		"languages": ["Ja"]
+	},
+	"Salamander Portable (Japan, Asia)": {
+		"languages": ["Ja"]
+	},
+	"Sampler Disc for PSP Vol. 1 (USA)": {
+		"languages": ["En"]
+	},
+	"Samurai Dou 2 Portable (Asia)": {
+		"languages": ["Ja"]
+	},
+	"Samurai Dou Portable (Japan)": {
+		"languages": ["Ja"]
+	},
+	"Samurai Shodown Anthology (Europe)": {
+		"languages": ["En"]
+	},
+	"Samurai Shodown Anthology (USA)": {
+		"languages": ["En"]
+	},
+	"Samurai Warriors - State of War (Europe)": {
+		"languages": ["En"]
+	},
+	"Samurai Warriors - State of War (Germany)": {
+		"languages": ["De"]
+	},
+	"Samurai Warriors - State of War (USA)": {
+		"languages": ["En"]
+	},
+	"Sangoku-hime - Sangoku Ransei - Haten no Saihai (Japan)": {
+		"languages": ["Ja"]
+	},
+	"Sangokushi VIII (Japan)": {
+		"languages": ["Ja"]
+	},
+	"Sanguozhi V (Asia)": {
+		"languages": ["Zh"]
+	},
+	"Saru! Get You! P! (Japan) (Beta)": {
+		"languages": []
+	},
+	"Saru! Get You! P! (Japan) (v1.06)": {
+		"languages": ["Ja"]
+	},
+	"Saru! Get You! P! (Japan, Asia) (v2.00)": {
+		"languages": ["Ja"]
+	},
+	"Saru! Get You! Piposaru Racer (Japan, Asia)": {
+		"languages": ["Ja"]
+	},
+	"Saru! Get You! Piposaru Senki (Japan)": {
+		"languages": ["Ja"]
+	},
+	"Saru! Get You! SaruSaru Daisakusen (Japan)": {
+		"languages": ["Ja"]
+	},
+	"Satomi Hakkenden - Hamaji Hime no Ki (Japan)": {
+		"languages": ["Ja"]
+	},
+	"Scarface - Money. Power. Respect. (Europe)": {
+		"languages": ["En"]
+	},
+	"Scarface - Money. Power. Respect. (Europe) (En,Fr,Es,It)": {
+		"languages": ["En", "Es", "Fr", "It"]
+	},
+	"Scarface - Money. Power. Respect. (Germany)": {
+		"languages": ["De"]
+	},
+	"Scarface - Money. Power. Respect. (USA)": {
+		"languages": ["En"]
+	},
+	"School Wars - Sotsugyou Sensen (Japan)": {
+		"languages": ["Ja"]
+	},
+	"Scooby-Doo! Qui Regarde Qui (France) (En,Fr)": {
+		"languages": ["En", "Fr"]
+	},
+	"Scooby-Doo! Who's Watching Who (Europe)": {
+		"languages": ["En"]
+	},
+	"Scooby-Doo! Who's Watching Who (Europe) (Es,It)": {
+		"languages": ["Es", "It"]
+	},
+	"Scooby-Doo! Who's Watching Who (USA)": {
+		"languages": ["En"]
+	},
+	"Scrabble (USA)": {
+		"languages": []
+	},
+	"Scudetto 2006 - Championship Manager (Italy)": {
+		"languages": ["It"]
+	},
+	"Secret Agent Clank (Asia) (En,Fr,De,Es,It)": {
+		"languages": ["De", "En", "Es", "Fr", "It"]
+	},
+	"Secret Agent Clank (Europe) (En,Fr,De,Es,It,Nl,Pt,Sv,No,Da,Fi,Pl)": {
+		"languages": ["Da", "De", "En", "Es", "Fi", "Fr", "It", "Nl", "No", "Pl", "Pt", "Sv"]
+	},
+	"Secret Agent Clank (Korea)": {
+		"languages": ["Ko"]
+	},
+	"Secret Agent Clank (USA) (Demo)": {
+		"languages": ["En"]
+	},
+	"Secret Agent Clank (USA) (En,Fr,De,Es,It)": {
+		"languages": ["De", "En", "Es", "Fr", "It"]
+	},
+	"Secret Agent Clank (USA) (En,Fr,De,Es,It) (Beta)": {
+		"languages": ["De", "En", "Es", "Fr", "It"]
+	},
+	"Secret Saturdays, The - Beasts of the 5th Sun (Europe) (En,Fr,De,Es,It)": {
+		"languages": ["De", "En", "Es", "Fr", "It"]
+	},
+	"Secret Saturdays, The - Beasts of the 5th Sun (USA)": {
+		"languages": []
+	},
+	"Sega Genesis Collection (USA)": {
+		"languages": ["En"]
+	},
+	"Sega Mega Drive Collection (Europe) (En,Fr,De,Es,It)": {
+		"languages": ["De", "En", "Es", "Fr", "It"]
+	},
+	"Sega Rally (Europe) (En,Fr,De,Es,It) (v1.00)": {
+		"languages": ["De", "En", "Es", "Fr", "It"]
+	},
+	"Sega Rally (Europe) (En,Fr,De,Es,It) (v2.00)": {
+		"languages": ["De", "En", "Es", "Fr", "It"]
+	},
+	"Sega Rally (Russia)": {
+		"languages": ["Ru"]
+	},
+	"Sega Rally Revo (USA)": {
+		"languages": ["En"]
+	},
+	"Seigneur des Anneaux, Le - Tactics (France)": {
+		"languages": ["Fr"]
+	},
+	"Sengoku Basara - Battle Heroes (Japan)": {
+		"languages": ["Ja"]
+	},
+	"Sengoku Basara - Chronicle Heroes (Japan, Korea)": {
+		"languages": ["Ja"]
+	},
+	"Sengoku Cannon - Sengoku Ace Episode III (Japan, Asia) (En,Ja)": {
+		"languages": ["En", "Ja"]
+	},
+	"Sengoku Efuda Yuugi - Hototogisu Tairan (Japan)": {
+		"languages": ["Ja"]
+	},
+	"Sengoku Musou 3 Z Special (Japan)": {
+		"languages": ["Ja"]
+	},
+	"Senjou no Valkyria 2 - Gallia Ouritsu Shikan Gakkou (Japan)": {
+		"languages": ["Ja"]
+	},
+	"Senjou no Valkyria 3 - Unrecorded Chronicles (Japan)": {
+		"languages": ["Ja"]
+	},
+	"Senor de los Anillos, El - Tacticas (Spain)": {
+		"languages": ["Es"]
+	},
+	"Senritsu no Stratus (Japan)": {
+		"languages": ["Ja"]
+	},
+	"Shadow of Destiny (USA)": {
+		"languages": ["En"]
+	},
+	"Shadow of Memories (Japan)": {
+		"languages": ["Ja"]
+	},
+	"Shaun White Snowboarding (Europe) (En,Fr,De,Es,It)": {
+		"languages": ["De", "En", "Es", "Fr", "It"]
+	},
+	"Shaun White Snowboarding (USA)": {
+		"languages": ["En"]
+	},
+	"Shepherd's Crossing (USA)": {
+		"languages": ["En"]
+	},
+	"Shin Master of Monsters Final EX - Mukunaru Nageki, Tenmei no Saika (Japan)": {
+		"languages": ["Ja"]
+	},
+	"Shin Megami Tensei - Devil Summoner (Japan, Asia)": {
+		"languages": ["Ja"]
+	},
+	"Shin Megami Tensei - Persona (USA)": {
+		"languages": ["En"]
+	},
+	"Shin Megami Tensei - Persona 2 - Innocent Sin (Europe)": {
+		"languages": ["En"]
+	},
+	"Shin Megami Tensei - Persona 2 - Innocent Sin (USA)": {
+		"languages": ["En"]
+	},
+	"Shin Megami Tensei - Persona 3 Portable (Europe)": {
+		"languages": []
+	},
+	"Shin Megami Tensei - Persona 3 Portable (Europe) (Beta)": {
+		"languages": []
+	},
+	"Shin Megami Tensei - Persona 3 Portable (USA)": {
+		"languages": ["En"]
+	},
+	"Shin Megami Tensei - Persona 3 Portable (USA) (Trade Demo)": {
+		"languages": ["En"]
+	},
+	"Shin Sangoku Musou (Japan, Asia)": {
+		"languages": ["Ja"]
+	},
+	"Shin Sangoku Musou - Multi Raid (Japan)": {
+		"languages": ["Ja"]
+	},
+	"Shin Sangoku Musou - Multi Raid (Japan) (Taikenban)": {
+		"languages": ["Ja"]
+	},
+	"Shin Sangoku Musou - Multi Raid 2 (Japan)": {
+		"languages": ["Ja"]
+	},
+	"Shin Sangoku Musou - Multi Raid 2 (Japan) (Taikenban)": {
+		"languages": ["Ja"]
+	},
+	"Shin Sangoku Musou 2nd Evolution (Japan)": {
+		"languages": ["Ja"]
+	},
+	"Shin Sangoku Musou 5 Empires (Japan)": {
+		"languages": ["Ja"]
+	},
+	"Shin Sangoku Musou 5 Special (Japan)": {
+		"languages": ["Ja"]
+	},
+	"Shin Sangoku Musou 6 Special (Japan) (Disc 1)": {
+		"languages": ["Ja"]
+	},
+	"Shin Sangoku Musou 6 Special (Japan) (Disc 2)": {
+		"languages": ["Ja"]
+	},
+	"Shin Seiki Evangelion - Battle Orchestra Portable (Asia)": {
+		"languages": ["Ja"]
+	},
+	"Shin Seiki Evangelion - Koutetsu no Girlfriend 2nd Portable (Japan)": {
+		"languages": ["Ja"]
+	},
+	"Shin Seiki Evangelion 2 - Tsukurareshi Sekai - Another Cases (Japan)": {
+		"languages": ["Ja"]
+	},
+	"Shin Seiki Evangelion 2 - Tsukurareshi Sekai - Another Cases (Japan) (10-shuunen Kinen Memorial Box)": {
+		"languages": ["Ja"]
+	},
+	"Shining Ark (Japan)": {
+		"languages": ["Ja"]
+	},
+	"Shining Blade (Japan)": {
+		"languages": ["Ja"]
+	},
+	"Shining Hearts (Japan)": {
+		"languages": ["Ja"]
+	},
+	"Shinki Gensou - SSII Unlimited Side (Asia)": {
+		"languages": ["Ja"]
+	},
+	"Shinkyoku Soukai Polyphonica - 0~4 wa Full Pack (Japan)": {
+		"languages": ["Ja"]
+	},
+	"Shinobi, Koiutsutsu (Japan)": {
+		"languages": ["Ja"]
+	},
+	"Shinobido - Tales of the Ninja (Europe) (En,Fr,De,Es,It)": {
+		"languages": ["De", "En", "Es", "Fr", "It"]
+	},
+	"Shiratsuyu no Kai (Japan)": {
+		"languages": ["Ja"]
+	},
+	"Shirokishi Monogatari Episode Portable - Dogma Wars (Japan)": {
+		"languages": ["Ja"]
+	},
+	"Shougi ga Tsuyokunaru - Gekisashi - Jouseki Doujou (Japan)": {
+		"languages": ["Ja"]
+	},
+	"Shutokou Battle (Japan)": {
+		"languages": ["Ja"]
+	},
+	"Sid Meier's Pirates! (Europe) (En,Fr,De,Es,It)": {
+		"languages": ["De", "En", "Es", "Fr", "It"]
+	},
+	"Sid Meier's Pirates! (Europe) (En,Fr,De,Es,It) (Beta)": {
+		"languages": ["De", "En", "Es", "Fr", "It"]
+	},
+	"Sid Meier's Pirates! (USA) (En,Fr,De,Es,It)": {
+		"languages": ["De", "En", "Es", "Fr", "It"]
+	},
+	"Signore degli Anelli, Il - Tactics (Italy)": {
+		"languages": ["It"]
+	},
+	"Silent Hill - Shattered Memories (Europe) (En,Fr,De,Es,It)": {
+		"languages": ["De", "En", "Es", "Fr", "It"]
+	},
+	"Silent Hill - Shattered Memories (Japan) (En,Ja)": {
+		"languages": ["En", "Ja"]
+	},
+	"Silent Hill - Shattered Memories (USA)": {
+		"languages": ["En"]
+	},
+	"Silent Hill Origins (Europe) (En,Fr,De,Es,It)": {
+		"languages": ["De", "En", "Es", "Fr", "It"]
+	},
+	"Silent Hill Origins (USA) (En,Fr,De,Es,It)": {
+		"languages": ["De", "En", "Es", "Fr", "It"]
+	},
+	"Silent Hill Zero (Japan)": {
+		"languages": ["Ja"]
+	},
+	"Silhwang Powerful Pro Yagu 2010 (Korea)": {
+		"languages": ["Ja"]
+	},
+	"Silhwang Powerful Pro Yagu 2011 (Korea)": {
+		"languages": ["Ja"]
+	},
+	"Silverfall (Europe) (En,Fr,De,Es)": {
+		"languages": ["De", "En", "Es", "Fr"]
+	},
+	"Simple 2500 Series Portable!! Vol. 10 - The IQ Cube - Moyatto Atama o Puzzle de Sukkiri! (Japan)": {
+		"languages": ["Ja"]
+	},
+	"Simple 2500 Series Portable!! Vol. 11 - The Puzzle Quest - Agaria no Kishi (Japan)": {
+		"languages": ["Ja"]
+	},
+	"Simple 2500 Series Portable!! Vol. 2 - The Tennis (Japan, Asia)": {
+		"languages": ["Ja"]
+	},
+	"Simple 2500 Series Portable!! Vol. 3 - The Dokodemo Suiri - IT Tantei Zen 68 no Jikenbo (Japan)": {
+		"languages": ["Ja"]
+	},
+	"Simpson, I - Il Videogioco (Italy)": {
+		"languages": ["It"]
+	},
+	"Simpson, Les - Le Jeu (France)": {
+		"languages": ["Fr"]
+	},
+	"Simpson, Los - El Videojuego (Spain)": {
+		"languages": ["Es"]
+	},
+	"Simpsons Game, The (Asia)": {
+		"languages": ["En"]
+	},
+	"Simpsons Game, The (Europe)": {
+		"languages": ["En"]
+	},
+	"Simpsons Game, The (USA)": {
+		"languages": ["En"]
+	},
+	"Simpsons, Die - Das Spiel (Germany)": {
+		"languages": ["De"]
+	},
+	"Sims 2, The (Europe) (En,Fr,De,Es,It)": {
+		"languages": ["De", "En", "Es", "Fr", "It"]
+	},
+	"Sims 2, The (USA)": {
+		"languages": ["En"]
+	},
+	"Sims 2, The - Castaway (Europe) (En,Fr,De,Es,It,Nl,Pt)": {
+		"languages": ["De", "En", "Es", "Fr", "It", "Nl", "Pt"]
+	},
+	"Sims 2, The - Castaway (USA) (En,Fr,De,Es,It,Nl,Pt)": {
+		"languages": ["De", "En", "Es", "Fr", "It", "Nl", "Pt"]
+	},
+	"Sims 2, The - Pets (Asia) (En,Fr,De,Es,It,Nl,Zh)": {
+		"languages": ["De", "En", "Es", "Fr", "It", "Nl", "Zh"]
+	},
+	"Sims 2, The - Pets (Europe)": {
+		"languages": ["En"]
+	},
+	"Sims 2, The - Pets (Europe) (En,Fr,De,Es,It,Nl)": {
+		"languages": ["De", "En", "Es", "Fr", "It", "Nl"]
+	},
+	"Sims 2, The - Pets (Korea) (En,Fr,De,Es,It,Nl)": {
+		"languages": ["De", "En", "Es", "Fr", "It", "Nl"]
+	},
+	"Sims 2, The - Pets (USA)": {
+		"languages": ["En"]
+	},
+	"Sincheon Magye - GOC IV - Another Side (Korea)": {
+		"languages": ["Ko"]
+	},
+	"Singi Hwansang - SSII Unlimited Side (Korea)": {
+		"languages": ["Ko"]
+	},
+	"Skate Park City (Europe)": {
+		"languages": ["En"]
+	},
+	"Smart Bomb (USA)": {
+		"languages": ["En"]
+	},
+	"Smash Court Tennis 3 (Europe) (En,Fr,De,Es,It)": {
+		"languages": ["De", "En", "Es", "Fr", "It"]
+	},
+	"Smash Court Tennis 3 (Korea) (En,Ja,Fr,De,Es,It)": {
+		"languages": ["De", "En", "Es", "Fr", "It", "Ja"]
+	},
+	"Smash Court Tennis 3 (USA)": {
+		"languages": ["En"]
+	},
+	"Snoopy vs. the Red Baron (USA)": {
+		"languages": ["En"]
+	},
+	"Snow Bound Land (Japan)": {
+		"languages": ["Ja"]
+	},
+	"Sol Trigger (Japan)": {
+		"languages": ["Ja"]
+	},
+	"Solomon's Ring - Chi no Shou (Japan)": {
+		"languages": ["Ja"]
+	},
+	"Sonic Rivals (Europe) (En,Fr,De,Es,It)": {
+		"languages": ["De", "En", "Es", "Fr", "It"]
+	},
+	"Sonic Rivals (USA)": {
+		"languages": ["En"]
+	},
+	"Sonic Rivals 2 (Europe) (En,Fr,De,Es,It)": {
+		"languages": ["De", "En", "Es", "Fr", "It"]
+	},
+	"Sonic Rivals 2 (USA)": {
+		"languages": ["En"]
+	},
+	"Sony Computer Science Kenkyuusho Mogi Kenichirou Hakushi Kanshuu - Nou ni Kaikan Aha Taiken (Japan) (v1.00)": {
+		"languages": ["Ja"]
+	},
+	"Sony Computer Science Kenkyuusho Mogi Kenichirou Hakushi Kanshuu - Nou ni Kaikan Minna de Aha Taiken (Japan)": {
+		"languages": ["Ja"]
+	},
+	"Sora no Kiseki - Material Collection Portable Mini (Japan) (Taikenban)": {
+		"languages": ["Ja"]
+	},
+	"Sorayume Portable (Japan)": {
+		"languages": ["Ja"]
+	},
+	"Soukoku no Kusabi - Hiiro no Kakera 3 - Ashita e no Tobira (Japan)": {
+		"languages": ["Ja"]
+	},
+	"Soukyuu no Fafner (Japan)": {
+		"languages": ["Ja"]
+	},
+	"Soul Eater - Battle Resonance (Japan)": {
+		"languages": ["Ja"]
+	},
+	"Soulcalibur - Broken Destiny (Europe) (En,Ja,Fr,De,Es,It,Ru)": {
+		"languages": ["De", "En", "Es", "Fr", "It", "Ja", "Ru"]
+	},
+	"Soulcalibur - Broken Destiny (Japan, Asia) (En,Ja,Fr,De,Es,It,Ru)": {
+		"languages": ["De", "En", "Es", "Fr", "It", "Ja", "Ru"]
+	},
+	"Soulcalibur - Broken Destiny (USA) (En,Ja,Fr,De,Es,It,Ru)": {
+		"languages": ["De", "En", "Es", "Fr", "It", "Ja", "Ru"]
+	},
+	"Space Invaders Evolution (Europe) (En,Fr,De,Es,It,Nl)": {
+		"languages": ["De", "En", "Es", "Fr", "It", "Nl"]
+	},
+	"Space Invaders Extreme (Europe) (En,Ja,Fr,De,Es,It) (Beta)": {
+		"languages": ["De", "En", "Es", "Fr", "It", "Ja"]
+	},
+	"Space Invaders Extreme (Europe, Australia) (En,Ja,Fr,De,Es,It)": {
+		"languages": ["De", "En", "Es", "Fr", "It", "Ja"]
+	},
+	"Space Invaders Extreme (Japan, Asia)": {
+		"languages": ["Ja"]
+	},
+	"Space Invaders Extreme (USA) (En,Fr,De,Es,It)": {
+		"languages": ["De", "En", "Es", "Fr", "It"]
+	},
+	"Spectral Souls - Resurrection of the Ethereal Empires (USA)": {
+		"languages": ["En"]
+	},
+	"Spectral vs. Generation (Europe)": {
+		"languages": ["En"]
+	},
+	"Spectral vs. Generation (Japan)": {
+		"languages": ["Ja"]
+	},
+	"Spelling Challenges and More! (USA)": {
+		"languages": []
+	},
+	"Spider-Man - Freund oder Feind (Germany)": {
+		"languages": ["De"]
+	},
+	"Spider-Man - Friend or Foe (Europe) (En,It)": {
+		"languages": ["En", "It"]
+	},
+	"Spider-Man - Friend or Foe (Europe) (Fr,Es)": {
+		"languages": ["Es", "Fr"]
+	},
+	"Spider-Man - Friend or Foe (USA)": {
+		"languages": ["En"]
+	},
+	"Spider-Man - Web of Shadows - Amazing Allies Edition (Europe) (En,Fr,De,Es,It)": {
+		"languages": ["De", "En", "Es", "Fr", "It"]
+	},
+	"Spider-Man - Web of Shadows - Amazing Allies Edition (USA) (En,Fr)": {
+		"languages": ["En", "Fr"]
+	},
+	"Spider-Man 2 (Europe)": {
+		"languages": ["En"]
+	},
+	"Spider-Man 2 (Europe) (En,Fr,De,Es,It)": {
+		"languages": ["De", "En", "Es", "Fr", "It"]
+	},
+	"Spider-Man 2 (USA)": {
+		"languages": ["En"]
+	},
+	"Spider-Man 3 (Europe) (En,Fr,De,Es,It)": {
+		"languages": ["De", "En", "Es", "Fr", "It"]
+	},
+	"Spider-Man 3 (USA)": {
+		"languages": ["En"]
+	},
+	"Spinout (Europe)": {
+		"languages": ["En"]
+	},
+	"Split-Second (USA) (En,Fr,Es)": {
+		"languages": ["En", "Es", "Fr"]
+	},
+	"Split-Second - Velocity (Europe) (En,Fr,De,Es,It,Ru)": {
+		"languages": ["De", "En", "Es", "Fr", "It", "Ru"]
+	},
+	"Stacked with Daniel Negreanu (USA)": {
+		"languages": ["En"]
+	},
+	"Star Driver - Kagayaki no Takuto - Ginga Bishounen Densetsu (Asia)": {
+		"languages": ["Ja"]
+	},
+	"Star Ocean - First Departure (Europe)": {
+		"languages": ["En"]
+	},
+	"Star Ocean - First Departure (Japan)": {
+		"languages": ["Ja"]
+	},
+	"Star Ocean - First Departure (USA)": {
+		"languages": ["En"]
+	},
+	"Star Ocean - Second Evolution (Europe)": {
+		"languages": ["En"]
+	},
+	"Star Ocean - Second Evolution (Japan)": {
+		"languages": ["Ja"]
+	},
+	"Star Ocean - Second Evolution (USA)": {
+		"languages": ["En"]
+	},
+	"Star Soldier (Japan) (En,Ja)": {
+		"languages": ["En", "Ja"]
+	},
+	"Star Trek - Tactical Assault (Europe)": {
+		"languages": ["En"]
+	},
+	"Star Trek - Tactical Assault (USA)": {
+		"languages": ["En"]
+	},
+	"Star Wars - Battlefront II (Europe, Australia) (En,Fr,De,Es,It)": {
+		"languages": ["De", "En", "Es", "Fr", "It"]
+	},
+	"Star Wars - Battlefront II (Japan)": {
+		"languages": ["Ja"]
+	},
+	"Star Wars - Battlefront II (USA)": {
+		"languages": ["En"]
+	},
+	"Star Wars - Lethal Alliance (Europe) (En,Fr,De,Es,It)": {
+		"languages": ["De", "En", "Es", "Fr", "It"]
+	},
+	"Star Wars - Lethal Alliance (USA) (En,Fr,De,Es,It)": {
+		"languages": ["De", "En", "Es", "Fr", "It"]
+	},
+	"Star Wars - The Clone Wars - Republic Heroes (Europe) (De,It)": {
+		"languages": ["De", "It"]
+	},
+	"Star Wars - The Clone Wars - Republic Heroes (Europe) (En,Fr,Es)": {
+		"languages": ["En", "Es", "Fr"]
+	},
+	"Star Wars - The Clone Wars - Republic Heroes (USA) (En,Fr,Es)": {
+		"languages": ["En", "Es", "Fr"]
+	},
+	"Star Wars - The Force Unleashed (Europe) (En,Es,It)": {
+		"languages": ["En", "Es", "It"]
+	},
+	"Star Wars - The Force Unleashed (Europe) (Fr,De)": {
+		"languages": ["De", "Fr"]
+	},
+	"Star Wars - The Force Unleashed (USA) (En,Fr)": {
+		"languages": ["En", "Fr"]
+	},
+	"Star Wars Battlefront - Elite Squadron (Europe) (En,Fr,De,Es,It)": {
+		"languages": ["De", "En", "Es", "Fr", "It"]
+	},
+	"Star Wars Battlefront - Elite Squadron (USA) (En,Fr,Es)": {
+		"languages": ["En", "Es", "Fr"]
+	},
+	"Star Wars Battlefront - Renegade Squadron (Europe) (En,Fr,De,Es,It)": {
+		"languages": ["De", "En", "Es", "Fr", "It"]
+	},
+	"Star Wars Battlefront - Renegade Squadron (Korea)": {
+		"languages": ["En"]
+	},
+	"Star Wars Battlefront - Renegade Squadron (USA)": {
+		"languages": ["En"]
+	},
+	"Starry Sky - After Autumn Portable (Japan)": {
+		"languages": ["Ja"]
+	},
+	"Starry Sky - After Autumn Portable - Etsuran Shite Please Etsu Puritsu 2 (Japan)": {
+		"languages": ["Ja"]
+	},
+	"Starry Sky - After Summer Portable (Japan)": {
+		"languages": ["Ja"]
+	},
+	"Starry Sky - After Summer Portable - Etsuran Shite Please Etsu Puritsu 2 (Japan)": {
+		"languages": ["Ja"]
+	},
+	"Starry Sky - In Autumn Portable (Japan)": {
+		"languages": ["Ja"]
+	},
+	"Starry Sky - In Spring Portable (Japan)": {
+		"languages": ["Ja"]
+	},
+	"Starry Sky - In Summer Portable (Japan)": {
+		"languages": ["Ja"]
+	},
+	"StateShift (Europe)": {
+		"languages": ["En"]
+	},
+	"Stealth + WipEout Pure (Australia)": {
+		"languages": ["En"]
+	},
+	"Stealth + WipEout Pure (Europe) (En,Es,It)": {
+		"languages": ["En", "Es", "It"]
+	},
+	"Stealth + WipEout Pure (Germany) (En,De)": {
+		"languages": ["De", "En"]
+	},
+	"Stealth + WipEout Pure (USA)": {
+		"languages": []
+	},
+	"Stealth feat. WipEout Pure Stealth Edition (Japan)": {
+		"languages": ["Ja"]
+	},
+	"Steambot Chronicles - Battle Tournament (USA)": {
+		"languages": ["En"]
+	},
+	"Steel Horizon (Europe) (En,Fr,De,Es,It)": {
+		"languages": ["De", "En", "Es", "Fr", "It"]
+	},
+	"Steel Horizon (USA)": {
+		"languages": ["En"]
+	},
+	"Steins;Gate (Japan)": {
+		"languages": ["Ja"]
+	},
+	"Storm Lover (Japan)": {
+		"languages": ["Ja"]
+	},
+	"Storm Lover (Japan) (Shokai Seisan-ban)": {
+		"languages": ["Ja"]
+	},
+	"Storm Lover Kai!! (Japan)": {
+		"languages": []
+	},
+	"Storm Lover Natsukoi!! (Japan)": {
+		"languages": ["Ja"]
+	},
+	"Street Cricket Champions (India)": {
+		"languages": ["En"]
+	},
+	"Street Cricket Champions 2 (India)": {
+		"languages": ["En"]
+	},
+	"Street Fighter Alpha 3 Max (Europe)": {
+		"languages": ["En"]
+	},
+	"Street Fighter Alpha 3 Max (USA)": {
+		"languages": ["En"]
+	},
+	"Street Fighter Zero 3 Double Upper (Japan)": {
+		"languages": ["Ja"]
+	},
+	"Street Riders (Europe) (En,Fr,De,Es,It)": {
+		"languages": ["De", "En", "Es", "Fr", "It"]
+	},
+	"Street Supremacy (Europe)": {
+		"languages": ["En"]
+	},
+	"Street Supremacy (USA)": {
+		"languages": ["En"]
+	},
+	"Strike Witches - Hakugin no Tsubasa (Japan)": {
+		"languages": ["Ja"]
+	},
+	"SuGirly Wish Limited (Japan)": {
+		"languages": ["Ja"]
+	},
+	"Sudoku (Japan)": {
+		"languages": ["Ja"]
+	},
+	"Sudoku Coach (Australia)": {
+		"languages": ["En"]
+	},
+	"Summon Night 3 (Japan)": {
+		"languages": ["Ja"]
+	},
+	"Summon Night 5 (Japan)": {
+		"languages": ["Ja"]
+	},
+	"Summon Night 5 (USA)": {
+		"languages": ["En"]
+	},
+	"Sunday vs. Magazine Shuuketsu! Choujou Daikessen (Japan)": {
+		"languages": ["Ja"]
+	},
+	"Super Collapse! 3 (Europe) (En,Fr,De,Es,It)": {
+		"languages": ["De", "En", "Es", "Fr", "It"]
+	},
+	"Super Collapse! 3 (USA)": {
+		"languages": ["En"]
+	},
+	"Super Danganronpa 2 - Sayonara Zetsubou Gakuen (Japan)": {
+		"languages": ["Ja"]
+	},
+	"Super Fruit Fall (Europe) (En,Fr,De,Es,It)": {
+		"languages": ["De", "En", "Es", "Fr", "It"]
+	},
+	"Super Hind (Europe) (En,Fr,De,Es,It,Fi)": {
+		"languages": ["De", "En", "Es", "Fi", "Fr", "It"]
+	},
+	"Super Monkey Ball Adventure (Europe) (En,Fr,De,Es,It)": {
+		"languages": ["De", "En", "Es", "Fr", "It"]
+	},
+	"Super Monkey Ball Adventure (USA)": {
+		"languages": ["En"]
+	},
+	"Super Pocket Tennis (Europe)": {
+		"languages": ["En"]
+	},
+	"Super Robot Taisen A Portable (Japan)": {
+		"languages": ["Ja"]
+	},
+	"Super Robot Taisen MX Portable (Japan)": {
+		"languages": ["Ja"]
+	},
+	"Super Robot Taisen OG Saga - Masoukishin - The Lord of Elemental (Japan)": {
+		"languages": ["Ja"]
+	},
+	"Super Robot Taisen OG Saga - Masoukishin II - Revelation of Evil God (Japan, Korea)": {
+		"languages": ["Ja"]
+	},
+	"Surf's Up (Europe) (En,Fr,De,Es,It)": {
+		"languages": ["De", "En", "Es", "Fr", "It"]
+	},
+	"Surf's Up (Europe) (En,Fr,Es)": {
+		"languages": ["En", "Es", "Fr"]
+	},
+	"Surf's Up (USA) (En,Fr,Es)": {
+		"languages": ["En", "Es", "Fr"]
+	},
+	"Suzumiya Haruhi no Yakusoku (Japan)": {
+		"languages": ["Ja"]
+	},
+	"Suzumiya Haruhi no Yakusoku (Japan) (Super Premium Box)": {
+		"languages": ["Ja"]
+	},
+	"Suzumiya Haruhi-chan no Mahjong (Japan)": {
+		"languages": ["Ja"]
+	},
+	"Sweet Fuse - At Your Side (USA)": {
+		"languages": ["En"]
+	},
+	"Sword Art Online - Infinity Moment (Japan)": {
+		"languages": ["Ja"]
+	},
+	"Syphon Filter - Dark Mirror (Europe) (En,Fr,De,Es,It)": {
+		"languages": ["De", "En", "Es", "Fr", "It"]
+	},
+	"Syphon Filter - Dark Mirror (Europe) (En,Fr,De,Es,It) (Demo)": {
+		"languages": ["De", "En", "Es", "Fr", "It"]
+	},
+	"Syphon Filter - Dark Mirror (USA)": {
+		"languages": ["En"]
+	},
+	"Syphon Filter - Dark Mirror (USA) (Demo)": {
+		"languages": ["En"]
+	},
+	"Syphon Filter - Logan's Shadow (Europe) (En,Fr,De,Es,It,Pl,Ru)": {
+		"languages": ["De", "En", "Es", "Fr", "It", "Pl", "Ru"]
+	},
+	"Syphon Filter - Logan's Shadow (USA)": {
+		"languages": ["En"]
+	},
+	"Syphon Filter - Logan's Shadow (USA) (Beta) (v0.10)": {
+		"languages": ["En"]
+	},
+	"Syphon Filter - Logan's Shadow (USA) (Demo)": {
+		"languages": ["En"]
+	},
+	"System Software Update Ver. 3.73 (Japan)": {
+		"languages": []
+	},
+	"TMNT (Europe) (En,Fr,De,Es,It)": {
+		"languages": ["De", "En", "Es", "Fr", "It"]
+	},
+	"TMNT (USA)": {
+		"languages": []
+	},
+	"TNA Impact! Cross the Line (Europe) (En,Fr,De,Es,It)": {
+		"languages": ["De", "En", "Es", "Fr", "It"]
+	},
+	"TNA Impact! Cross the Line (USA) (En,Fr)": {
+		"languages": ["En", "Fr"]
+	},
+	"TOCA Race Driver 2 (Europe) (En,Fr,De,Es,It)": {
+		"languages": ["De", "En", "Es", "Fr", "It"]
+	},
+	"TOCA Race Driver 3 Challenge (Europe) (En,Fr,De,Es,It)": {
+		"languages": ["De", "En", "Es", "Fr", "It"]
+	},
+	"Tactics Ogre - Let Us Cling Together (Europe)": {
+		"languages": ["En"]
+	},
+	"Tactics Ogre - Let Us Cling Together (USA)": {
+		"languages": ["En"]
+	},
+	"Tactics Ogre - Unmei no Wa (Japan)": {
+		"languages": ["Ja"]
+	},
+	"Taiko no Tatsujin Portable (Japan) (v1.01)": {
+		"languages": ["Ja"]
+	},
+	"Taiko no Tatsujin Portable (Japan, Asia) (v2.00)": {
+		"languages": ["Ja"]
+	},
+	"Taiko no Tatsujin Portable 2 (Japan)": {
+		"languages": ["Ja"]
+	},
+	"Taiko no Tatsujin Portable DX (Japan, Korea)": {
+		"languages": ["Ja"]
+	},
+	"Taikou Risshiden V (Japan) (v3.00)": {
+		"languages": ["Ja"]
+	},
+	"Taishou Mebiusline Portable (Japan)": {
+		"languages": ["Ja"]
+	},
+	"Taishou Yakyuu Musume. - Otome-tachi no Seishun Nikki (Japan)": {
+		"languages": ["Ja"]
+	},
+	"Taito Legends Power-Up (Europe) (En,Fr,De,Es,It)": {
+		"languages": ["De", "En", "Es", "Fr", "It"]
+	},
+	"Taito Legends Power-Up (USA)": {
+		"languages": ["En"]
+	},
+	"Tales of Destiny 2 (Japan)": {
+		"languages": ["Ja"]
+	},
+	"Tales of Eternia (Europe)": {
+		"languages": ["En"]
+	},
+	"Tales of Eternia (Japan)": {
+		"languages": ["Ja"]
+	},
+	"Tales of Phantasia - Full Voice Edition (Japan)": {
+		"languages": ["Ja"]
+	},
+	"Tales of Phantasia - Narikiri Dungeon X (Japan)": {
+		"languages": ["Ja"]
+	},
+	"Tales of Rebirth (Japan)": {
+		"languages": ["Ja"]
+	},
+	"Tales of VS (Japan)": {
+		"languages": ["Ja"]
+	},
+	"Tales of the Heroes - Twin Brave (Japan, Korea)": {
+		"languages": ["Ja"]
+	},
+	"Tales of the World - Radiant Mythology (Europe)": {
+		"languages": ["En"]
+	},
+	"Tales of the World - Radiant Mythology (Japan)": {
+		"languages": ["Ja"]
+	},
+	"Tales of the World - Radiant Mythology (Japan) (PSP System Bundle)": {
+		"languages": ["Ja"]
+	},
+	"Tales of the World - Radiant Mythology (USA)": {
+		"languages": ["En"]
+	},
+	"Tales of the World - Radiant Mythology 2 (Japan)": {
+		"languages": ["Ja"]
+	},
+	"Tales of the World - Radiant Mythology 3 (Japan)": {
+		"languages": ["Ja"]
+	},
+	"TalkMan (Europe, Australia) (En,Ja,Fr,De,Es,It)": {
+		"languages": ["De", "En", "Es", "Fr", "It", "Ja"]
+	},
+	"TalkMan (Japan) (En,Ja,Zh,Ko) (Microphone Doukonban)": {
+		"languages": ["En", "Ja", "Ko", "Zh"]
+	},
+	"TalkMan (Japan) (Soft Tantaiban)": {
+		"languages": ["Ja"]
+	},
+	"TalkMan Euro! TalkMan Europa Gengo-ban (Japan) (En,Ja,Fr,De,Es,It)": {
+		"languages": ["De", "En", "Es", "Fr", "It", "Ja"]
+	},
+	"TalkMan Euro! TalkMan Europa Gengo-ban (Japan) (Microphone Doukonban)": {
+		"languages": ["Ja"]
+	},
+	"TalkMan-shiki Shabelingual Eikaiwa (Japan)": {
+		"languages": ["Ja"]
+	},
+	"TalkMan-shiki Shabelingual Eikaiwa for Kids! (Japan)": {
+		"languages": ["Ja"]
+	},
+	"TalkMan-shiki Shabelingual Eikaiwa for Kids! (Japan) (En,Ja) (Microphone Doukonban)": {
+		"languages": ["En", "Ja"]
+	},
+	"Talkman Yeongeohoehwa Sudajaeng English (Korea)": {
+		"languages": ["Ko"]
+	},
+	"Tantei Jinguuji Saburou - Hai to Diamond (Japan)": {
+		"languages": ["Ja"]
+	},
+	"Tanteibu - The Detective Club - Angou to Misshitsu to Kaijin to (Japan)": {
+		"languages": ["Ja"]
+	},
+	"Tegami Bachi - Kokoro Tsumugu Mono e (Japan)": {
+		"languages": ["Ja"]
+	},
+	"Tekken - Dark Resurrection (Europe) (Beta)": {
+		"languages": []
+	},
+	"Tekken - Dark Resurrection (Europe) (Demo)": {
+		"languages": ["En"]
+	},
+	"Tekken - Dark Resurrection (Europe) (En,Fr,De,Es,It) (v1.00)": {
+		"languages": ["De", "En", "Es", "Fr", "It"]
+	},
+	"Tekken - Dark Resurrection (Europe, Australia) (En,Fr,De,Es,It) (v2.00)": {
+		"languages": ["De", "En", "Es", "Fr", "It"]
+	},
+	"Tekken - Dark Resurrection (Japan, Asia)": {
+		"languages": ["Ja"]
+	},
+	"Tekken - Dark Resurrection (Korea)": {
+		"languages": ["Ko"]
+	},
+	"Tekken - Dark Resurrection (USA) (En,Fr,De,Es,It)": {
+		"languages": ["De", "En", "Es", "Fr", "It"]
+	},
+	"Tekken 6 (Asia) (En,Ja,Fr,De,Es,It,Ko,Ru)": {
+		"languages": ["De", "En", "Es", "Fr", "It", "Ja", "Ko", "Ru"]
+	},
+	"Tekken 6 (Europe) (En,Ja,Fr,De,Es,It,Ko,Ru)": {
+		"languages": ["De", "En", "Es", "Fr", "It", "Ja", "Ko", "Ru"]
+	},
+	"Tekken 6 (Japan) (En,Ja,Fr,De,Es,It,Ko,Ru)": {
+		"languages": ["De", "En", "Es", "Fr", "It", "Ja", "Ko", "Ru"]
+	},
+	"Tekken 6 (Korea) (En,Ja,Fr,De,Es,It,Ko,Ru)": {
+		"languages": ["De", "En", "Es", "Fr", "It", "Ja", "Ko", "Ru"]
+	},
+	"Tekken 6 (USA) (En,Ja,Fr,De,Es,It,Ko,Ru)": {
+		"languages": ["De", "En", "Es", "Fr", "It", "Ja", "Ko", "Ru"]
+	},
+	"Telly Addicts (Europe)": {
+		"languages": ["En"]
+	},
+	"Tenchi no Mon (Asia)": {
+		"languages": ["Ja"]
+	},
+	"Tenchi no Mon (Japan)": {
+		"languages": ["Ja"]
+	},
+	"Tenchi no Mon (Japan) (Taikenban)": {
+		"languages": ["Ja"]
+	},
+	"Tenchi no Mon (Korea)": {
+		"languages": ["Ko"]
+	},
+	"Tenchi no Mon 2 - Busouden (Asia)": {
+		"languages": ["Zh"]
+	},
+	"Tenchi no Mon 2 - Busouden (Japan)": {
+		"languages": ["Ja"]
+	},
+	"Tenchu - Shadow Assassins (Europe) (En,Fr,De,Es,It)": {
+		"languages": ["De", "En", "Es", "Fr", "It"]
+	},
+	"Tenchu - Shadow Assassins (USA)": {
+		"languages": ["En"]
+	},
+	"Tenchu - Shinobi Taizen (Japan)": {
+		"languages": ["Ja"]
+	},
+	"Tenchu - Time of the Assassins (Europe) (En,Fr,De,Es,It)": {
+		"languages": ["De", "En", "Es", "Fr", "It"]
+	},
+	"Tenchu 4 (Japan)": {
+		"languages": ["Ja"]
+	},
+	"Test Drive Unlimited (Europe) (En,Fr,De,Es,It)": {
+		"languages": ["De", "En", "Es", "Fr", "It"]
+	},
+	"Test Drive Unlimited (USA)": {
+		"languages": ["En"]
+	},
+	"Thrillville (Europe) (En,Fr,De,Es,It)": {
+		"languages": ["De", "En", "Es", "Fr", "It"]
+	},
+	"Thrillville (USA)": {
+		"languages": ["En"]
+	},
+	"Thrillville - Off the Rails (Europe)": {
+		"languages": ["En"]
+	},
+	"Thrillville - Off the Rails (Europe) (Es,It)": {
+		"languages": ["Es", "It"]
+	},
+	"Thrillville - Off the Rails (Europe) (Fr,De)": {
+		"languages": ["De", "Fr"]
+	},
+	"Thrillville - Off the Rails (Korea)": {
+		"languages": ["En"]
+	},
+	"Thrillville - Off the Rails (USA)": {
+		"languages": ["En"]
+	},
+	"Tiandi Zhi Men (Asia)": {
+		"languages": ["Zh"]
+	},
+	"Tiger & Bunny - Hero's Day (Japan)": {
+		"languages": ["Ja"]
+	},
+	"Tiger & Bunny - On-Air Jack! (Japan)": {
+		"languages": ["Ja"]
+	},
+	"Tiger Woods PGA Tour (Asia)": {
+		"languages": ["En"]
+	},
+	"Tiger Woods PGA Tour (USA)": {
+		"languages": ["En"]
+	},
+	"Tiger Woods PGA Tour 06 (Asia)": {
+		"languages": ["En"]
+	},
+	"Tiger Woods PGA Tour 06 (Europe)": {
+		"languages": ["En"]
+	},
+	"Tiger Woods PGA Tour 06 (Europe) (En,Fr,De)": {
+		"languages": ["De", "En", "Fr"]
+	},
+	"Tiger Woods PGA Tour 06 (Japan)": {
+		"languages": []
+	},
+	"Tiger Woods PGA Tour 06 (USA)": {
+		"languages": ["En"]
+	},
+	"Tiger Woods PGA Tour 07 (Europe)": {
+		"languages": ["En"]
+	},
+	"Tiger Woods PGA Tour 07 (USA)": {
+		"languages": ["En"]
+	},
+	"Tiger Woods PGA Tour 08 (Europe)": {
+		"languages": ["En"]
+	},
+	"Tiger Woods PGA Tour 08 (USA)": {
+		"languages": ["En"]
+	},
+	"Tiger Woods PGA Tour 09 (Europe) (En,Fr,De,Es,It)": {
+		"languages": ["De", "En", "Es", "Fr", "It"]
+	},
+	"Tiger Woods PGA Tour 09 (USA)": {
+		"languages": ["En"]
+	},
+	"Tiger Woods PGA Tour 10 (Europe)": {
+		"languages": ["En"]
+	},
+	"Tiger Woods PGA Tour 10 (USA)": {
+		"languages": ["En"]
+	},
+	"Time Travelers (Japan)": {
+		"languages": ["Ja"]
+	},
+	"ToHeart 2 Portable (Japan)": {
+		"languages": ["Ja"]
+	},
+	"ToHeart Portable (Japan)": {
+		"languages": ["Ja"]
+	},
+	"Toaru Kagaku no Railgun (Japan)": {
+		"languages": ["Ja"]
+	},
+	"Toaru Majutsu no Index (Japan)": {
+		"languages": ["Ja"]
+	},
+	"Tobidase! Trouble Hanafuda Douchuuki (Japan)": {
+		"languages": ["Ja"]
+	},
+	"Toki no Kizuna - Hanamusubi Tsuzuri (Japan)": {
+		"languages": ["Ja"]
+	},
+	"Tokimeki Memorial 4 (Japan)": {
+		"languages": ["Ja"]
+	},
+	"Tokobot (Europe) (En,Fr,De,Es,It)": {
+		"languages": ["De", "En", "Es", "Fr", "It"]
+	},
+	"Tokobot (Korea)": {
+		"languages": ["En"]
+	},
+	"Tokobot (USA)": {
+		"languages": ["En"]
+	},
+	"Tokyo Mono Harashi - Karasu no Mori Gakuen Kitan (Japan)": {
+		"languages": ["Ja"]
+	},
+	"Tokyo Yamanote Boys Portable - Super Mint Disc (Japan)": {
+		"languages": ["Ja"]
+	},
+	"Tom Clancy's EndWar (Europe) (En,Fr,De,Es,It)": {
+		"languages": ["De", "En", "Es", "Fr", "It"]
+	},
+	"Tom Clancy's EndWar (USA)": {
+		"languages": ["En"]
+	},
+	"Tom Clancy's Ghost Recon - Advanced Warfighter 2 (Europe) (En,Fr,De,Es,It)": {
+		"languages": ["De", "En", "Es", "Fr", "It"]
+	},
+	"Tom Clancy's Ghost Recon - Advanced Warfighter 2 (USA) (En,Fr,De,Es,It)": {
+		"languages": ["De", "En", "Es", "Fr", "It"]
+	},
+	"Tom Clancy's Ghost Recon - Predator (Europe) (En,Fr,De,Es,It)": {
+		"languages": ["De", "En", "Es", "Fr", "It"]
+	},
+	"Tom Clancy's Ghost Recon - Predator (USA) (En,Fr,Es)": {
+		"languages": ["En", "Es", "Fr"]
+	},
+	"Tom Clancy's Rainbow Six - Vegas (Europe) (En,Fr,De,Es,It)": {
+		"languages": ["De", "En", "Es", "Fr", "It"]
+	},
+	"Tom Clancy's Rainbow Six - Vegas (USA) (En,Fr,Es)": {
+		"languages": ["En", "Es", "Fr"]
+	},
+	"Tom Clancy's Splinter Cell - Essentials (Europe) (En,Fr,De,Es,It) (v2.00)": {
+		"languages": ["De", "En", "Es", "Fr", "It"]
+	},
+	"Tom Clancy's Splinter Cell - Essentials (Europe, Australia) (En,Fr,De,Es,It) (v1.02)": {
+		"languages": ["De", "En", "Es", "Fr", "It"]
+	},
+	"Tom Clancy's Splinter Cell - Essentials (USA)": {
+		"languages": ["En"]
+	},
+	"Tomoyo After - It's a Wonderful Life - CS Edition (Japan) (v2.01)": {
+		"languages": []
+	},
+	"Tony Hawk's Project 8 (Europe)": {
+		"languages": ["En"]
+	},
+	"Tony Hawk's Project 8 (Europe) (Fr,De,Es,It)": {
+		"languages": ["De", "Es", "Fr", "It"]
+	},
+	"Tony Hawk's Project 8 (USA) (v1.00)": {
+		"languages": []
+	},
+	"Tony Hawk's Project 8 (USA) (v2.03)": {
+		"languages": ["En"]
+	},
+	"Tony Hawk's Underground 2 Remix (Europe)": {
+		"languages": ["En"]
+	},
+	"Tony Hawk's Underground 2 Remix (Germany)": {
+		"languages": ["De"]
+	},
+	"Tony Hawk's Underground 2 Remix (USA)": {
+		"languages": ["En"]
+	},
+	"ToraDora Portable! (Japan)": {
+		"languages": ["Ja"]
+	},
+	"Toriko - Gourmet Survival (Japan)": {
+		"languages": ["Ja"]
+	},
+	"Toriko - Gourmet Survival! 2 (Japan)": {
+		"languages": ["Ja"]
+	},
+	"Toukiden (Japan)": {
+		"languages": ["Ja"]
+	},
+	"Toukiden Kiwami (Japan)": {
+		"languages": ["Ja"]
+	},
+	"Transformers - Revenge of the Fallen (Europe) (En,Fr)": {
+		"languages": ["En", "Fr"]
+	},
+	"Transformers - Revenge of the Fallen (Europe) (Es,It)": {
+		"languages": ["Es", "It"]
+	},
+	"Transformers - Revenge of the Fallen (Korea)": {
+		"languages": ["En"]
+	},
+	"Transformers - Revenge of the Fallen (USA) (En,Fr)": {
+		"languages": ["En", "Fr"]
+	},
+	"Transformers - The Game (Europe)": {
+		"languages": ["En"]
+	},
+	"Transformers - The Game (Europe) (De,It)": {
+		"languages": ["De", "It"]
+	},
+	"Transformers - The Game (Europe) (Fr,Es)": {
+		"languages": ["Es", "Fr"]
+	},
+	"Transformers - The Game (USA)": {
+		"languages": ["En"]
+	},
+	"Traxxpad - Portable Studio (USA)": {
+		"languages": ["En"]
+	},
+	"Trick x Logic - Season 1 (Japan)": {
+		"languages": ["Ja"]
+	},
+	"Trick x Logic - Season 2 (Japan)": {
+		"languages": ["Ja"]
+	},
+	"Twelve - Sengoku Fuushinden (Japan)": {
+		"languages": ["Ja"]
+	},
+	"Twelve - Sengoku Houshinden (Japan) (Beta)": {
+		"languages": []
+	},
+	"TwinBee Portable (Japan)": {
+		"languages": ["Ja"]
+	},
+	"Twinkle Crusaders Starlit Brave (Japan)": {
+		"languages": ["Ja"]
+	},
+	"Twisted Metal - Head-On (Europe) (En,Fr,De,Es,It)": {
+		"languages": ["De", "En", "Es", "Fr", "It"]
+	},
+	"Twisted Metal - Head-On (USA)": {
+		"languages": ["En"]
+	},
+	"UEFA Champions League 2006-2007 (Europe)": {
+		"languages": ["En"]
+	},
+	"UEFA Champions League 2006-2007 (France)": {
+		"languages": ["Fr"]
+	},
+	"UEFA Champions League 2006-2007 (Germany)": {
+		"languages": ["De"]
+	},
+	"UEFA Champions League 2006-2007 (Italy)": {
+		"languages": ["It"]
+	},
+	"UEFA Champions League 2006-2007 (Spain)": {
+		"languages": ["Es"]
+	},
+	"UEFA Champions League 2006-2007 (USA)": {
+		"languages": ["En"]
+	},
+	"UEFA Euro 2008 - Austria-Switzerland (Europe) (En,Fr,De)": {
+		"languages": ["De", "En", "Fr"]
+	},
+	"UEFA Euro 2008 - Austria-Switzerland (Europe) (Es,It)": {
+		"languages": ["Es", "It"]
+	},
+	"UEFA Euro 2008 - Austria-Switzerland (USA)": {
+		"languages": ["En"]
+	},
+	"UFC Undisputed 2010 (Europe) (En,Fr,De,Es,It)": {
+		"languages": ["De", "En", "Es", "Fr", "It"]
+	},
+	"UFC Undisputed 2010 (USA)": {
+		"languages": ["En"]
+	},
+	"Ultimate Block Party (USA)": {
+		"languages": ["En"]
+	},
+	"Ultimate Board Game Collection (Asia) (En,Fr,De,Es,It)": {
+		"languages": ["De", "En", "Es", "Fr", "It"]
+	},
+	"Ultimate Board Game Collection (Europe) (En,Fr,De,Es,It)": {
+		"languages": ["De", "En", "Es", "Fr", "It"]
+	},
+	"Ultimate Board Game Collection (USA)": {
+		"languages": ["En"]
+	},
+	"Ultimate Ghosts'n Goblins (Europe) (En,Fr,De,Es,It)": {
+		"languages": ["De", "En", "Es", "Fr", "It"]
+	},
+	"Ultimate Ghosts'n Goblins (USA)": {
+		"languages": ["En"]
+	},
+	"Ultraman All-Star Chronicle (Japan)": {
+		"languages": ["Ja"]
+	},
+	"Umihara Kawase Portable (Japan)": {
+		"languages": ["Ja"]
+	},
+	"UnchainBlades EXXiV (Japan)": {
+		"languages": ["Ja"]
+	},
+	"Undead Knights (Europe)": {
+		"languages": ["En"]
+	},
+	"Undead Knights (USA)": {
+		"languages": ["En"]
+	},
+	"Untold Legends - Brotherhood of the Blade (Europe) (En,Fr,De,Es,It)": {
+		"languages": ["De", "En", "Es", "Fr", "It"]
+	},
+	"Untold Legends - Brotherhood of the Blade (Korea)": {
+		"languages": ["En"]
+	},
+	"Untold Legends - Brotherhood of the Blade (USA)": {
+		"languages": ["En"]
+	},
+	"Untold Legends - The Warrior's Code (Europe) (En,Fr,De,Es,It)": {
+		"languages": ["De", "En", "Es", "Fr", "It"]
+	},
+	"Untold Legends - The Warrior's Code (Korea)": {
+		"languages": ["Ko"]
+	},
+	"Untold Legends - The Warrior's Code (USA)": {
+		"languages": ["En"]
+	},
+	"Updater Test A0304 - Game (w) 1.50 + Updater (0304) 9999-9.99 (Japan)": {
+		"languages": []
+	},
+	"Urakata Hakuouki (Japan)": {
+		"languages": ["Ja"]
+	},
+	"Uta no Prince-sama - All Star (Japan)": {
+		"languages": ["Ja"]
+	},
+	"Uta no Prince-sama - All Star After Secret (Japan)": {
+		"languages": ["Ja"]
+	},
+	"Uta no Prince-sama - Amazing Aria (Japan)": {
+		"languages": ["Ja"]
+	},
+	"Uta no Prince-sama - Music (Japan)": {
+		"languages": ["Ja"]
+	},
+	"Uta no Prince-sama - Music 2 (Japan)": {
+		"languages": ["Ja"]
+	},
+	"Uta no Prince-sama - Repeat (Japan)": {
+		"languages": ["Ja"]
+	},
+	"Uta no Prince-sama - Sweet Serenade (Japan)": {
+		"languages": ["Ja"]
+	},
+	"Utawarerumono Portable (Japan, Asia)": {
+		"languages": ["Ja"]
+	},
+	"V8 Supercars Australia 2 (Australia) (En,Fr,De,Es,It)": {
+		"languages": ["De", "En", "Es", "Fr", "It"]
+	},
+	"V8 Supercars Australia 3 - Shootout (Australia) (En,Fr,De,Es,It)": {
+		"languages": ["De", "En", "Es", "Fr", "It"]
+	},
+	"Valhalla Knights (Europe) (En,Fr,De,Es,It)": {
+		"languages": ["De", "En", "Es", "Fr", "It"]
+	},
+	"Valhalla Knights (Japan)": {
+		"languages": ["Ja"]
+	},
+	"Valhalla Knights (Korea)": {
+		"languages": ["Ja"]
+	},
+	"Valhalla Knights (USA)": {
+		"languages": ["En"]
+	},
+	"Valhalla Knights 2 (Europe)": {
+		"languages": ["En"]
+	},
+	"Valhalla Knights 2 (Japan)": {
+		"languages": ["Ja"]
+	},
+	"Valhalla Knights 2 (USA)": {
+		"languages": ["En"]
+	},
+	"Valhalla Knights 2 - Battle Stance (Japan)": {
+		"languages": ["Ja"]
+	},
+	"Valkyria Chronicles II (Europe)": {
+		"languages": ["En"]
+	},
+	"Valkyria Chronicles II (USA)": {
+		"languages": ["En"]
+	},
+	"Valkyrie Profile - Lenneth (Europe)": {
+		"languages": ["En"]
+	},
+	"Valkyrie Profile - Lenneth (Japan)": {
+		"languages": ["Ja"]
+	},
+	"Valkyrie Profile - Lenneth (USA)": {
+		"languages": ["En"]
+	},
+	"Vampire Chronicle - The Chaos Tower (Japan) (En,Ja)": {
+		"languages": ["En", "Ja"]
+	},
+	"Venus & Braves - Majo to Megami to Horobi no Yogen (Japan)": {
+		"languages": ["Ja"]
+	},
+	"Viewtiful Joe - Battle Carnival (Japan)": {
+		"languages": ["Ja"]
+	},
+	"Viewtiful Joe - Red Hot Rumble (Europe) (En,Fr,De,Es,It)": {
+		"languages": ["De", "En", "Es", "Fr", "It"]
+	},
+	"Viewtiful Joe - Red Hot Rumble (USA)": {
+		"languages": ["En"]
+	},
+	"Viorate no Atelier - Gramnad no Renkinjutsushi 2 - Gunjou no Omoide (Japan)": {
+		"languages": ["Ja"]
+	},
+	"Virtua Tennis - World Tour (Europe) (En,Fr,De,Es,It)": {
+		"languages": ["De", "En", "Es", "Fr", "It"]
+	},
+	"Virtua Tennis - World Tour (Korea)": {
+		"languages": ["En"]
+	},
+	"Virtua Tennis - World Tour (USA)": {
+		"languages": ["En"]
+	},
+	"Virtua Tennis 3 (Europe) (En,Fr,De,Es,It)": {
+		"languages": ["De", "En", "Es", "Fr", "It"]
+	},
+	"Virtua Tennis 3 (USA) (En,Ja,Fr,De,Es,It)": {
+		"languages": ["De", "En", "Es", "Fr", "It", "Ja"]
+	},
+	"Vitamin R (Japan)": {
+		"languages": ["Ja"]
+	},
+	"Vitamin X to Z (Japan)": {
+		"languages": ["Ja"]
+	},
+	"Vitamin Z Revolution (Japan)": {
+		"languages": ["Ja"]
+	},
+	"Vulcanus - Seek & Destroy (Korea)": {
+		"languages": ["Ko"]
+	},
+	"WRC - FIA World Rally Championship (Europe) (En,Fr,De,Es,It)": {
+		"languages": ["De", "En", "Es", "Fr", "It"]
+	},
+	"WRC - FIA World Rally Championship (Europe) (En,Fr,De,Es,It,Pt,No,Fi) (Beta)": {
+		"languages": ["De", "En", "Es", "Fi", "Fr", "It", "No", "Pt"]
+	},
+	"WRC - FIA World Rally Championship (Japan)": {
+		"languages": []
+	},
+	"WRC - FIA World Rally Championship (USA)": {
+		"languages": ["En"]
+	},
+	"WTF - Work Time Fun (USA)": {
+		"languages": ["En"]
+	},
+	"WWE All Stars (Europe) (En,Fr,De,Es,It)": {
+		"languages": ["De", "En", "Es", "Fr", "It"]
+	},
+	"WWE All Stars (USA)": {
+		"languages": ["En"]
+	},
+	"WWE SmackDown vs. Raw 2006 (Europe) (En,Fr,De,Es,It)": {
+		"languages": ["De", "En", "Es", "Fr", "It"]
+	},
+	"WWE SmackDown vs. Raw 2006 (Korea)": {
+		"languages": ["En"]
+	},
+	"WWE SmackDown vs. Raw 2006 (USA)": {
+		"languages": ["En"]
+	},
+	"WWE SmackDown vs. Raw 2007 (Europe)": {
+		"languages": ["En"]
+	},
+	"WWE SmackDown vs. Raw 2007 (Korea)": {
+		"languages": ["En"]
+	},
+	"WWE SmackDown vs. Raw 2007 (USA)": {
+		"languages": []
+	},
+	"WWE SmackDown vs. Raw 2008 (Europe)": {
+		"languages": ["En"]
+	},
+	"WWE SmackDown vs. Raw 2008 (Europe) (En,Fr,De,Es,It)": {
+		"languages": ["De", "En", "Es", "Fr", "It"]
+	},
+	"WWE SmackDown vs. Raw 2008 (USA)": {
+		"languages": []
+	},
+	"WWE SmackDown vs. Raw 2009 (Europe)": {
+		"languages": ["En"]
+	},
+	"WWE SmackDown vs. Raw 2009 (Europe) (En,Fr,De,Es,It)": {
+		"languages": ["De", "En", "Es", "Fr", "It"]
+	},
+	"WWE SmackDown vs. Raw 2009 (USA)": {
+		"languages": ["En"]
+	},
+	"WWE SmackDown vs. Raw 2010 (Europe)": {
+		"languages": ["En"]
+	},
+	"WWE SmackDown vs. Raw 2010 (USA)": {
+		"languages": []
+	},
+	"WWE SmackDown vs. Raw 2011 (Europe)": {
+		"languages": ["En"]
+	},
+	"WWE SmackDown vs. Raw 2011 (USA)": {
+		"languages": ["En"]
+	},
+	"WWII - Battle over the Pacific (Europe)": {
+		"languages": ["En"]
+	},
+	"Wand of Fortune 2 - Jikuu ni Shizumu Mokushiroku (Japan)": {
+		"languages": ["Ja"]
+	},
+	"Wand of Fortune Portable (Japan)": {
+		"languages": ["Ja"]
+	},
+	"Wangan Midnight Portable (Japan)": {
+		"languages": ["Ja"]
+	},
+	"Warhammer - Battle for Atluma (USA)": {
+		"languages": ["En"]
+	},
+	"Warhammer 40,000 - Squad Command (Europe) (En,Fr,De,Es,It)": {
+		"languages": ["De", "En", "Es", "Fr", "It"]
+	},
+	"Warhammer 40,000 - Squad Command (USA) (En,Fr)": {
+		"languages": ["En", "Fr"]
+	},
+	"Warning - Code de la Route (France)": {
+		"languages": ["Fr"]
+	},
+	"Warriors Orochi (Europe)": {
+		"languages": ["En"]
+	},
+	"Warriors Orochi (Germany) (En,De)": {
+		"languages": ["De", "En"]
+	},
+	"Warriors Orochi (USA)": {
+		"languages": ["En"]
+	},
+	"Warriors Orochi 2 (Europe) (En,Fr)": {
+		"languages": ["En", "Fr"]
+	},
+	"Warriors Orochi 2 (Germany)": {
+		"languages": ["De"]
+	},
+	"Warriors Orochi 2 (USA) (Beta)": {
+		"languages": []
+	},
+	"Warriors Orochi 2 (USA) (En,Fr)": {
+		"languages": ["En", "Fr"]
+	},
+	"Warriors of the Lost Empire (Europe) (En,Fr,De,Es,It)": {
+		"languages": ["De", "En", "Es", "Fr", "It"]
+	},
+	"Warriors of the Lost Empire (USA) (En,Fr,Es)": {
+		"languages": ["En", "Es", "Fr"]
+	},
+	"Warriors, The (Europe)": {
+		"languages": ["En"]
+	},
+	"Warriors, The (USA)": {
+		"languages": ["En"]
+	},
+	"Warship Gunner 2 Portable (Japan)": {
+		"languages": ["Ja"]
+	},
+	"Weiss Schwarz Portable - 2 Turn-me (Japan)": {
+		"languages": ["Ja"]
+	},
+	"Weiss Schwarz Portable - Boost Schwarz (Japan)": {
+		"languages": ["Ja"]
+	},
+	"Weiss Schwarz Portable - Boost Weiss (Japan)": {
+		"languages": ["Ja"]
+	},
+	"What Did I Do to Deserve This, My Lord! 2 (Europe) (En,Fr)": {
+		"languages": ["En", "Fr"]
+	},
+	"What Did I Do to Deserve This, My Lord! 2 (USA)": {
+		"languages": []
+	},
+	"White Knight Chronicles - Origins (Europe) (En,Fr,De,Es,It)": {
+		"languages": ["De", "En", "Es", "Fr", "It"]
+	},
+	"Who Wants to Be a Millionaire - Party Edition (Europe)": {
+		"languages": ["En"]
+	},
+	"Wild Arms - Crossfire (Asia)": {
+		"languages": ["Ja"]
+	},
+	"Wild Arms XF (Europe)": {
+		"languages": ["En"]
+	},
+	"Wild Arms XF (USA)": {
+		"languages": ["En"]
+	},
+	"Williams Pinball Classics (Europe) (En,Fr,De,Es)": {
+		"languages": ["De", "En", "Es", "Fr"]
+	},
+	"Win-JPT - Ilboneo Chogeub (Korea)": {
+		"languages": ["Ko"]
+	},
+	"Win-TOEIC Beginners' LC (Korea) (En,Ko)": {
+		"languages": ["En", "Ko"]
+	},
+	"Winning Eleven - Pro Evolution Soccer 2007 (USA)": {
+		"languages": []
+	},
+	"Winning Post 6 2006 (Japan)": {
+		"languages": ["Ja"]
+	},
+	"Winning Post 7 2010 (Japan)": {
+		"languages": ["Ja"]
+	},
+	"Winning Post 7 2012 (Japan)": {
+		"languages": ["Ja"]
+	},
+	"Winx Club - Join the Club (Europe) (En,Fr,De,Es,It)": {
+		"languages": ["De", "En", "Es", "Fr", "It"]
+	},
+	"Winx Club - Join the Club (USA)": {
+		"languages": ["En"]
+	},
+	"WipEout Pulse (Asia) (En,Fr,De,Es,It)": {
+		"languages": ["De", "En", "Es", "Fr", "It"]
+	},
+	"WipEout Pulse (Europe) (En,Fr,De,Es,It) (v0.02) (Beta)": {
+		"languages": ["De", "En", "Es", "Fr", "It"]
+	},
+	"WipEout Pulse (Europe) (En,Fr,De,Es,It) (v0.07) (Beta)": {
+		"languages": ["De", "En", "Es", "Fr", "It"]
+	},
+	"WipEout Pulse (Europe, Australia) (En,Fr,De,Es,It)": {
+		"languages": ["De", "En", "Es", "Fr", "It"]
+	},
+	"WipEout Pulse (USA) (En,Fr,De,Es,It)": {
+		"languages": ["De", "En", "Es", "Fr", "It"]
+	},
+	"WipEout Pulse (USA) (En,Fr,De,Es,It) (Beta)": {
+		"languages": ["De", "En", "Es", "Fr", "It"]
+	},
+	"WipEout Pure (Europe) (Beta)": {
+		"languages": []
+	},
+	"WipEout Pure (Europe) (En,Fr,De,Es,It)": {
+		"languages": ["De", "En", "Es", "Fr", "It"]
+	},
+	"WipEout Pure (Europe) (En,Fr,De,Es,It) (Beta)": {
+		"languages": ["De", "En", "Es", "Fr", "It"]
+	},
+	"WipEout Pure (Japan) (En,Ja)": {
+		"languages": ["En", "Ja"]
+	},
+	"WipEout Pure (Japan) (En,Ja) (Beta)": {
+		"languages": ["En", "Ja"]
+	},
+	"WipEout Pure (Korea)": {
+		"languages": ["En"]
+	},
+	"WipEout Pure (USA) (En,Fr,Es) (v1.04)": {
+		"languages": ["En", "Es", "Fr"]
+	},
+	"WipEout Pure (USA) (En,Fr,Es) (v2.00)": {
+		"languages": ["En", "Es", "Fr"]
+	},
+	"World Championship Cards (USA)": {
+		"languages": ["En"]
+	},
+	"World Championship Poker 2 featuring Howard Lederer (Europe) (En,Fr,De,Es,It)": {
+		"languages": ["De", "En", "Es", "Fr", "It"]
+	},
+	"World Championship Poker 2 featuring Howard Lederer (USA)": {
+		"languages": ["En"]
+	},
+	"World Championship Poker featuring Howard Lederer - All In (Europe) (En,Fr,De,Es,It)": {
+		"languages": ["De", "En", "Es", "Fr", "It"]
+	},
+	"World Championship Poker featuring Howard Lederer - All In (USA)": {
+		"languages": []
+	},
+	"World Poker Tour (Europe) (En,Fr,De)": {
+		"languages": ["De", "En", "Fr"]
+	},
+	"World Poker Tour (USA)": {
+		"languages": ["En"]
+	},
+	"World Series of Poker (Europe)": {
+		"languages": ["En"]
+	},
+	"World Series of Poker (USA)": {
+		"languages": ["En"]
+	},
+	"World Series of Poker - Tournament of Champions - 2007 Edition (Europe)": {
+		"languages": ["En"]
+	},
+	"World Series of Poker - Tournament of Champions - 2007 Edition (USA)": {
+		"languages": ["En"]
+	},
+	"World Series of Poker 2008 - Battle for the Bracelets (Europe)": {
+		"languages": ["En"]
+	},
+	"World Series of Poker 2008 - Battle for the Bracelets (USA)": {
+		"languages": ["En"]
+	},
+	"World Snooker Challenge 2005 (Europe)": {
+		"languages": ["En"]
+	},
+	"World Snooker Challenge 2007 (Europe)": {
+		"languages": ["En"]
+	},
+	"World Soccer Winning Eleven - Ubiquitous Evolution 2008 (Japan) (En,Ja)": {
+		"languages": ["En", "Ja"]
+	},
+	"World Soccer Winning Eleven 10 - Ubiquitous Evolution (Japan, Asia)": {
+		"languages": ["Ja"]
+	},
+	"World Soccer Winning Eleven 2009 (Japan)": {
+		"languages": ["Ja"]
+	},
+	"World Soccer Winning Eleven 2010 (Japan)": {
+		"languages": ["Ja"]
+	},
+	"World Soccer Winning Eleven 2010 - Aoki Samurai no Chousen (Japan)": {
+		"languages": ["Ja"]
+	},
+	"World Soccer Winning Eleven 2011 (Asia) (En,Zh,Ko)": {
+		"languages": ["En", "Ko", "Zh"]
+	},
+	"World Soccer Winning Eleven 2011 (Japan)": {
+		"languages": ["Ja"]
+	},
+	"World Soccer Winning Eleven 2012 (Asia) (En,Zh)": {
+		"languages": ["En", "Zh"]
+	},
+	"World Soccer Winning Eleven 2012 (Japan)": {
+		"languages": ["Ja"]
+	},
+	"World Soccer Winning Eleven 2013 (Japan)": {
+		"languages": ["Ja"]
+	},
+	"World Soccer Winning Eleven 2014 (Japan)": {
+		"languages": ["Ja"]
+	},
+	"World Soccer Winning Eleven 9 - Ubiquitous Evolution (Japan, Asia)": {
+		"languages": ["Ja"]
+	},
+	"World Soccer Winning Eleven 9 - Ubiquitous Evolution (Korea)": {
+		"languages": ["Ja"]
+	},
+	"World Tour Soccer (Europe) (En,Fr,De,Es,It)": {
+		"languages": ["De", "En", "Es", "Fr", "It"]
+	},
+	"World Tour Soccer (USA) (En,Fr,De,Es)": {
+		"languages": ["De", "En", "Es", "Fr"]
+	},
+	"World Tour Soccer - Winning Eleven 9 (USA)": {
+		"languages": ["En"]
+	},
+	"World Tour Soccer 06 (USA)": {
+		"languages": ["En"]
+	},
+	"World Tour Soccer 06 (USA) (Demo)": {
+		"languages": ["En"]
+	},
+	"World Tour Soccer 2 (Europe) (En,Fr,De,Es,It)": {
+		"languages": ["De", "En", "Es", "Fr", "It"]
+	},
+	"World Tour Soccer 2 (Europe) (En,Fr,De,Es,It) (Demo)": {
+		"languages": ["De", "En", "Es", "Fr", "It"]
+	},
+	"World of Pool (Europe) (En,Fr,De,Es,It)": {
+		"languages": ["De", "En", "Es", "Fr", "It"]
+	},
+	"Worms - Open Warfare (Europe) (En,Fr,De,Es,It)": {
+		"languages": ["De", "En", "Es", "Fr", "It"]
+	},
+	"Worms - Open Warfare (USA)": {
+		"languages": ["En"]
+	},
+	"Worms - Open Warfare 2 (Europe) (En,Fr,De,Es,It)": {
+		"languages": ["De", "En", "Es", "Fr", "It"]
+	},
+	"Worms - Open Warfare 2 (USA)": {
+		"languages": ["En"]
+	},
+	"X-Men Legends II - El Ascenso de Apocalipsis (Spain)": {
+		"languages": ["Es"]
+	},
+	"X-Men Legends II - Rise of Apocalypse (Europe) (En,Fr,It)": {
+		"languages": ["En", "Fr", "It"]
+	},
+	"X-Men Legends II - Rise of Apocalypse (Germany)": {
+		"languages": ["De"]
+	},
+	"X-Men Legends II - Rise of Apocalypse (USA)": {
+		"languages": ["En"]
+	},
+	"X-Men Origins - Wolverine (Europe) (En,Fr,De,Es,It)": {
+		"languages": ["De", "En", "Es", "Fr", "It"]
+	},
+	"X-Men Origins - Wolverine (USA) (En,Fr)": {
+		"languages": ["En", "Fr"]
+	},
+	"X-treme Party (Spain)": {
+		"languages": ["Es"]
+	},
+	"Xiaolin Showdown (Europe) (En,Fr,De,Es,It)": {
+		"languages": ["De", "En", "Es", "Fr", "It"]
+	},
+	"Xiaolin Showdown (USA)": {
+		"languages": []
+	},
+	"Xyanide - Resurrection (Asia) (En,Fr,De,Es,It)": {
+		"languages": ["De", "En", "Es", "Fr", "It"]
+	},
+	"Xyanide - Resurrection (Europe) (En,Fr,De,Es,It)": {
+		"languages": ["De", "En", "Es", "Fr", "It"]
+	},
+	"Yarudora Portable - Blood the Last Vampire (Japan)": {
+		"languages": ["Ja"]
+	},
+	"Yarudora Portable - Double Cast (Asia)": {
+		"languages": ["Zh"]
+	},
+	"Yarudora Portable - Kisetsu o Dakishimete (Asia)": {
+		"languages": ["Zh"]
+	},
+	"Yarudora Portable - Kisetsu o Dakishimete (Japan)": {
+		"languages": ["Ja"]
+	},
+	"Yarudora Portable - Sampaguita (Asia)": {
+		"languages": ["Zh"]
+	},
+	"Yarudora Portable - Yukiwari no Hana (Japan)": {
+		"languages": ["Ja"]
+	},
+	"Yggdra Union (Japan)": {
+		"languages": ["Ja"]
+	},
+	"Yggdra Union (Japan) (Taikenban)": {
+		"languages": ["Ja"]
+	},
+	"Yggdra Union (USA)": {
+		"languages": ["En"]
+	},
+	"Yggdra Union (USA) (Demo)": {
+		"languages": ["En"]
+	},
+	"Ys - The Ark of Napishtim (Europe) (En,Fr,De,Es,It)": {
+		"languages": ["De", "En", "Es", "Fr", "It"]
+	},
+	"Ys - The Ark of Napishtim (USA)": {
+		"languages": ["En"]
+	},
+	"Ys - The Oath in Felghana (USA)": {
+		"languages": ["En"]
+	},
+	"Ys I & II Chronicles (USA)": {
+		"languages": ["En"]
+	},
+	"Ys Seven (Japan)": {
+		"languages": ["Ja"]
+	},
+	"Ys Seven (USA)": {
+		"languages": ["En"]
+	},
+	"Ys VI - Napishtim no Hako (Japan)": {
+		"languages": ["Ja"]
+	},
+	"Ys vs. Sora no Kiseki - Alternative Saga (Japan)": {
+		"languages": ["Ja"]
+	},
+	"Yu-Gi-Oh! 5D's - Tag Force 4 (Europe) (En,Fr,De,Es,It)": {
+		"languages": ["De", "En", "Es", "Fr", "It"]
+	},
+	"Yu-Gi-Oh! 5D's - Tag Force 4 (Japan)": {
+		"languages": ["Ja"]
+	},
+	"Yu-Gi-Oh! 5D's - Tag Force 4 (USA) (En,Fr,De,Es,It)": {
+		"languages": ["De", "En", "Es", "Fr", "It"]
+	},
+	"Yu-Gi-Oh! 5D's - Tag Force 5 (Europe) (En,Fr,De,Es,It)": {
+		"languages": ["De", "En", "Es", "Fr", "It"]
+	},
+	"Yu-Gi-Oh! 5D's - Tag Force 5 (USA) (En,Fr,De,Es,It)": {
+		"languages": ["De", "En", "Es", "Fr", "It"]
+	},
+	"Yu-Gi-Oh! 5D's - Tag Force 6 (Japan)": {
+		"languages": ["Ja"]
+	},
+	"Yu-Gi-Oh! 5D's Tag Force 5 (Japan)": {
+		"languages": ["Ja"]
+	},
+	"Yu-Gi-Oh! Duel Monsters GX - Tag Force 2 (Japan)": {
+		"languages": ["Ja"]
+	},
+	"Yu-Gi-Oh! Duel Monsters GX - Tag Force 3 (Japan)": {
+		"languages": ["Ja"]
+	},
+	"Yu-Gi-Oh! Duel Monsters GX Tag Force (Japan)": {
+		"languages": ["Ja"]
+	},
+	"Yu-Gi-Oh! GX - Tag Force (Europe) (En,Fr,De,Es,It)": {
+		"languages": ["De", "En", "Es", "Fr", "It"]
+	},
+	"Yu-Gi-Oh! GX - Tag Force (USA)": {
+		"languages": ["En"]
+	},
+	"Yu-Gi-Oh! GX - Tag Force 2 (Europe) (En,Fr,De,Es,It) (v1.01)": {
+		"languages": ["De", "En", "Es", "Fr", "It"]
+	},
+	"Yu-Gi-Oh! GX - Tag Force 2 (Europe) (En,Fr,De,Es,It) (v2.00)": {
+		"languages": ["De", "En", "Es", "Fr", "It"]
+	},
+	"Yu-Gi-Oh! GX - Tag Force 2 (USA)": {
+		"languages": ["En"]
+	},
+	"Yu-Gi-Oh! GX - Tag Force 3 (Europe) (En,Fr,De,Es,It)": {
+		"languages": ["De", "En", "Es", "Fr", "It"]
+	},
+	"Yuusha 30 (Japan, Asia)": {
+		"languages": ["Ja"]
+	},
+	"Yuusha no Kuse ni Namaiki da or2 (Japan)": {
+		"languages": ["Ja"]
+	},
+	"Yuusha no Kuse ni Namaiki da. (Japan)": {
+		"languages": ["Ja"]
+	},
+	"Yuusha no Kuse ni Namaikida -3D (Japan)": {
+		"languages": ["Ja"]
+	},
+	"Z.H.P. - Unlosing Ranger vs. Darkdeath Evilman (USA) (En,Ja)": {
+		"languages": ["En", "Ja"]
+	},
+	"Zendoku (Europe) (En,Fr,De,Es,It)": {
+		"languages": ["De", "En", "Es", "Fr", "It"]
+	},
+	"Zettai Hero Kaizou Keikaku (Japan, Korea)": {
+		"languages": ["Ja"]
+	},
+	"Zettai Zetsumei Toshi 3 - Kowareyuku Machi to Kanojo no Uta (Japan) (v1.02)": {
+		"languages": ["Ja"]
+	},
+	"Zettai Zetsumei Toshi 3 - Kowareyuku Machi to Kanojo no Uta (Japan) (v2.00)": {
+		"languages": ["Ja"]
+	},
+	"Zhuo Hou La - Hou Zi Ai Zuo Zhan (Asia)": {
+		"languages": ["Zh"]
+	},
+	"Zill O'll Infinite Plus (Japan)": {
+		"languages": ["Ja"]
+	},
+	"unENDing Bloody Call (Japan)": {
+		"languages": ["Ja"]
+	}
+}